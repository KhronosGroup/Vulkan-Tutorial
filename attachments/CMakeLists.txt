cmake_minimum_required (VERSION 3.8)

project (VulkanTutorial)

find_package (Vulkan REQUIRED)

# stb
find_path(STB_INCLUDE_DIR NAMES "stb_image.h" PATHS "/usr/include/stb" "C:/Vulkan/stb")
if (NOT STB_INCLUDE_DIR)
  message (FATAL_ERROR "stb_image.h not found")
else()
  message(STATUS "stb found in ${STB_INCLUDE_DIR}")
endif()

# glfw
find_path(GLFW_INCLUDE_DIR NAMES "GLFW/glfw3.h" PATHS "/usr/include" "C:/Vulkan/GLFW/include")
if (NOT GLFW_INCLUDE_DIR)
  message (FATAL_ERROR "glfw3.h not found")
else()
  message(STATUS "GLFW found in ${GLFW_INCLUDE_DIR}")
endif()

if (UNIX)
  find_package(glfw3 3.3 REQUIRED)
  MESSAGE(STATUS "GLFW: ${GLFW_LIBRARIES}")
else ()
  find_library(GLFW_LIBRARIES NAMES glfw3 glfw)
endif ()
if (NOT GLFW_LIBRARIES)
  message (FATAL_ERROR "glfw3 library not found")
endif ()


# glm
find_path(GLM_INCLUDE_DIR NAMES "glm/glm.hpp" PATHS "/usr/include" "C:/Vulkan/glm")
if (NOT GLM_INCLUDE_DIR)
  message (FATAL_ERROR "glm.hpp not found")
else()
  message(STATUS "glm found in ${GLM_INCLUDE_DIR}")
endif()

# Tiny obj loader
find_path(TINYOBJ_INCLUDE_DIR NAMES "tiny_obj_loader.h" PATHS "/usr/include" "C:/Vulkan/tinyobjloader")
if (NOT TINYOBJ_INCLUDE_DIR)
  message (FATAL_ERROR "tiny_obj_loader.h not found")
else()
  message(STATUS "Tiny obj loader found in ${TINYOBJ_INCLUDE_DIR}")
endif()

add_executable (glslang::validator IMPORTED)
find_program (GLSLANG_VALIDATOR "glslangValidator" HINTS $ENV{VULKAN_SDK}/bin REQUIRED)
set_property (TARGET glslang::validator PROPERTY IMPORTED_LOCATION "${GLSLANG_VALIDATOR}")

function (add_shaders_target TARGET)
  cmake_parse_arguments ("SHADER" "" "CHAPTER_NAME" "SOURCES" ${ARGN})
  set (SHADERS_DIR ${SHADER_CHAPTER_NAME}/shaders)
  add_custom_command (
    OUTPUT ${SHADERS_DIR}
    COMMAND ${CMAKE_COMMAND} -E make_directory ${SHADERS_DIR}
    )
  set (SHADERS ${SHADERS_DIR}/frag.spv ${SHADERS_DIR}/vert.spv)
  # Some chapters may have compute shaders in addition to vertex and fragment shaders,
  # so we conditionally check this and add them to the target
  string(FIND "${SHADER_SOURCES}" "${CHAPTER_SHADER}.comp" COMPUTE_SHADER_INDEX)
  if (${COMPUTE_SHADER_INDEX} GREATER -1)  
    set (SHADERS ${SHADERS} ${SHADERS_DIR}/comp.spv)
  endif()    
  add_custom_command (
    OUTPUT ${SHADERS}
    COMMAND glslang::validator
    ARGS --target-env vulkan1.0 ${SHADER_SOURCES} --quiet
    WORKING_DIRECTORY ${SHADERS_DIR}
    DEPENDS ${SHADERS_DIR} ${SHADER_SOURCES}
    COMMENT "Compiling Shaders"
    VERBATIM
    )
  add_custom_target (${TARGET} DEPENDS ${SHADERS})
endfunction ()

function (add_chapter CHAPTER_NAME)
  cmake_parse_arguments (CHAPTER "" "SHADER" "LIBS;TEXTURES;MODELS" ${ARGN})

  add_executable (${CHAPTER_NAME} ${CHAPTER_NAME}.cpp)
  set_target_properties (${CHAPTER_NAME} PROPERTIES RUNTIME_OUTPUT_DIRECTORY $<1:${CMAKE_BINARY_DIR}/${CHAPTER_NAME}>)
  set_target_properties (${CHAPTER_NAME} PROPERTIES VS_DEBUGGER_WORKING_DIRECTORY $<1:${CMAKE_BINARY_DIR}/${CHAPTER_NAME}>)
  set_target_properties (${CHAPTER_NAME} PROPERTIES CXX_STANDARD 17)
  target_link_libraries (${CHAPTER_NAME} Vulkan::Vulkan ${GLFW_LIBRARIES})
  target_include_directories (${CHAPTER_NAME} PRIVATE ${STB_INCLUDE_DIR} ${GLFW_INCLUDE_DIR} ${GLM_INCLUDE_DIR} ${TINYOBJ_INCLUDE_DIR})

  if (DEFINED CHAPTER_SHADER)
    set (CHAPTER_SHADER_TARGET ${CHAPTER_NAME}_shader)
    file (GLOB SHADER_SOURCES ${CHAPTER_SHADER}.frag ${CHAPTER_SHADER}.vert ${CHAPTER_SHADER}.comp)
    add_shaders_target (${CHAPTER_SHADER_TARGET} CHAPTER_NAME ${CHAPTER_NAME} SOURCES ${SHADER_SOURCES})
    add_dependencies (${CHAPTER_NAME} ${CHAPTER_SHADER_TARGET})
  endif ()
  if (DEFINED CHAPTER_LIBS)
    target_link_libraries (${CHAPTER_NAME} ${CHAPTER_LIBS})
  endif ()
  if (DEFINED CHAPTER_MODELS)
    file (COPY ${CHAPTER_MODELS} DESTINATION ${CMAKE_BINARY_DIR}/${CHAPTER_NAME}/models)
  endif ()
  if (DEFINED CHAPTER_TEXTURES)
    file (COPY ${CHAPTER_TEXTURES} DESTINATION ${CMAKE_BINARY_DIR}/${CHAPTER_NAME}/textures)
  endif ()
endfunction ()

add_chapter (00_base_code)

add_chapter (01_instance_creation)

add_chapter (02_validation_layers)

add_chapter (03_physical_device_selection)

add_chapter (04_logical_device)

add_chapter (05_window_surface)

add_chapter (06_swap_chain_creation)

add_chapter (07_image_views)

add_chapter (08_graphics_pipeline)

add_chapter (09_shader_modules
  SHADER 09_shader_base)

add_chapter (10_fixed_functions
  SHADER 09_shader_base)

add_chapter (11_render_passes
  SHADER 09_shader_base)

add_chapter (12_graphics_pipeline_complete
  SHADER 09_shader_base)

add_chapter (13_framebuffers
  SHADER 09_shader_base)

add_chapter (14_command_buffers
  SHADER 09_shader_base)

add_chapter (15_hello_triangle
  SHADER 09_shader_base)

add_chapter (16_frames_in_flight
  SHADER 09_shader_base)

add_chapter (17_swap_chain_recreation
  SHADER 09_shader_base)

add_chapter (18_vertex_input
  SHADER 18_shader_vertexbuffer)

add_chapter (19_vertex_buffer
  SHADER 18_shader_vertexbuffer)

add_chapter (20_staging_buffer
  SHADER 18_shader_vertexbuffer)

add_chapter (21_index_buffer
  SHADER 18_shader_vertexbuffer)

add_chapter (22_descriptor_set_layout
  SHADER 22_shader_ubo)

add_chapter (23_descriptor_sets
  SHADER 22_shader_ubo)

add_chapter (24_texture_image
  SHADER 22_shader_ubo
  TEXTURES ../images/texture.jpg)

add_chapter (25_sampler
  SHADER 22_shader_ubo
  TEXTURES ../images/texture.jpg)

add_chapter (26_texture_mapping
  SHADER 26_shader_textures
  TEXTURES ../images/texture.jpg)

add_chapter (27_depth_buffering
  SHADER 27_shader_depth
  TEXTURES ../images/texture.jpg)

add_chapter (28_model_loading
  SHADER 27_shader_depth
<<<<<<< HEAD
  MODELS ../resources/viking_room.obj
  TEXTURES ../resources/viking_room.png)

add_chapter (29_mipmapping
  SHADER 27_shader_depth
  MODELS ../resources/viking_room.obj
  TEXTURES ../resources/viking_room.png)

add_chapter (30_multisampling
  SHADER 27_shader_depth
  MODELS ../resources/viking_room.obj
  TEXTURES ../resources/viking_room.png)
=======
  MODELS ../attachments/viking_room.obj
  TEXTURES ../attachments/viking_room.png
  LIBS glm::glm tinyobjloader::tinyobjloader)

add_chapter (29_mipmapping
  SHADER 27_shader_depth
  MODELS ../attachments/viking_room.obj
  TEXTURES ../attachments/viking_room.png
  LIBS glm::glm tinyobjloader::tinyobjloader)

add_chapter (30_multisampling
  SHADER 27_shader_depth
  MODELS ../attachments/viking_room.obj
  TEXTURES ../attachments/viking_room.png
  LIBS glm::glm tinyobjloader::tinyobjloader)
>>>>>>> 35831300

add_chapter (31_compute_shader
  SHADER 31_shader_compute)<|MERGE_RESOLUTION|>--- conflicted
+++ resolved
@@ -185,20 +185,6 @@
 
 add_chapter (28_model_loading
   SHADER 27_shader_depth
-<<<<<<< HEAD
-  MODELS ../resources/viking_room.obj
-  TEXTURES ../resources/viking_room.png)
-
-add_chapter (29_mipmapping
-  SHADER 27_shader_depth
-  MODELS ../resources/viking_room.obj
-  TEXTURES ../resources/viking_room.png)
-
-add_chapter (30_multisampling
-  SHADER 27_shader_depth
-  MODELS ../resources/viking_room.obj
-  TEXTURES ../resources/viking_room.png)
-=======
   MODELS ../attachments/viking_room.obj
   TEXTURES ../attachments/viking_room.png
   LIBS glm::glm tinyobjloader::tinyobjloader)
@@ -214,7 +200,6 @@
   MODELS ../attachments/viking_room.obj
   TEXTURES ../attachments/viking_room.png
   LIBS glm::glm tinyobjloader::tinyobjloader)
->>>>>>> 35831300
 
 add_chapter (31_compute_shader
   SHADER 31_shader_compute)