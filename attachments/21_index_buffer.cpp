#include <iostream>
#include <fstream>
#include <stdexcept>
#include <vector>
#include <cstring>
#include <cstdlib>
#include <memory>
#include <algorithm>
#include <limits>
#include <array>
#include <assert.h>

#ifdef __INTELLISENSE__
#include <vulkan/vulkan_raii.hpp>
#else
import vulkan_hpp;
#endif

#include <vulkan/vk_platform.h>

#define GLFW_INCLUDE_VULKAN // REQUIRED only for GLFW CreateWindowSurface.
#include <GLFW/glfw3.h>
#include <glm/glm.hpp>

constexpr uint32_t WIDTH = 800;
constexpr uint32_t HEIGHT = 600;
constexpr int MAX_FRAMES_IN_FLIGHT = 2;

const std::vector validationLayers = {
    "VK_LAYER_KHRONOS_validation"
};

#ifdef NDEBUG
constexpr bool enableValidationLayers = false;
#else
constexpr bool enableValidationLayers = true;
#endif

struct Vertex {
    glm::vec2 pos;
    glm::vec3 color;

    static vk::VertexInputBindingDescription getBindingDescription() {
        return { 0, sizeof(Vertex), vk::VertexInputRate::eVertex };
    }

    static std::array<vk::VertexInputAttributeDescription, 2> getAttributeDescriptions() {
        return {
            vk::VertexInputAttributeDescription( 0, 0, vk::Format::eR32G32Sfloat, offsetof(Vertex, pos) ),
            vk::VertexInputAttributeDescription( 1, 0, vk::Format::eR32G32B32Sfloat, offsetof(Vertex, color) )
        };
    }
};

const std::vector<Vertex> vertices = {
    {{-0.5f, -0.5f}, {1.0f, 0.0f, 0.0f}},
    {{0.5f, -0.5f}, {0.0f, 1.0f, 0.0f}},
    {{0.5f, 0.5f}, {0.0f, 0.0f, 1.0f}},
    {{-0.5f, 0.5f}, {1.0f, 1.0f, 1.0f}}
};

const std::vector<uint16_t> indices = {
    0, 1, 2, 2, 3, 0
};

class HelloTriangleApplication {
public:
    void run() {
        initWindow();
        initVulkan();
        mainLoop();
        cleanup();
    }

private:
    GLFWwindow *                     window = nullptr;
    vk::raii::Context                context;
    vk::raii::Instance               instance       = nullptr;
    vk::raii::DebugUtilsMessengerEXT debugMessenger = nullptr;
    vk::raii::SurfaceKHR             surface        = nullptr;
    vk::raii::PhysicalDevice         physicalDevice = nullptr;
    vk::raii::Device                 device         = nullptr;
    uint32_t                         queueIndex     = ~0;
    vk::raii::Queue                  queue          = nullptr;
    vk::raii::SwapchainKHR           swapChain      = nullptr;
    std::vector<vk::Image>           swapChainImages;
    vk::SurfaceFormatKHR             swapChainSurfaceFormat;
    vk::Extent2D                     swapChainExtent;
    std::vector<vk::raii::ImageView> swapChainImageViews;

    vk::raii::PipelineLayout pipelineLayout = nullptr;
    vk::raii::Pipeline graphicsPipeline = nullptr;

    vk::raii::Buffer vertexBuffer = nullptr;
    vk::raii::DeviceMemory vertexBufferMemory = nullptr;
    vk::raii::Buffer indexBuffer = nullptr;
    vk::raii::DeviceMemory indexBufferMemory = nullptr;

    vk::raii::CommandPool commandPool = nullptr;
    std::vector<vk::raii::CommandBuffer> commandBuffers;

    std::vector<vk::raii::Semaphore> presentCompleteSemaphore;
    std::vector<vk::raii::Semaphore> renderFinishedSemaphore;
    std::vector<vk::raii::Fence> inFlightFences;
    uint32_t semaphoreIndex = 0;
    uint32_t currentFrame = 0;

    bool framebufferResized = false;

    std::vector<const char*> requiredDeviceExtension = {
        vk::KHRSwapchainExtensionName,
        vk::KHRSpirv14ExtensionName,
        vk::KHRSynchronization2ExtensionName,
        vk::KHRCreateRenderpass2ExtensionName
    };

    void initWindow() {
        glfwInit();

        glfwWindowHint(GLFW_CLIENT_API, GLFW_NO_API);
        glfwWindowHint(GLFW_RESIZABLE, GLFW_TRUE);

        window = glfwCreateWindow(WIDTH, HEIGHT, "Vulkan", nullptr, nullptr);
        glfwSetWindowUserPointer(window, this);
        glfwSetFramebufferSizeCallback(window, framebufferResizeCallback);
    }

    static void framebufferResizeCallback(GLFWwindow* window, int width, int height) {
        auto app = static_cast<HelloTriangleApplication*>(glfwGetWindowUserPointer(window));
        app->framebufferResized = true;
    }

    void initVulkan() {
        createInstance();
        setupDebugMessenger();
        createSurface();
        pickPhysicalDevice();
        createLogicalDevice();
        createSwapChain();
        createImageViews();
        createGraphicsPipeline();
        createCommandPool();
        createVertexBuffer();
        createIndexBuffer();
        createCommandBuffers();
        createSyncObjects();
    }

    void mainLoop() {
        while (!glfwWindowShouldClose(window)) {
            glfwPollEvents();
            drawFrame();
        }

        device.waitIdle();
    }

    void cleanupSwapChain() {
        swapChainImageViews.clear();
        swapChain = nullptr;
    }

    void cleanup() {
        glfwDestroyWindow(window);

        glfwTerminate();
    }

    void recreateSwapChain() {
        int width = 0, height = 0;
        glfwGetFramebufferSize(window, &width, &height);
        while (width == 0 || height == 0) {
            glfwGetFramebufferSize(window, &width, &height);
            glfwWaitEvents();
        }

        device.waitIdle();

        cleanupSwapChain();
        createSwapChain();
        createImageViews();
    }

    void createInstance() {
        constexpr vk::ApplicationInfo appInfo{ .pApplicationName   = "Hello Triangle",
                    .applicationVersion = VK_MAKE_VERSION( 1, 0, 0 ),
                    .pEngineName        = "No Engine",
                    .engineVersion      = VK_MAKE_VERSION( 1, 0, 0 ),
                    .apiVersion         = vk::ApiVersion14 };

        // Get the required layers
        std::vector<char const*> requiredLayers;
        if (enableValidationLayers) {
          requiredLayers.assign(validationLayers.begin(), validationLayers.end());
        }

        // Check if the required layers are supported by the Vulkan implementation.
        auto layerProperties = context.enumerateInstanceLayerProperties();
        for (auto const& requiredLayer : requiredLayers)
        {
            if (std::ranges::none_of(layerProperties,
                                     [requiredLayer](auto const& layerProperty)
                                     { return strcmp(layerProperty.layerName, requiredLayer) == 0; }))
            {
                throw std::runtime_error("Required layer not supported: " + std::string(requiredLayer));
            }
        }

        // Get the required extensions.
        auto requiredExtensions = getRequiredExtensions();

        // Check if the required extensions are supported by the Vulkan implementation.
        auto extensionProperties = context.enumerateInstanceExtensionProperties();
        for (auto const& requiredExtension : requiredExtensions)
        {
            if (std::ranges::none_of(extensionProperties,
                                     [requiredExtension](auto const& extensionProperty)
                                     { return strcmp(extensionProperty.extensionName, requiredExtension) == 0; }))
            {
                throw std::runtime_error("Required extension not supported: " + std::string(requiredExtension));
            }
        }

        vk::InstanceCreateInfo createInfo{
            .pApplicationInfo        = &appInfo,
            .enabledLayerCount       = static_cast<uint32_t>(requiredLayers.size()),
            .ppEnabledLayerNames     = requiredLayers.data(),
            .enabledExtensionCount   = static_cast<uint32_t>(requiredExtensions.size()),
            .ppEnabledExtensionNames = requiredExtensions.data() };
        instance = vk::raii::Instance(context, createInfo);
    }

    void setupDebugMessenger() {
        if (!enableValidationLayers) return;

        vk::DebugUtilsMessageSeverityFlagsEXT severityFlags( vk::DebugUtilsMessageSeverityFlagBitsEXT::eVerbose | vk::DebugUtilsMessageSeverityFlagBitsEXT::eWarning | vk::DebugUtilsMessageSeverityFlagBitsEXT::eError );
        vk::DebugUtilsMessageTypeFlagsEXT    messageTypeFlags( vk::DebugUtilsMessageTypeFlagBitsEXT::eGeneral | vk::DebugUtilsMessageTypeFlagBitsEXT::ePerformance | vk::DebugUtilsMessageTypeFlagBitsEXT::eValidation );
        vk::DebugUtilsMessengerCreateInfoEXT debugUtilsMessengerCreateInfoEXT{
            .messageSeverity = severityFlags,
            .messageType = messageTypeFlags,
            .pfnUserCallback = &debugCallback
            };
        debugMessenger = instance.createDebugUtilsMessengerEXT(debugUtilsMessengerCreateInfoEXT);
    }

    void createSurface() {
        VkSurfaceKHR       _surface;
        if (glfwCreateWindowSurface(*instance, window, nullptr, &_surface) != 0) {
            throw std::runtime_error("failed to create window surface!");
        }
        surface = vk::raii::SurfaceKHR(instance, _surface);
    }

    void pickPhysicalDevice() {
        std::vector<vk::raii::PhysicalDevice> devices = instance.enumeratePhysicalDevices();
        const auto                            devIter = std::ranges::find_if(
          devices,
          [&]( auto const & device )
          {
            // Check if the device supports the Vulkan 1.3 API version
            bool supportsVulkan1_3 = device.getProperties().apiVersion >= VK_API_VERSION_1_3;

            // Check if any of the queue families support graphics operations
            auto queueFamilies = device.getQueueFamilyProperties();
            bool supportsGraphics =
              std::ranges::any_of( queueFamilies, []( auto const & qfp ) { return !!( qfp.queueFlags & vk::QueueFlagBits::eGraphics ); } );

            // Check if all required device extensions are available
            auto availableDeviceExtensions = device.enumerateDeviceExtensionProperties();
            bool supportsAllRequiredExtensions =
              std::ranges::all_of( requiredDeviceExtension,
                                   [&availableDeviceExtensions]( auto const & requiredDeviceExtension )
                                   {
                                     return std::ranges::any_of( availableDeviceExtensions,
                                                                 [requiredDeviceExtension]( auto const & availableDeviceExtension )
                                                                 { return strcmp( availableDeviceExtension.extensionName, requiredDeviceExtension ) == 0; } );
                                   } );

            auto features = device.template getFeatures2<vk::PhysicalDeviceFeatures2, vk::PhysicalDeviceVulkan11Features, vk::PhysicalDeviceVulkan13Features, vk::PhysicalDeviceExtendedDynamicStateFeaturesEXT>();
            bool supportsRequiredFeatures = features.template get<vk::PhysicalDeviceVulkan11Features>().shaderDrawParameters &&
                                            features.template get<vk::PhysicalDeviceVulkan13Features>().dynamicRendering &&
                                            features.template get<vk::PhysicalDeviceExtendedDynamicStateFeaturesEXT>().extendedDynamicState;

            return supportsVulkan1_3 && supportsGraphics && supportsAllRequiredExtensions && supportsRequiredFeatures;
          } );
        if ( devIter != devices.end() )
        {
            physicalDevice = *devIter;
        }
        else
        {
            throw std::runtime_error( "failed to find a suitable GPU!" );
        }
    }

    void createLogicalDevice() {
        std::vector<vk::QueueFamilyProperties> queueFamilyProperties = physicalDevice.getQueueFamilyProperties();

        // get the first index into queueFamilyProperties which supports both graphics and present
        for (uint32_t qfpIndex = 0; qfpIndex < queueFamilyProperties.size(); qfpIndex++)
        {
            if ((queueFamilyProperties[qfpIndex].queueFlags & vk::QueueFlagBits::eGraphics) &&
                physicalDevice.getSurfaceSupportKHR(qfpIndex, *surface))
            {
                // found a queue family that supports both graphics and present
                queueIndex = qfpIndex;
                break;
            }
        }
        if (queueIndex == ~0)
        {
            throw std::runtime_error("Could not find a queue for graphics and present -> terminating");
        }

        // query for required features (Vulkan 1.1 and 1.3)
        vk::StructureChain<vk::PhysicalDeviceFeatures2, vk::PhysicalDeviceVulkan11Features, vk::PhysicalDeviceVulkan13Features, vk::PhysicalDeviceExtendedDynamicStateFeaturesEXT> featureChain = {
            {},                                                     // vk::PhysicalDeviceFeatures2
            { .shaderDrawParameters = true },                       // vk::PhysicalDeviceVulkan11Features
            { .synchronization2 = true, .dynamicRendering = true }, // vk::PhysicalDeviceVulkan13Features
            { .extendedDynamicState = true }                        // vk::PhysicalDeviceExtendedDynamicStateFeaturesEXT
        };

        // create a Device
        float                     queuePriority = 0.0f;
        vk::DeviceQueueCreateInfo deviceQueueCreateInfo{ .queueFamilyIndex = queueIndex, .queueCount = 1, .pQueuePriorities = &queuePriority };
        vk::DeviceCreateInfo      deviceCreateInfo{ .pNext = &featureChain.get<vk::PhysicalDeviceFeatures2>(),
                                                    .queueCreateInfoCount = 1,
                                                    .pQueueCreateInfos = &deviceQueueCreateInfo,
                                                    .enabledExtensionCount = static_cast<uint32_t>(requiredDeviceExtension.size()),
                                                    .ppEnabledExtensionNames = requiredDeviceExtension.data() };

        device = vk::raii::Device( physicalDevice, deviceCreateInfo );
        queue = vk::raii::Queue( device, queueIndex, 0 );
    }

    void createSwapChain() {
        auto surfaceCapabilities = physicalDevice.getSurfaceCapabilitiesKHR( *surface );
        swapChainExtent          = chooseSwapExtent( surfaceCapabilities );
        swapChainSurfaceFormat   = chooseSwapSurfaceFormat( physicalDevice.getSurfaceFormatsKHR( *surface ) );
        vk::SwapchainCreateInfoKHR swapChainCreateInfo{ .surface          = *surface,
                                                        .minImageCount    = chooseSwapMinImageCount( surfaceCapabilities ),
                                                        .imageFormat      = swapChainSurfaceFormat.format,
                                                        .imageColorSpace  = swapChainSurfaceFormat.colorSpace,
                                                        .imageExtent      = swapChainExtent,
                                                        .imageArrayLayers = 1,
                                                        .imageUsage       = vk::ImageUsageFlagBits::eColorAttachment,
                                                        .imageSharingMode = vk::SharingMode::eExclusive,
                                                        .preTransform     = surfaceCapabilities.currentTransform,
                                                        .compositeAlpha   = vk::CompositeAlphaFlagBitsKHR::eOpaque,
                                                        .presentMode      = chooseSwapPresentMode( physicalDevice.getSurfacePresentModesKHR( *surface ) ),
                                                        .clipped          = true };

        swapChain = vk::raii::SwapchainKHR( device, swapChainCreateInfo );
        swapChainImages = swapChain.getImages();
    }

    void createImageViews() {
<<<<<<< HEAD
        swapChainImageViews.clear();

        vk::ImageViewCreateInfo imageViewCreateInfo{ .viewType = vk::ImageViewType::e2D, .format = swapChainImageFormat,
=======
        vk::ImageViewCreateInfo imageViewCreateInfo{ .viewType = vk::ImageViewType::e2D, .format = swapChainSurfaceFormat.format,
>>>>>>> afa478ce
          .subresourceRange = { vk::ImageAspectFlagBits::eColor, 0, 1, 0, 1 } };
        for ( auto image : swapChainImages )
        {
            imageViewCreateInfo.image = image;
            swapChainImageViews.emplace_back( device, imageViewCreateInfo );
        }
    }

    void createGraphicsPipeline() {
        vk::raii::ShaderModule shaderModule = createShaderModule(readFile("shaders/slang.spv"));

        vk::PipelineShaderStageCreateInfo vertShaderStageInfo{ .stage = vk::ShaderStageFlagBits::eVertex, .module = shaderModule,  .pName = "vertMain" };
        vk::PipelineShaderStageCreateInfo fragShaderStageInfo{ .stage = vk::ShaderStageFlagBits::eFragment, .module = shaderModule, .pName = "fragMain" };
        vk::PipelineShaderStageCreateInfo shaderStages[] = {vertShaderStageInfo, fragShaderStageInfo};

        auto bindingDescription = Vertex::getBindingDescription();
        auto attributeDescriptions = Vertex::getAttributeDescriptions();
        vk::PipelineVertexInputStateCreateInfo vertexInputInfo {  .vertexBindingDescriptionCount =1, .pVertexBindingDescriptions = &bindingDescription,
            .vertexAttributeDescriptionCount = static_cast<uint32_t>(attributeDescriptions.size()), .pVertexAttributeDescriptions = attributeDescriptions.data() };
        vk::PipelineInputAssemblyStateCreateInfo inputAssembly{  .topology = vk::PrimitiveTopology::eTriangleList };
        vk::PipelineViewportStateCreateInfo viewportState{ .viewportCount = 1, .scissorCount = 1 };

        vk::PipelineRasterizationStateCreateInfo rasterizer{  .depthClampEnable = vk::False, .rasterizerDiscardEnable = vk::False,
                                                              .polygonMode = vk::PolygonMode::eFill, .cullMode = vk::CullModeFlagBits::eBack,
                                                              .frontFace = vk::FrontFace::eClockwise, .depthBiasEnable = vk::False,
                                                              .depthBiasSlopeFactor = 1.0f, .lineWidth = 1.0f };

        vk::PipelineMultisampleStateCreateInfo multisampling{.rasterizationSamples = vk::SampleCountFlagBits::e1, .sampleShadingEnable = vk::False};

        vk::PipelineColorBlendAttachmentState colorBlendAttachment{ .blendEnable = vk::False,
            .colorWriteMask = vk::ColorComponentFlagBits::eR | vk::ColorComponentFlagBits::eG | vk::ColorComponentFlagBits::eB | vk::ColorComponentFlagBits::eA
        };

        vk::PipelineColorBlendStateCreateInfo colorBlending{.logicOpEnable = vk::False, .logicOp =  vk::LogicOp::eCopy, .attachmentCount = 1, .pAttachments =  &colorBlendAttachment };

        std::vector dynamicStates = {
            vk::DynamicState::eViewport,
            vk::DynamicState::eScissor
        };
        vk::PipelineDynamicStateCreateInfo dynamicState{ .dynamicStateCount = static_cast<uint32_t>(dynamicStates.size()), .pDynamicStates = dynamicStates.data() };

        vk::PipelineLayoutCreateInfo pipelineLayoutInfo{  .setLayoutCount = 0, .pushConstantRangeCount = 0 };

        pipelineLayout = vk::raii::PipelineLayout( device, pipelineLayoutInfo );

        vk::PipelineRenderingCreateInfo pipelineRenderingCreateInfo{ .colorAttachmentCount = 1, .pColorAttachmentFormats = &swapChainSurfaceFormat.format };
        vk::GraphicsPipelineCreateInfo pipelineInfo{ .pNext = &pipelineRenderingCreateInfo,
            .stageCount = 2, .pStages = shaderStages,
            .pVertexInputState = &vertexInputInfo, .pInputAssemblyState = &inputAssembly,
            .pViewportState = &viewportState, .pRasterizationState = &rasterizer,
            .pMultisampleState = &multisampling, .pColorBlendState = &colorBlending,
            .pDynamicState = &dynamicState, .layout = pipelineLayout, .renderPass = nullptr };

        graphicsPipeline = vk::raii::Pipeline(device, nullptr, pipelineInfo);
    }

    void createCommandPool() {
        vk::CommandPoolCreateInfo poolInfo{  .flags = vk::CommandPoolCreateFlagBits::eResetCommandBuffer,
                                             .queueFamilyIndex = queueIndex };
        commandPool = vk::raii::CommandPool(device, poolInfo);
    }

    void createVertexBuffer() {
        vk::DeviceSize bufferSize = sizeof(vertices[0]) * vertices.size();
        vk::raii::Buffer stagingBuffer({});
        vk::raii::DeviceMemory stagingBufferMemory({});
        createBuffer(bufferSize, vk::BufferUsageFlagBits::eTransferSrc, vk::MemoryPropertyFlagBits::eHostVisible | vk::MemoryPropertyFlagBits::eHostCoherent, stagingBuffer, stagingBufferMemory);

        void* dataStaging = stagingBufferMemory.mapMemory(0, bufferSize);
        memcpy(dataStaging, vertices.data(), bufferSize);
        stagingBufferMemory.unmapMemory();

        createBuffer(bufferSize, vk::BufferUsageFlagBits::eTransferDst | vk::BufferUsageFlagBits::eVertexBuffer, vk::MemoryPropertyFlagBits::eDeviceLocal, vertexBuffer, vertexBufferMemory);

        copyBuffer(stagingBuffer, vertexBuffer, bufferSize);
    }

    void createIndexBuffer() {
        vk::DeviceSize bufferSize = sizeof(indices[0]) * indices.size();

        vk::raii::Buffer stagingBuffer({});
        vk::raii::DeviceMemory stagingBufferMemory({});
        createBuffer(bufferSize, vk::BufferUsageFlagBits::eTransferSrc, vk::MemoryPropertyFlagBits::eHostVisible | vk::MemoryPropertyFlagBits::eHostCoherent, stagingBuffer, stagingBufferMemory);

        void* data = stagingBufferMemory.mapMemory(0, bufferSize);
        memcpy(data, indices.data(), (size_t) bufferSize);
        stagingBufferMemory.unmapMemory();

        createBuffer(bufferSize, vk::BufferUsageFlagBits::eTransferDst | vk::BufferUsageFlagBits::eIndexBuffer, vk::MemoryPropertyFlagBits::eDeviceLocal, indexBuffer, indexBufferMemory);

        copyBuffer(stagingBuffer, indexBuffer, bufferSize);
   }

    void createBuffer(vk::DeviceSize size, vk::BufferUsageFlags usage, vk::MemoryPropertyFlags properties, vk::raii::Buffer& buffer, vk::raii::DeviceMemory& bufferMemory) {
        vk::BufferCreateInfo bufferInfo{ .size = size, .usage = usage, .sharingMode = vk::SharingMode::eExclusive };
        buffer = vk::raii::Buffer(device, bufferInfo);
        vk::MemoryRequirements memRequirements = buffer.getMemoryRequirements();
        vk::MemoryAllocateInfo allocInfo{ .allocationSize =memRequirements.size, .memoryTypeIndex = findMemoryType(memRequirements.memoryTypeBits, properties) };
        bufferMemory = vk::raii::DeviceMemory(device, allocInfo);
        buffer.bindMemory(bufferMemory, 0);
    }

    void copyBuffer(vk::raii::Buffer & srcBuffer, vk::raii::Buffer & dstBuffer, vk::DeviceSize size) {
        vk::CommandBufferAllocateInfo allocInfo{ .commandPool = commandPool, .level = vk::CommandBufferLevel::ePrimary, .commandBufferCount = 1 };
        vk::raii::CommandBuffer commandCopyBuffer = std::move(device.allocateCommandBuffers(allocInfo).front());
        commandCopyBuffer.begin(vk::CommandBufferBeginInfo { .flags = vk::CommandBufferUsageFlagBits::eOneTimeSubmit });
        commandCopyBuffer.copyBuffer(*srcBuffer, *dstBuffer, vk::BufferCopy(0, 0, size));
        commandCopyBuffer.end();
        queue.submit(vk::SubmitInfo{ .commandBufferCount = 1, .pCommandBuffers = &*commandCopyBuffer }, nullptr);
        queue.waitIdle();
    }

    uint32_t findMemoryType(uint32_t typeFilter, vk::MemoryPropertyFlags properties) {
        vk::PhysicalDeviceMemoryProperties memProperties = physicalDevice.getMemoryProperties();

        for (uint32_t i = 0; i < memProperties.memoryTypeCount; i++) {
            if ((typeFilter & (1 << i)) && (memProperties.memoryTypes[i].propertyFlags & properties) == properties) {
                return i;
            }
        }

        throw std::runtime_error("failed to find suitable memory type!");
    }

    void createCommandBuffers() {
        commandBuffers.clear();
        vk::CommandBufferAllocateInfo allocInfo{ .commandPool = commandPool, .level = vk::CommandBufferLevel::ePrimary,
                                                 .commandBufferCount = MAX_FRAMES_IN_FLIGHT };
        commandBuffers = vk::raii::CommandBuffers( device, allocInfo );
    }

    void recordCommandBuffer(uint32_t imageIndex) {
        commandBuffers[currentFrame].begin( {} );
        // Before starting rendering, transition the swapchain image to COLOR_ATTACHMENT_OPTIMAL
        transition_image_layout(
            imageIndex,
            vk::ImageLayout::eUndefined,
            vk::ImageLayout::eColorAttachmentOptimal,
            {},                                                     // srcAccessMask (no need to wait for previous operations)
            vk::AccessFlagBits2::eColorAttachmentWrite,                // dstAccessMask
            vk::PipelineStageFlagBits2::eTopOfPipe,                   // srcStage
            vk::PipelineStageFlagBits2::eColorAttachmentOutput        // dstStage
        );
        vk::ClearValue clearColor = vk::ClearColorValue(0.0f, 0.0f, 0.0f, 1.0f);
        vk::RenderingAttachmentInfo attachmentInfo = {
            .imageView = swapChainImageViews[imageIndex],
            .imageLayout = vk::ImageLayout::eColorAttachmentOptimal,
            .loadOp = vk::AttachmentLoadOp::eClear,
            .storeOp = vk::AttachmentStoreOp::eStore,
            .clearValue = clearColor
        };
        vk::RenderingInfo renderingInfo = {
            .renderArea = { .offset = { 0, 0 }, .extent = swapChainExtent },
            .layerCount = 1,
            .colorAttachmentCount = 1,
            .pColorAttachments = &attachmentInfo
        };
        commandBuffers[currentFrame].beginRendering(renderingInfo);
        commandBuffers[currentFrame].bindPipeline(vk::PipelineBindPoint::eGraphics, *graphicsPipeline);
        commandBuffers[currentFrame].setViewport(0, vk::Viewport(0.0f, 0.0f, static_cast<float>(swapChainExtent.width), static_cast<float>(swapChainExtent.height), 0.0f, 1.0f));
        commandBuffers[currentFrame].setScissor( 0, vk::Rect2D( vk::Offset2D( 0, 0 ), swapChainExtent ) );
        commandBuffers[currentFrame].bindVertexBuffers(0, *vertexBuffer, {0});
        commandBuffers[currentFrame].bindIndexBuffer( *indexBuffer, 0, vk::IndexTypeValue<decltype(indices)::value_type>::value );
        commandBuffers[currentFrame].drawIndexed(indices.size(), 1, 0, 0, 0);
        commandBuffers[currentFrame].endRendering();
        // After rendering, transition the swapchain image to PRESENT_SRC
        transition_image_layout(
            imageIndex,
            vk::ImageLayout::eColorAttachmentOptimal,
            vk::ImageLayout::ePresentSrcKHR,
            vk::AccessFlagBits2::eColorAttachmentWrite,                 // srcAccessMask
            {},                                                      // dstAccessMask
            vk::PipelineStageFlagBits2::eColorAttachmentOutput,        // srcStage
            vk::PipelineStageFlagBits2::eBottomOfPipe                  // dstStage
        );
        commandBuffers[currentFrame].end();
    }

    void transition_image_layout(
        uint32_t imageIndex,
        vk::ImageLayout old_layout,
        vk::ImageLayout new_layout,
        vk::AccessFlags2 src_access_mask,
        vk::AccessFlags2 dst_access_mask,
        vk::PipelineStageFlags2 src_stage_mask,
        vk::PipelineStageFlags2 dst_stage_mask
        ) {
        vk::ImageMemoryBarrier2 barrier = {
            .srcStageMask = src_stage_mask,
            .srcAccessMask = src_access_mask,
            .dstStageMask = dst_stage_mask,
            .dstAccessMask = dst_access_mask,
            .oldLayout = old_layout,
            .newLayout = new_layout,
            .srcQueueFamilyIndex = VK_QUEUE_FAMILY_IGNORED,
            .dstQueueFamilyIndex = VK_QUEUE_FAMILY_IGNORED,
            .image = swapChainImages[imageIndex],
            .subresourceRange = {
                .aspectMask = vk::ImageAspectFlagBits::eColor,
                .baseMipLevel = 0,
                .levelCount = 1,
                .baseArrayLayer = 0,
                .layerCount = 1
            }
        };
        vk::DependencyInfo dependency_info = {
            .dependencyFlags = {},
            .imageMemoryBarrierCount = 1,
            .pImageMemoryBarriers = &barrier
        };
        commandBuffers[currentFrame].pipelineBarrier2(dependency_info);
    }

    void createSyncObjects() {
        presentCompleteSemaphore.clear();
        renderFinishedSemaphore.clear();
        inFlightFences.clear();

        for (size_t i = 0; i < swapChainImages.size(); i++) {
            presentCompleteSemaphore.emplace_back(device, vk::SemaphoreCreateInfo());
             renderFinishedSemaphore.emplace_back(device, vk::SemaphoreCreateInfo());
        }


        for (size_t i = 0; i < MAX_FRAMES_IN_FLIGHT; i++) {
            inFlightFences.emplace_back(device, vk::FenceCreateInfo { .flags = vk::FenceCreateFlagBits::eSignaled });
        }
    }

    void drawFrame() {
        while ( vk::Result::eTimeout == device.waitForFences( *inFlightFences[currentFrame], vk::True, UINT64_MAX ) )
            ;
        auto [result, imageIndex] = swapChain.acquireNextImage( UINT64_MAX, *presentCompleteSemaphore[semaphoreIndex], nullptr );

        if (result == vk::Result::eErrorOutOfDateKHR) {
            recreateSwapChain();
            return;
        }
        if (result != vk::Result::eSuccess && result != vk::Result::eSuboptimalKHR) {
            throw std::runtime_error("failed to acquire swap chain image!");
        }

        device.resetFences(  *inFlightFences[currentFrame] );
        commandBuffers[currentFrame].reset();
        recordCommandBuffer(imageIndex);

        vk::PipelineStageFlags waitDestinationStageMask( vk::PipelineStageFlagBits::eColorAttachmentOutput );
        const vk::SubmitInfo submitInfo{ .waitSemaphoreCount = 1, .pWaitSemaphores = &*presentCompleteSemaphore[semaphoreIndex],
                            .pWaitDstStageMask = &waitDestinationStageMask, .commandBufferCount = 1, .pCommandBuffers = &*commandBuffers[currentFrame],
                            .signalSemaphoreCount = 1, .pSignalSemaphores = &*renderFinishedSemaphore[imageIndex] };
        queue.submit(submitInfo, *inFlightFences[currentFrame]);


        try {
            const vk::PresentInfoKHR presentInfoKHR{ .waitSemaphoreCount = 1, .pWaitSemaphores = &*renderFinishedSemaphore[imageIndex],
                                                    .swapchainCount = 1, .pSwapchains = &*swapChain, .pImageIndices = &imageIndex };
            result = queue.presentKHR( presentInfoKHR );
            if (result == vk::Result::eErrorOutOfDateKHR || result == vk::Result::eSuboptimalKHR || framebufferResized) {
                framebufferResized = false;
                recreateSwapChain();
            } else if (result != vk::Result::eSuccess) {
                throw std::runtime_error("failed to present swap chain image!");
            }
        } catch (const vk::SystemError& e) {
            if (e.code().value() == static_cast<int>(vk::Result::eErrorOutOfDateKHR)) {
                recreateSwapChain();
                return;
            } else {
                throw;
            }
        }
        semaphoreIndex = (semaphoreIndex + 1) % presentCompleteSemaphore.size();
        currentFrame = (currentFrame + 1) % MAX_FRAMES_IN_FLIGHT;
    }

    [[nodiscard]] vk::raii::ShaderModule createShaderModule(const std::vector<char>& code) const {
        vk::ShaderModuleCreateInfo createInfo{ .codeSize = code.size(), .pCode = reinterpret_cast<const uint32_t*>(code.data()) };
        vk::raii::ShaderModule shaderModule{ device, createInfo };

        return shaderModule;
    }

    static uint32_t chooseSwapMinImageCount(vk::SurfaceCapabilitiesKHR const & surfaceCapabilities) {
        auto minImageCount = std::max( 3u, surfaceCapabilities.minImageCount );
        if ((0 < surfaceCapabilities.maxImageCount) && (surfaceCapabilities.maxImageCount < minImageCount)) {
            minImageCount = surfaceCapabilities.maxImageCount;
        }
        return minImageCount;
    }

    static vk::SurfaceFormatKHR chooseSwapSurfaceFormat(const std::vector<vk::SurfaceFormatKHR>& availableFormats) {
        assert(!availableFormats.empty());
        const auto formatIt = std::ranges::find_if(
            availableFormats,
            []( const auto & format ) { return format.format == vk::Format::eB8G8R8A8Srgb && format.colorSpace == vk::ColorSpaceKHR::eSrgbNonlinear; } );
        return formatIt != availableFormats.end() ? *formatIt : availableFormats[0];
    }

    static vk::PresentModeKHR chooseSwapPresentMode(const std::vector<vk::PresentModeKHR>& availablePresentModes) {
        assert(std::ranges::any_of(availablePresentModes, [](auto presentMode){ return presentMode == vk::PresentModeKHR::eFifo; }));
        return std::ranges::any_of(availablePresentModes,
            [](const vk::PresentModeKHR value) { return vk::PresentModeKHR::eMailbox == value; } ) ? vk::PresentModeKHR::eMailbox : vk::PresentModeKHR::eFifo;
    }

    vk::Extent2D chooseSwapExtent(const vk::SurfaceCapabilitiesKHR& capabilities) {
        if (capabilities.currentExtent.width != 0xFFFFFFFF) {
            return capabilities.currentExtent;
        }
        int width, height;
        glfwGetFramebufferSize(window, &width, &height);

        return {
            std::clamp<uint32_t>(width, capabilities.minImageExtent.width, capabilities.maxImageExtent.width),
            std::clamp<uint32_t>(height, capabilities.minImageExtent.height, capabilities.maxImageExtent.height)
        };
    }

    std::vector<const char*> getRequiredExtensions() {
        uint32_t glfwExtensionCount = 0;
        auto glfwExtensions = glfwGetRequiredInstanceExtensions(&glfwExtensionCount);

        std::vector extensions(glfwExtensions, glfwExtensions + glfwExtensionCount);
        if (enableValidationLayers) {
            extensions.push_back(vk::EXTDebugUtilsExtensionName );
        }

        return extensions;
    }

    static VKAPI_ATTR vk::Bool32 VKAPI_CALL debugCallback(vk::DebugUtilsMessageSeverityFlagBitsEXT severity, vk::DebugUtilsMessageTypeFlagsEXT type, const vk::DebugUtilsMessengerCallbackDataEXT* pCallbackData, void*) {
        if (severity == vk::DebugUtilsMessageSeverityFlagBitsEXT::eError || severity == vk::DebugUtilsMessageSeverityFlagBitsEXT::eWarning) {
            std::cerr << "validation layer: type " << to_string(type) << " msg: " << pCallbackData->pMessage << std::endl;
        }

        return vk::False;
    }

    static std::vector<char> readFile(const std::string& filename) {
        std::ifstream file(filename, std::ios::ate | std::ios::binary);
        if (!file.is_open()) {
            throw std::runtime_error("failed to open file!");
        }
        std::vector<char> buffer(file.tellg());
        file.seekg(0, std::ios::beg);
        file.read(buffer.data(), static_cast<std::streamsize>(buffer.size()));
        file.close();
        return buffer;
    }
};

int main() {
    try {
        HelloTriangleApplication app;
        app.run();
    } catch (const std::exception& e) {
        std::cerr << e.what() << std::endl;
        return EXIT_FAILURE;
    }

    return EXIT_SUCCESS;
}<|MERGE_RESOLUTION|>--- conflicted
+++ resolved
@@ -355,13 +355,9 @@
     }
 
     void createImageViews() {
-<<<<<<< HEAD
         swapChainImageViews.clear();
 
-        vk::ImageViewCreateInfo imageViewCreateInfo{ .viewType = vk::ImageViewType::e2D, .format = swapChainImageFormat,
-=======
         vk::ImageViewCreateInfo imageViewCreateInfo{ .viewType = vk::ImageViewType::e2D, .format = swapChainSurfaceFormat.format,
->>>>>>> afa478ce
           .subresourceRange = { vk::ImageAspectFlagBits::eColor, 0, 1, 0, 1 } };
         for ( auto image : swapChainImages )
         {
