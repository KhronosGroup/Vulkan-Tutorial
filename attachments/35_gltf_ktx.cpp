#include <iostream>
#include <fstream>
#include <stdexcept>
#include <vector>
#include <cstring>
#include <cstdlib>
#include <memory>
#include <algorithm>
#include <limits>
#include <array>
#include <chrono>
#include <optional>
#include <assert.h>

#ifdef __INTELLISENSE__
#	include <vulkan/vulkan_raii.hpp>
#else
import vulkan_hpp;
#endif
#include <vulkan/vk_platform.h>
#if defined(__ANDROID__)
#	include <vulkan/vulkan_core.h>
#	include <vulkan/vulkan_android.h>
#endif
#include <vulkan/vulkan_profiles.hpp>

#if defined(__ANDROID__)
#	define PLATFORM_ANDROID 1
#else
#	define PLATFORM_DESKTOP 1
#endif

// Include tinygltf instead of tinyobjloader
// TINYGLTF_IMPLEMENTATION is already defined in the command line
#define STB_IMAGE_WRITE_IMPLEMENTATION
#include <tiny_gltf.h>

// Include KTX library for texture loading
#include <ktx.h>

#if PLATFORM_ANDROID
#	include <android/log.h>
#	include <game-activity/native_app_glue/android_native_app_glue.h>
#	include <android/asset_manager.h>
#	include <android/asset_manager_jni.h>

// Declare and implement app_dummy function from native_app_glue
extern "C" void app_dummy()
{
	// This is a dummy function that does nothing
	// It's used to prevent the linker from stripping out the native_app_glue code
}

// Define AAssetManager type for Android
typedef AAssetManager AssetManagerType;

#	define LOGI(...) ((void) __android_log_print(ANDROID_LOG_INFO, "VulkanTutorial", __VA_ARGS__))
#	define LOGW(...) ((void) __android_log_print(ANDROID_LOG_WARN, "VulkanTutorial", __VA_ARGS__))
#	define LOGE(...) ((void) __android_log_print(ANDROID_LOG_ERROR, "VulkanTutorial", __VA_ARGS__))
#else
// Define AAssetManager type for non-Android platforms
typedef void AssetManagerType;
// Desktop-specific includes
#	define GLFW_INCLUDE_VULKAN
#	include <GLFW/glfw3.h>

// Define logging macros for Desktop
#	define LOGI(...)        \
		printf(__VA_ARGS__); \
		printf("\n")
#	define LOGW(...)        \
		printf(__VA_ARGS__); \
		printf("\n")
#	define LOGE(...)                 \
		fprintf(stderr, __VA_ARGS__); \
		fprintf(stderr, "\n")
#endif

#define GLM_FORCE_RADIANS
#define GLM_FORCE_DEPTH_ZERO_TO_ONE
#define GLM_ENABLE_EXPERIMENTAL
#define GLM_FORCE_CXX11
#include <glm/glm.hpp>
#include <glm/gtc/matrix_transform.hpp>
#include <glm/gtx/hash.hpp>

constexpr uint32_t WIDTH        = 800;
constexpr uint32_t HEIGHT       = 600;
constexpr uint64_t FenceTimeout = 100000000;
// Update paths to use glTF model and KTX2 texture
const std::string MODEL_PATH           = "models/viking_room.glb";
const std::string TEXTURE_PATH         = "textures/viking_room.ktx2";
constexpr int     MAX_FRAMES_IN_FLIGHT = 2;

// Define VpProfileProperties structure for Android only
#if PLATFORM_ANDROID
#	ifndef VP_PROFILE_PROPERTIES_DEFINED
#		define VP_PROFILE_PROPERTIES_DEFINED
struct VpProfileProperties
{
	char     name[256];
	uint32_t specVersion;
};
#	endif
#endif

// Define Vulkan Profile constants
#ifndef VP_KHR_ROADMAP_2022_NAME
#	define VP_KHR_ROADMAP_2022_NAME "VP_KHR_roadmap_2022"
#endif

#ifndef VP_KHR_ROADMAP_2022_SPEC_VERSION
#	define VP_KHR_ROADMAP_2022_SPEC_VERSION 1
#endif

struct AppInfo
{
	bool                profileSupported = false;
	VpProfileProperties profile;
};

#if PLATFORM_ANDROID
void android_main(android_app *app);

struct AndroidAppState
{
	ANativeWindow *nativeWindow = nullptr;
	bool           initialized  = false;
	android_app   *app          = nullptr;
};
#endif

#ifdef NDEBUG
constexpr bool enableValidationLayers = false;
#else
constexpr bool enableValidationLayers = true;
#endif

struct Vertex
{
	glm::vec3 pos;
	glm::vec3 color;
	glm::vec2 texCoord;

	static vk::VertexInputBindingDescription getBindingDescription()
	{
		return {0, sizeof(Vertex), vk::VertexInputRate::eVertex};
	}

	static std::array<vk::VertexInputAttributeDescription, 3> getAttributeDescriptions()
	{
		return {
		    vk::VertexInputAttributeDescription(0, 0, vk::Format::eR32G32B32Sfloat, offsetof(Vertex, pos)),
		    vk::VertexInputAttributeDescription(1, 0, vk::Format::eR32G32B32Sfloat, offsetof(Vertex, color)),
		    vk::VertexInputAttributeDescription(2, 0, vk::Format::eR32G32Sfloat, offsetof(Vertex, texCoord))};
	}

	bool operator==(const Vertex &other) const
	{
		return pos == other.pos && color == other.color && texCoord == other.texCoord;
	}
};

template <>
struct std::hash<Vertex>
{
	size_t operator()(Vertex const &vertex) const noexcept
	{
		return ((hash<glm::vec3>()(vertex.pos) ^ (hash<glm::vec3>()(vertex.color) << 1)) >> 1) ^ (hash<glm::vec2>()(vertex.texCoord) << 1);
	}
};

struct UniformBufferObject
{
	alignas(16) glm::mat4 model;
	alignas(16) glm::mat4 view;
	alignas(16) glm::mat4 proj;
};

class VulkanApplication
{
  public:
#if PLATFORM_ANDROID
	void run(android_app *app)
	{
		androidAppState.nativeWindow = app->window;
		androidAppState.app          = app;
		app->userData                = &androidAppState;
		app->onAppCmd                = handleAppCommand;
		// Note: onInputEvent is no longer a member of android_app in the current NDK version
		// Input events are now handled differently

		int                  events;
		android_poll_source *source;

		while (app->destroyRequested == 0)
		{
			while (ALooper_pollOnce(androidAppState.initialized ? 0 : -1, nullptr, &events, (void **) &source) >= 0)
			{
				if (source != nullptr)
				{
					source->process(app, source);
				}
			}

			if (androidAppState.initialized && androidAppState.nativeWindow != nullptr)
			{
				drawFrame();
			}
		}

		if (androidAppState.initialized)
		{
			device.waitIdle();
		}
	}
#else
	void run()
	{
		initWindow();
		initVulkan();
		mainLoop();
		cleanup();
	}
#endif

  private:
#if PLATFORM_ANDROID
	AndroidAppState androidAppState;

	static void handleAppCommand(android_app *app, int32_t cmd)
	{
		auto *appState = static_cast<AndroidAppState *>(app->userData);

		switch (cmd)
		{
			case APP_CMD_INIT_WINDOW:
				if (app->window != nullptr)
				{
					appState->nativeWindow = app->window;
					// We can't cast AndroidAppState to VulkanApplication directly
					// Instead, we need to access the VulkanApplication instance through a global variable
					// or another mechanism. For now, we'll just set the initialized flag.
					appState->initialized = true;
				}
				break;
			case APP_CMD_TERM_WINDOW:
				appState->nativeWindow = nullptr;
				break;
			default:
				break;
		}
	}

	static int32_t handleInputEvent(android_app *app, AInputEvent *event)
	{
		if (AInputEvent_getType(event) == AINPUT_EVENT_TYPE_MOTION)
		{
			float x = AMotionEvent_getX(event, 0);
			float y = AMotionEvent_getY(event, 0);

			LOGI("Touch at: %f, %f", x, y);

			return 1;
		}
		return 0;
	}
#else
	GLFWwindow *window = nullptr;
#endif

	AppInfo                          appInfo;
	vk::raii::Context                context;
	vk::raii::Instance               instance       = nullptr;
	vk::raii::DebugUtilsMessengerEXT debugMessenger = nullptr;
	vk::raii::SurfaceKHR             surface        = nullptr;
	vk::raii::PhysicalDevice         physicalDevice = nullptr;
	vk::raii::Device                 device         = nullptr;
	uint32_t                         queueIndex     = ~0;
	vk::raii::Queue                  queue          = nullptr;
	vk::raii::SwapchainKHR           swapChain      = nullptr;
	std::vector<vk::Image>           swapChainImages;
	vk::SurfaceFormatKHR             swapChainSurfaceFormat;
	vk::Extent2D                     swapChainExtent;
	std::vector<vk::raii::ImageView> swapChainImageViews;

	vk::raii::DescriptorSetLayout descriptorSetLayout = nullptr;
	vk::raii::PipelineLayout      pipelineLayout      = nullptr;
	vk::raii::Pipeline            graphicsPipeline    = nullptr;

	vk::raii::Image        depthImage       = nullptr;
	vk::raii::DeviceMemory depthImageMemory = nullptr;
	vk::raii::ImageView    depthImageView   = nullptr;

	vk::raii::Image        textureImage       = nullptr;
	vk::raii::DeviceMemory textureImageMemory = nullptr;
	vk::raii::ImageView    textureImageView   = nullptr;
	vk::raii::Sampler      textureSampler     = nullptr;
	vk::Format             textureImageFormat = vk::Format::eUndefined;

	std::vector<Vertex>    vertices;
	std::vector<uint32_t>  indices;
	vk::raii::Buffer       vertexBuffer       = nullptr;
	vk::raii::DeviceMemory vertexBufferMemory = nullptr;
	vk::raii::Buffer       indexBuffer        = nullptr;
	vk::raii::DeviceMemory indexBufferMemory  = nullptr;

	std::vector<vk::raii::Buffer>       uniformBuffers;
	std::vector<vk::raii::DeviceMemory> uniformBuffersMemory;
	std::vector<void *>                 uniformBuffersMapped;

	vk::raii::DescriptorPool             descriptorPool = nullptr;
	std::vector<vk::raii::DescriptorSet> descriptorSets;

	vk::raii::CommandPool                commandPool = nullptr;
	std::vector<vk::raii::CommandBuffer> commandBuffers;

	std::vector<vk::raii::Semaphore> presentCompleteSemaphore;
	std::vector<vk::raii::Semaphore> renderFinishedSemaphore;
	std::vector<vk::raii::Fence>     inFlightFences;
	uint32_t                         currentFrame = 0;

	bool framebufferResized = false;

	std::vector<const char *> requiredDeviceExtension = {
	    vk::KHRSwapchainExtensionName,
	    vk::KHRCreateRenderpass2ExtensionName};

#if PLATFORM_DESKTOP
	void initWindow()
	{
		glfwInit();

		glfwWindowHint(GLFW_CLIENT_API, GLFW_NO_API);

		window = glfwCreateWindow(WIDTH, HEIGHT, "Vulkan", nullptr, nullptr);
		glfwSetWindowUserPointer(window, this);
		glfwSetFramebufferSizeCallback(window, framebufferResizeCallback);
	}

	static void framebufferResizeCallback(GLFWwindow *window, int width, int height)
	{
		auto app                = static_cast<VulkanApplication *>(glfwGetWindowUserPointer(window));
		app->framebufferResized = true;
	}
#endif

  public:
	void initVulkan()
	{
		createInstance();
		setupDebugMessenger();
		createSurface();
		pickPhysicalDevice();
		createLogicalDevice();
		createSwapChain();
		createImageViews();
		createDescriptorSetLayout();
		createGraphicsPipeline();
		createCommandPool();
		createDepthResources();
		createTextureImage();
		createTextureImageView();
		createTextureSampler();
		loadModel();
		createVertexBuffer();
		createIndexBuffer();
		createUniformBuffers();
		createDescriptorPool();
		createDescriptorSets();
		createCommandBuffers();
		createSyncObjects();
	}

  private:
#if PLATFORM_DESKTOP
	void mainLoop()
	{
		while (!glfwWindowShouldClose(window))
		{
			glfwPollEvents();
			drawFrame();
		}

		device.waitIdle();
	}
#endif

	void cleanupSwapChain()
	{
		swapChainImageViews.clear();
		swapChain = nullptr;
	}

#if PLATFORM_DESKTOP
	void cleanup() const
	{
		glfwDestroyWindow(window);
		glfwTerminate();
	}
#endif

	void recreateSwapChain()
	{
#if PLATFORM_DESKTOP
		int width = 0, height = 0;
		glfwGetFramebufferSize(window, &width, &height);
		while (width == 0 || height == 0)
		{
			glfwGetFramebufferSize(window, &width, &height);
			glfwWaitEvents();
		}
#endif

		device.waitIdle();

		cleanupSwapChain();
		createSwapChain();
		createImageViews();
		createDepthResources();
	}

	void createInstance()
	{
		constexpr vk::ApplicationInfo appInfo{
		    .pApplicationName   = "Hello Triangle",
		    .applicationVersion = VK_MAKE_VERSION(1, 0, 0),
		    .pEngineName        = "No Engine",
		    .engineVersion      = VK_MAKE_VERSION(1, 0, 0),
		    .apiVersion         = VK_API_VERSION_1_3};

		auto extensions = getRequiredExtensions();

		vk::InstanceCreateInfo createInfo{
		    .pApplicationInfo        = &appInfo,
		    .enabledExtensionCount   = static_cast<uint32_t>(extensions.size()),
		    .ppEnabledExtensionNames = extensions.data()};

		instance = vk::raii::Instance(context, createInfo);
		LOGI("Vulkan instance created");
	}

	void setupDebugMessenger()
	{
		// Debug messenger setup is disabled for now to avoid compatibility issues
		// This is a simplified approach to get the code compiling
		if (!enableValidationLayers)
			return;

		LOGI("Debug messenger setup skipped for compatibility");
	}

	void createSurface()
	{
#if PLATFORM_DESKTOP
		VkSurfaceKHR _surface;
		if (glfwCreateWindowSurface(*instance, window, nullptr, &_surface) != VK_SUCCESS)
		{
			throw std::runtime_error("failed to create window surface!");
		}
		surface = vk::raii::SurfaceKHR(instance, _surface);
#else
		VkSurfaceKHR                  _surface;
		VkAndroidSurfaceCreateInfoKHR createInfo{
		    .sType  = VK_STRUCTURE_TYPE_ANDROID_SURFACE_CREATE_INFO_KHR,
		    .window = androidAppState.nativeWindow};
		if (vkCreateAndroidSurfaceKHR(*instance, &createInfo, nullptr, &_surface) != VK_SUCCESS)
		{
			throw std::runtime_error("failed to create Android surface!");
		}
		surface = vk::raii::SurfaceKHR(instance, _surface);
#endif
	}

	void pickPhysicalDevice()
	{
		std::vector<vk::raii::PhysicalDevice> devices = instance.enumeratePhysicalDevices();
		const auto                            devIter = std::ranges::find_if(
            devices,
            [&](auto const &device) {
                // Check if the device supports the Vulkan 1.3 API version
                bool supportsVulkan1_3 = device.getProperties().apiVersion >= VK_API_VERSION_1_3;

                // Check if any of the queue families support graphics operations
                auto queueFamilies = device.getQueueFamilyProperties();
                bool supportsGraphics =
                    std::ranges::any_of(queueFamilies, [](auto const &qfp) { return !!(qfp.queueFlags & vk::QueueFlagBits::eGraphics); });

                // Check if all required device extensions are available
                auto availableDeviceExtensions = device.enumerateDeviceExtensionProperties();
                bool supportsAllRequiredExtensions =
                    std::ranges::all_of(requiredDeviceExtension,
			                                                       [&availableDeviceExtensions](auto const &requiredDeviceExtension) {
                                            return std::ranges::any_of(availableDeviceExtensions,
				                                                                                  [requiredDeviceExtension](auto const &availableDeviceExtension) {
                                                                           return strcmp(availableDeviceExtension.extensionName, requiredDeviceExtension) == 0;
                                                                       });
                                        });

                auto features                 = device.template getFeatures2<vk::PhysicalDeviceFeatures2, vk::PhysicalDeviceVulkan13Features, vk::PhysicalDeviceExtendedDynamicStateFeaturesEXT>();
                bool supportsRequiredFeatures = features.template get<vk::PhysicalDeviceVulkan13Features>().dynamicRendering &&
                                                features.template get<vk::PhysicalDeviceExtendedDynamicStateFeaturesEXT>().extendedDynamicState;

                return supportsVulkan1_3 && supportsGraphics && supportsAllRequiredExtensions && supportsRequiredFeatures;
            });

		if (devIter != devices.end())
		{
			physicalDevice = *devIter;

			// Check for Vulkan profile support
			VpProfileProperties profileProperties;
#if PLATFORM_ANDROID
			strcpy(profileProperties.name, VP_KHR_ROADMAP_2022_NAME);
#else
			strcpy(profileProperties.profileName, VP_KHR_ROADMAP_2022_NAME);
#endif
			profileProperties.specVersion = VP_KHR_ROADMAP_2022_SPEC_VERSION;

			VkBool32 supported = VK_FALSE;
			bool     result    = false;

#if PLATFORM_ANDROID
			// Create a vp::ProfileDesc from our VpProfileProperties
			vp::ProfileDesc profileDesc = {
			    profileProperties.name,
			    profileProperties.specVersion};

			// Use vp::GetProfileSupport for Android
			result = vp::GetProfileSupport(
			    *physicalDevice,        // Pass the physical device directly
			    &profileDesc,           // Pass the profile description
			    &supported              // Output parameter for support status
			);
#else
			// Use vpGetPhysicalDeviceProfileSupport for Desktop
			VkResult vk_result = vpGetPhysicalDeviceProfileSupport(
			    *instance,
			    *physicalDevice,
			    &profileProperties,
			    &supported);
			result = vk_result == static_cast<int>(vk::Result::eSuccess);
#endif
			const char *name = nullptr;
#ifdef PLATFORM_ANDROID
			name = profileProperties.name;
#else
			name = profileProperties.profileName;
#endif

<<<<<<< HEAD
			if (result && supported == VK_TRUE)
			{
				appInfo.profileSupported = true;
				appInfo.profile          = profileProperties;
				LOGI("Device supports Vulkan profile: %s", name);
			}
			else
			{
				LOGI("Device does not support Vulkan profile: %s", name);
			}
		}
		else
		{
			throw std::runtime_error("failed to find a suitable GPU!");
		}
	}

	void createLogicalDevice()
	{
		std::vector<vk::QueueFamilyProperties> queueFamilyProperties = physicalDevice.getQueueFamilyProperties();

		// get the first index into queueFamilyProperties which supports both graphics and present
		for (uint32_t qfpIndex = 0; qfpIndex < queueFamilyProperties.size(); qfpIndex++)
		{
			if ((queueFamilyProperties[qfpIndex].queueFlags & vk::QueueFlagBits::eGraphics) &&
			    physicalDevice.getSurfaceSupportKHR(qfpIndex, *surface))
			{
				// found a queue family that supports both graphics and present
				queueIndex = qfpIndex;
				break;
			}
		}
		if (queueIndex == ~0)
		{
			throw std::runtime_error("Could not find a queue for graphics and present -> terminating");
		}

		// query for Vulkan 1.3 features
		auto                                              features = physicalDevice.getFeatures2();
		vk::PhysicalDeviceVulkan13Features                vulkan13Features;
		vk::PhysicalDeviceExtendedDynamicStateFeaturesEXT extendedDynamicStateFeatures;
		vulkan13Features.dynamicRendering                 = vk::True;
		vulkan13Features.synchronization2                 = vk::True;
		extendedDynamicStateFeatures.extendedDynamicState = vk::True;
		vulkan13Features.pNext                            = &extendedDynamicStateFeatures;
		features.pNext                                    = &vulkan13Features;
		// create a Device
		float                     queuePriority = 0.0f;
		vk::DeviceQueueCreateInfo deviceQueueCreateInfo{.queueFamilyIndex = queueIndex, .queueCount = 1, .pQueuePriorities = &queuePriority};
		vk::DeviceCreateInfo      deviceCreateInfo{
		         .pNext                   = &features,
		         .queueCreateInfoCount    = 1,
		         .pQueueCreateInfos       = &deviceQueueCreateInfo,
		         .enabledExtensionCount   = static_cast<uint32_t>(requiredDeviceExtension.size()),
		         .ppEnabledExtensionNames = requiredDeviceExtension.data()};

		// Create the device with the appropriate features
		device = vk::raii::Device(physicalDevice, deviceCreateInfo);

		queue = vk::raii::Queue(device, queueIndex, 0);
	}

	void createSwapChain()
	{
		auto surfaceCapabilities = physicalDevice.getSurfaceCapabilitiesKHR(*surface);
		swapChainExtent          = chooseSwapExtent(surfaceCapabilities);
		swapChainSurfaceFormat   = chooseSwapSurfaceFormat(physicalDevice.getSurfaceFormatsKHR(*surface));
		vk::SwapchainCreateInfoKHR swapChainCreateInfo{.surface          = *surface,
		                                               .minImageCount    = chooseSwapMinImageCount(surfaceCapabilities),
		                                               .imageFormat      = swapChainSurfaceFormat.format,
		                                               .imageColorSpace  = swapChainSurfaceFormat.colorSpace,
		                                               .imageExtent      = swapChainExtent,
		                                               .imageArrayLayers = 1,
		                                               .imageUsage       = vk::ImageUsageFlagBits::eColorAttachment,
		                                               .imageSharingMode = vk::SharingMode::eExclusive,
		                                               .preTransform     = surfaceCapabilities.currentTransform,
		                                               .compositeAlpha   = vk::CompositeAlphaFlagBitsKHR::eOpaque,
		                                               .presentMode      = chooseSwapPresentMode(physicalDevice.getSurfacePresentModesKHR(*surface)),
		                                               .clipped          = true};

		swapChain       = vk::raii::SwapchainKHR(device, swapChainCreateInfo);
		swapChainImages = swapChain.getImages();
	}

	void createImageViews()
	{
		vk::ImageViewCreateInfo imageViewCreateInfo{
		    .viewType         = vk::ImageViewType::e2D,
		    .format           = swapChainSurfaceFormat.format,
		    .subresourceRange = {vk::ImageAspectFlagBits::eColor, 0, 1, 0, 1}};
		for (auto image : swapChainImages)
		{
			imageViewCreateInfo.image = image;
			swapChainImageViews.emplace_back(device, imageViewCreateInfo);
		}
	}

	void createDescriptorSetLayout()
	{
		std::array bindings = {
		    vk::DescriptorSetLayoutBinding(0, vk::DescriptorType::eUniformBuffer, 1, vk::ShaderStageFlagBits::eVertex, nullptr),
		    vk::DescriptorSetLayoutBinding(1, vk::DescriptorType::eCombinedImageSampler, 1, vk::ShaderStageFlagBits::eFragment, nullptr)};

		vk::DescriptorSetLayoutCreateInfo layoutInfo{.bindingCount = static_cast<uint32_t>(bindings.size()), .pBindings = bindings.data()};
		descriptorSetLayout = vk::raii::DescriptorSetLayout(device, layoutInfo);
	}

	void createGraphicsPipeline()
	{
		vk::raii::ShaderModule shaderModule = createShaderModule(this->readFile("shaders/slang.spv"));

		vk::PipelineShaderStageCreateInfo vertShaderStageInfo{.stage = vk::ShaderStageFlagBits::eVertex, .module = *shaderModule, .pName = "vertMain"};
		vk::PipelineShaderStageCreateInfo fragShaderStageInfo{.stage = vk::ShaderStageFlagBits::eFragment, .module = *shaderModule, .pName = "fragMain"};
		vk::PipelineShaderStageCreateInfo shaderStages[] = {vertShaderStageInfo, fragShaderStageInfo};

		auto                                   bindingDescription    = Vertex::getBindingDescription();
		auto                                   attributeDescriptions = Vertex::getAttributeDescriptions();
		vk::PipelineVertexInputStateCreateInfo vertexInputInfo{
		    .vertexBindingDescriptionCount   = 1,
		    .pVertexBindingDescriptions      = &bindingDescription,
		    .vertexAttributeDescriptionCount = static_cast<uint32_t>(attributeDescriptions.size()),
		    .pVertexAttributeDescriptions    = attributeDescriptions.data()};
		vk::PipelineInputAssemblyStateCreateInfo inputAssembly{
		    .topology               = vk::PrimitiveTopology::eTriangleList,
		    .primitiveRestartEnable = vk::False};
		vk::PipelineViewportStateCreateInfo viewportState{
		    .viewportCount = 1,
		    .scissorCount  = 1};
		vk::PipelineRasterizationStateCreateInfo rasterizer{
		    .depthClampEnable        = vk::False,
		    .rasterizerDiscardEnable = vk::False,
		    .polygonMode             = vk::PolygonMode::eFill,
		    .cullMode                = vk::CullModeFlagBits::eBack,        // Re-enabled culling for better performance
		    .frontFace               = vk::FrontFace::eClockwise,          // Keeping Clockwise for glTF
		    .depthBiasEnable         = vk::False};
		rasterizer.lineWidth = 1.0f;
		vk::PipelineMultisampleStateCreateInfo multisampling{
		    .rasterizationSamples = vk::SampleCountFlagBits::e1,
		    .sampleShadingEnable  = vk::False};
		vk::PipelineDepthStencilStateCreateInfo depthStencil{
		    .depthTestEnable       = vk::True,
		    .depthWriteEnable      = vk::True,
		    .depthCompareOp        = vk::CompareOp::eLess,
		    .depthBoundsTestEnable = vk::False,
		    .stencilTestEnable     = vk::False};
		vk::PipelineColorBlendAttachmentState colorBlendAttachment;
		colorBlendAttachment.colorWriteMask = vk::ColorComponentFlagBits::eR | vk::ColorComponentFlagBits::eG | vk::ColorComponentFlagBits::eB | vk::ColorComponentFlagBits::eA;
		colorBlendAttachment.blendEnable    = vk::False;

		vk::PipelineColorBlendStateCreateInfo colorBlending{
		    .logicOpEnable   = vk::False,
		    .logicOp         = vk::LogicOp::eCopy,
		    .attachmentCount = 1,
		    .pAttachments    = &colorBlendAttachment};

		std::vector dynamicStates = {
		    vk::DynamicState::eViewport,
		    vk::DynamicState::eScissor};
		vk::PipelineDynamicStateCreateInfo dynamicState{.dynamicStateCount = static_cast<uint32_t>(dynamicStates.size()), .pDynamicStates = dynamicStates.data()};

		vk::PipelineLayoutCreateInfo pipelineLayoutInfo{.setLayoutCount = 1, .pSetLayouts = &*descriptorSetLayout, .pushConstantRangeCount = 0};

		pipelineLayout = vk::raii::PipelineLayout(device, pipelineLayoutInfo);

		vk::PipelineRenderingCreateInfo pipelineRenderingCreateInfo{.colorAttachmentCount = 1, .pColorAttachmentFormats = &swapChainSurfaceFormat.format};
		vk::GraphicsPipelineCreateInfo  pipelineInfo{.pNext               = &pipelineRenderingCreateInfo,
		                                             .stageCount          = 2,
		                                             .pStages             = shaderStages,
		                                             .pVertexInputState   = &vertexInputInfo,
		                                             .pInputAssemblyState = &inputAssembly,
		                                             .pViewportState      = &viewportState,
		                                             .pRasterizationState = &rasterizer,
		                                             .pMultisampleState   = &multisampling,
		                                             .pDepthStencilState  = &depthStencil,
		                                             .pColorBlendState    = &colorBlending,
		                                             .pDynamicState       = &dynamicState,
		                                             .layout              = *pipelineLayout,
		                                             .renderPass          = nullptr};

		graphicsPipeline = vk::raii::Pipeline(device, nullptr, pipelineInfo);
	}

	void createCommandPool()
	{
		vk::CommandPoolCreateInfo poolInfo{
		    .flags            = vk::CommandPoolCreateFlagBits::eResetCommandBuffer,
		    .queueFamilyIndex = queueIndex};
		commandPool = vk::raii::CommandPool(device, poolInfo);
	}

	void createDepthResources()
	{
		vk::Format depthFormat = findDepthFormat();

		createImage(swapChainExtent.width, swapChainExtent.height, depthFormat, vk::ImageTiling::eOptimal, vk::ImageUsageFlagBits::eDepthStencilAttachment, vk::MemoryPropertyFlagBits::eDeviceLocal, depthImage, depthImageMemory);
		depthImageView = createImageView(depthImage, depthFormat, vk::ImageAspectFlagBits::eDepth);
	}

	vk::Format findSupportedFormat(const std::vector<vk::Format> &candidates, vk::ImageTiling tiling, vk::FormatFeatureFlags features) const
	{
		for (const auto format : candidates)
		{
			vk::FormatProperties props = physicalDevice.getFormatProperties(format);

			if (tiling == vk::ImageTiling::eLinear && (props.linearTilingFeatures & features) == features)
			{
				return format;
			}
			if (tiling == vk::ImageTiling::eOptimal && (props.optimalTilingFeatures & features) == features)
			{
				return format;
			}
		}

		throw std::runtime_error("failed to find supported format!");
	}

	[[nodiscard]] vk::Format findDepthFormat() const
	{
		return findSupportedFormat(
		    {vk::Format::eD32Sfloat, vk::Format::eD32SfloatS8Uint, vk::Format::eD24UnormS8Uint},
		    vk::ImageTiling::eOptimal,
		    vk::FormatFeatureFlagBits::eDepthStencilAttachment);
	}

	static bool hasStencilComponent(vk::Format format)
	{
		return format == vk::Format::eD32SfloatS8Uint || format == vk::Format::eD24UnormS8Uint;
	}

	void createTextureImage()
	{
		// Load KTX2 texture instead of using stb_image
		ktxTexture    *kTexture;
		KTX_error_code result = ktxTexture_CreateFromNamedFile(
		    TEXTURE_PATH.c_str(),
		    KTX_TEXTURE_CREATE_LOAD_IMAGE_DATA_BIT,
		    &kTexture);

		if (result != KTX_SUCCESS)
		{
			throw std::runtime_error("failed to load ktx texture image!");
		}

		// Get texture dimensions and data
		uint32_t     texWidth       = kTexture->baseWidth;
		uint32_t     texHeight      = kTexture->baseHeight;
		ktx_size_t   imageSize      = ktxTexture_GetImageSize(kTexture, 0);
		ktx_uint8_t *ktxTextureData = ktxTexture_GetData(kTexture);

		vk::raii::Buffer       stagingBuffer({});
		vk::raii::DeviceMemory stagingBufferMemory({});
		createBuffer(imageSize, vk::BufferUsageFlagBits::eTransferSrc, vk::MemoryPropertyFlagBits::eHostVisible | vk::MemoryPropertyFlagBits::eHostCoherent, stagingBuffer, stagingBufferMemory);

		void *data = stagingBufferMemory.mapMemory(0, imageSize);
		memcpy(data, ktxTextureData, imageSize);
		stagingBufferMemory.unmapMemory();

		// Determine the Vulkan format from KTX format
		vk::Format textureFormat;

		// Check if the KTX texture has a format
		if (kTexture->classId == ktxTexture2_c)
		{
			// For KTX2 files, we can get the format directly
			auto *ktx2    = reinterpret_cast<ktxTexture2 *>(kTexture);
			textureFormat = static_cast<vk::Format>(ktx2->vkFormat);
			if (textureFormat == vk::Format::eUndefined)
			{
				// If the format is undefined, fall back to a reasonable default
				textureFormat = vk::Format::eR8G8B8A8Unorm;
			}
		}
		else
		{
			// For KTX1 files or if we can't determine the format, use a reasonable default
			textureFormat = vk::Format::eR8G8B8A8Unorm;
		}

		textureImageFormat = textureFormat;

		createImage(texWidth, texHeight, textureFormat, vk::ImageTiling::eOptimal,
		            vk::ImageUsageFlagBits::eTransferDst | vk::ImageUsageFlagBits::eSampled,
		            vk::MemoryPropertyFlagBits::eDeviceLocal, textureImage, textureImageMemory);

		transitionImageLayout(textureImage, vk::ImageLayout::eUndefined, vk::ImageLayout::eTransferDstOptimal);
		copyBufferToImage(stagingBuffer, textureImage, texWidth, texHeight);
		transitionImageLayout(textureImage, vk::ImageLayout::eTransferDstOptimal, vk::ImageLayout::eShaderReadOnlyOptimal);

		ktxTexture_Destroy(kTexture);
	}

	void createTextureImageView()
	{
		textureImageView = createImageView(textureImage, textureImageFormat, vk::ImageAspectFlagBits::eColor);
	}

	void createTextureSampler()
	{
		vk::PhysicalDeviceProperties properties = physicalDevice.getProperties();
		vk::SamplerCreateInfo        samplerInfo{
		           .magFilter        = vk::Filter::eLinear,
		           .minFilter        = vk::Filter::eLinear,
		           .mipmapMode       = vk::SamplerMipmapMode::eLinear,
		           .addressModeU     = vk::SamplerAddressMode::eRepeat,
		           .addressModeV     = vk::SamplerAddressMode::eRepeat,
		           .addressModeW     = vk::SamplerAddressMode::eRepeat,
		           .mipLodBias       = 0.0f,
		           .anisotropyEnable = vk::True,
		           .maxAnisotropy    = properties.limits.maxSamplerAnisotropy,
		           .compareEnable    = vk::False,
		           .compareOp        = vk::CompareOp::eAlways};
		textureSampler = vk::raii::Sampler(device, samplerInfo);
	}

	vk::raii::ImageView createImageView(vk::raii::Image &image, vk::Format format, vk::ImageAspectFlags aspectFlags)
	{
		vk::ImageViewCreateInfo viewInfo{
		    .image            = *image,
		    .viewType         = vk::ImageViewType::e2D,
		    .format           = format,
		    .subresourceRange = {aspectFlags, 0, 1, 0, 1}};
		return vk::raii::ImageView(device, viewInfo);
	}

	void createImage(uint32_t width, uint32_t height, vk::Format format, vk::ImageTiling tiling, vk::ImageUsageFlags usage, vk::MemoryPropertyFlags properties, vk::raii::Image &image, vk::raii::DeviceMemory &imageMemory)
	{
		vk::ImageCreateInfo imageInfo{
		    .imageType     = vk::ImageType::e2D,
		    .format        = format,
		    .extent        = {width, height, 1},
		    .mipLevels     = 1,
		    .arrayLayers   = 1,
		    .samples       = vk::SampleCountFlagBits::e1,
		    .tiling        = tiling,
		    .usage         = usage,
		    .sharingMode   = vk::SharingMode::eExclusive,
		    .initialLayout = vk::ImageLayout::eUndefined};
		image = vk::raii::Image(device, imageInfo);

		vk::MemoryRequirements memRequirements = image.getMemoryRequirements();
		vk::MemoryAllocateInfo allocInfo{
		    .allocationSize  = memRequirements.size,
		    .memoryTypeIndex = findMemoryType(memRequirements.memoryTypeBits, properties)};
		imageMemory = vk::raii::DeviceMemory(device, allocInfo);
		image.bindMemory(*imageMemory, 0);
	}

	void transitionImageLayout(const vk::raii::Image &image, vk::ImageLayout oldLayout, vk::ImageLayout newLayout)
	{
		auto commandBuffer = beginSingleTimeCommands();

		vk::ImageMemoryBarrier barrier{
		    .oldLayout        = oldLayout,
		    .newLayout        = newLayout,
		    .image            = *image,
		    .subresourceRange = {vk::ImageAspectFlagBits::eColor, 0, 1, 0, 1}};

		vk::PipelineStageFlags sourceStage;
		vk::PipelineStageFlags destinationStage;

		if (oldLayout == vk::ImageLayout::eUndefined && newLayout == vk::ImageLayout::eTransferDstOptimal)
		{
			barrier.srcAccessMask = {};
			barrier.dstAccessMask = vk::AccessFlagBits::eTransferWrite;

			sourceStage      = vk::PipelineStageFlagBits::eTopOfPipe;
			destinationStage = vk::PipelineStageFlagBits::eTransfer;
		}
		else if (oldLayout == vk::ImageLayout::eTransferDstOptimal && newLayout == vk::ImageLayout::eShaderReadOnlyOptimal)
		{
			barrier.srcAccessMask = vk::AccessFlagBits::eTransferWrite;
			barrier.dstAccessMask = vk::AccessFlagBits::eShaderRead;

			sourceStage      = vk::PipelineStageFlagBits::eTransfer;
			destinationStage = vk::PipelineStageFlagBits::eFragmentShader;
		}
		else
		{
			throw std::invalid_argument("unsupported layout transition!");
		}
		commandBuffer->pipelineBarrier(sourceStage, destinationStage, {}, {}, nullptr, barrier);
		endSingleTimeCommands(*commandBuffer);
	}

	void copyBufferToImage(const vk::raii::Buffer &buffer, vk::raii::Image &image, uint32_t width, uint32_t height)
	{
		std::unique_ptr<vk::raii::CommandBuffer> commandBuffer = beginSingleTimeCommands();
		vk::BufferImageCopy                      region{
		                         .bufferOffset      = 0,
		                         .bufferRowLength   = 0,
		                         .bufferImageHeight = 0,
		                         .imageSubresource  = {vk::ImageAspectFlagBits::eColor, 0, 0, 1},
		                         .imageOffset       = {0, 0, 0},
		                         .imageExtent       = {width, height, 1}};
		commandBuffer->copyBufferToImage(*buffer, *image, vk::ImageLayout::eTransferDstOptimal, {region});
		endSingleTimeCommands(*commandBuffer);
	}

	void loadModel()
	{
		// Use tinygltf to load the model instead of tinyobjloader
		tinygltf::Model    model;
		tinygltf::TinyGLTF loader;
		std::string        err;
		std::string        warn;

		bool ret = loader.LoadBinaryFromFile(&model, &err, &warn, MODEL_PATH);

		if (!warn.empty())
		{
			std::cout << "glTF warning: " << warn << std::endl;
		}

		if (!err.empty())
		{
			std::cout << "glTF error: " << err << std::endl;
		}

		if (!ret)
		{
			throw std::runtime_error("Failed to load glTF model");
		}

		vertices.clear();
		indices.clear();

		// Process all meshes in the model
		for (const auto &mesh : model.meshes)
		{
			for (const auto &primitive : mesh.primitives)
			{
				// Get indices
				const tinygltf::Accessor   &indexAccessor   = model.accessors[primitive.indices];
				const tinygltf::BufferView &indexBufferView = model.bufferViews[indexAccessor.bufferView];
				const tinygltf::Buffer     &indexBuffer     = model.buffers[indexBufferView.buffer];

				// Get vertex positions
				const tinygltf::Accessor   &posAccessor   = model.accessors[primitive.attributes.at("POSITION")];
				const tinygltf::BufferView &posBufferView = model.bufferViews[posAccessor.bufferView];
				const tinygltf::Buffer     &posBuffer     = model.buffers[posBufferView.buffer];

				// Get texture coordinates if available
				bool                        hasTexCoords       = primitive.attributes.find("TEXCOORD_0") != primitive.attributes.end();
				const tinygltf::Accessor   *texCoordAccessor   = nullptr;
				const tinygltf::BufferView *texCoordBufferView = nullptr;
				const tinygltf::Buffer     *texCoordBuffer     = nullptr;

				if (hasTexCoords)
				{
					texCoordAccessor   = &model.accessors[primitive.attributes.at("TEXCOORD_0")];
					texCoordBufferView = &model.bufferViews[texCoordAccessor->bufferView];
					texCoordBuffer     = &model.buffers[texCoordBufferView->buffer];
				}

				uint32_t baseVertex = static_cast<uint32_t>(vertices.size());

				for (size_t i = 0; i < posAccessor.count; i++)
				{
					Vertex vertex{};

					const float *pos = reinterpret_cast<const float *>(&posBuffer.data[posBufferView.byteOffset + posAccessor.byteOffset + i * 12]);
					// glTF uses a right-handed coordinate system with Y-up
					// Vulkan uses a right-handed coordinate system with Y-down
					// We need to flip the Y coordinate
					vertex.pos = {pos[0], -pos[1], pos[2]};

					if (hasTexCoords)
					{
						const float *texCoord = reinterpret_cast<const float *>(&texCoordBuffer->data[texCoordBufferView->byteOffset + texCoordAccessor->byteOffset + i * 8]);
						vertex.texCoord       = {texCoord[0], texCoord[1]};
					}
					else
					{
						vertex.texCoord = {0.0f, 0.0f};
					}

					vertex.color = {1.0f, 1.0f, 1.0f};

					vertices.push_back(vertex);
				}

				const unsigned char *indexData   = &indexBuffer.data[indexBufferView.byteOffset + indexAccessor.byteOffset];
				size_t               indexCount  = indexAccessor.count;
				size_t               indexStride = 0;

				// Determine index stride based on component type
				if (indexAccessor.componentType == TINYGLTF_COMPONENT_TYPE_UNSIGNED_SHORT)
				{
					indexStride = sizeof(uint16_t);
				}
				else if (indexAccessor.componentType == TINYGLTF_COMPONENT_TYPE_UNSIGNED_INT)
				{
					indexStride = sizeof(uint32_t);
				}
				else if (indexAccessor.componentType == TINYGLTF_COMPONENT_TYPE_UNSIGNED_BYTE)
				{
					indexStride = sizeof(uint8_t);
				}
				else
				{
					throw std::runtime_error("Unsupported index component type");
				}

				indices.reserve(indices.size() + indexCount);

				for (size_t i = 0; i < indexCount; i++)
				{
					uint32_t index = 0;

					if (indexAccessor.componentType == TINYGLTF_COMPONENT_TYPE_UNSIGNED_SHORT)
					{
						index = *reinterpret_cast<const uint16_t *>(indexData + i * indexStride);
					}
					else if (indexAccessor.componentType == TINYGLTF_COMPONENT_TYPE_UNSIGNED_INT)
					{
						index = *reinterpret_cast<const uint32_t *>(indexData + i * indexStride);
					}
					else if (indexAccessor.componentType == TINYGLTF_COMPONENT_TYPE_UNSIGNED_BYTE)
					{
						index = *reinterpret_cast<const uint8_t *>(indexData + i * indexStride);
					}

					indices.push_back(baseVertex + index);
				}
			}
		}
	}

	void createVertexBuffer()
	{
		vk::DeviceSize         bufferSize = sizeof(vertices[0]) * vertices.size();
		vk::raii::Buffer       stagingBuffer({});
		vk::raii::DeviceMemory stagingBufferMemory({});
		createBuffer(bufferSize, vk::BufferUsageFlagBits::eTransferSrc, vk::MemoryPropertyFlagBits::eHostVisible | vk::MemoryPropertyFlagBits::eHostCoherent, stagingBuffer, stagingBufferMemory);

		void *dataStaging = stagingBufferMemory.mapMemory(0, bufferSize);
		memcpy(dataStaging, vertices.data(), bufferSize);
		stagingBufferMemory.unmapMemory();

		createBuffer(bufferSize, vk::BufferUsageFlagBits::eTransferDst | vk::BufferUsageFlagBits::eVertexBuffer, vk::MemoryPropertyFlagBits::eDeviceLocal, vertexBuffer, vertexBufferMemory);

		copyBuffer(stagingBuffer, vertexBuffer, bufferSize);
	}

	void createIndexBuffer()
	{
		vk::DeviceSize bufferSize = sizeof(indices[0]) * indices.size();

		vk::raii::Buffer       stagingBuffer({});
		vk::raii::DeviceMemory stagingBufferMemory({});
		createBuffer(bufferSize, vk::BufferUsageFlagBits::eTransferSrc, vk::MemoryPropertyFlagBits::eHostVisible | vk::MemoryPropertyFlagBits::eHostCoherent, stagingBuffer, stagingBufferMemory);

		void *data = stagingBufferMemory.mapMemory(0, bufferSize);
		memcpy(data, indices.data(), bufferSize);
		stagingBufferMemory.unmapMemory();

		createBuffer(bufferSize, vk::BufferUsageFlagBits::eTransferDst | vk::BufferUsageFlagBits::eIndexBuffer, vk::MemoryPropertyFlagBits::eDeviceLocal, indexBuffer, indexBufferMemory);

		copyBuffer(stagingBuffer, indexBuffer, bufferSize);
	}

	void createUniformBuffers()
	{
		uniformBuffers.clear();
		uniformBuffersMemory.clear();
		uniformBuffersMapped.clear();

		for (size_t i = 0; i < MAX_FRAMES_IN_FLIGHT; i++)
		{
			vk::DeviceSize         bufferSize = sizeof(UniformBufferObject);
			vk::raii::Buffer       buffer({});
			vk::raii::DeviceMemory bufferMem({});
			createBuffer(bufferSize, vk::BufferUsageFlagBits::eUniformBuffer, vk::MemoryPropertyFlagBits::eHostVisible | vk::MemoryPropertyFlagBits::eHostCoherent, buffer, bufferMem);
			uniformBuffers.emplace_back(std::move(buffer));
			uniformBuffersMemory.emplace_back(std::move(bufferMem));
			uniformBuffersMapped.emplace_back(uniformBuffersMemory[i].mapMemory(0, bufferSize));
		}
	}

	void createDescriptorPool()
	{
		std::array poolSize{
		    vk::DescriptorPoolSize(vk::DescriptorType::eUniformBuffer, MAX_FRAMES_IN_FLIGHT),
		    vk::DescriptorPoolSize(vk::DescriptorType::eCombinedImageSampler, MAX_FRAMES_IN_FLIGHT)};
		vk::DescriptorPoolCreateInfo poolInfo{
		    .flags         = vk::DescriptorPoolCreateFlagBits::eFreeDescriptorSet,
		    .maxSets       = MAX_FRAMES_IN_FLIGHT,
		    .poolSizeCount = static_cast<uint32_t>(poolSize.size()),
		    .pPoolSizes    = poolSize.data()};
		descriptorPool = vk::raii::DescriptorPool(device, poolInfo);
	}

	void createDescriptorSets()
	{
		std::vector<vk::DescriptorSetLayout> layouts(MAX_FRAMES_IN_FLIGHT, *descriptorSetLayout);
		vk::DescriptorSetAllocateInfo        allocInfo{
		           .descriptorPool     = *descriptorPool,
		           .descriptorSetCount = static_cast<uint32_t>(layouts.size()),
		           .pSetLayouts        = layouts.data()};

		descriptorSets.clear();
		descriptorSets = device.allocateDescriptorSets(allocInfo);

		for (size_t i = 0; i < MAX_FRAMES_IN_FLIGHT; i++)
		{
			vk::DescriptorBufferInfo bufferInfo{
			    .buffer = *uniformBuffers[i],
			    .offset = 0,
			    .range  = sizeof(UniformBufferObject)};
			vk::DescriptorImageInfo imageInfo{
			    .sampler     = *textureSampler,
			    .imageView   = *textureImageView,
			    .imageLayout = vk::ImageLayout::eShaderReadOnlyOptimal};
			std::array descriptorWrites{
			    vk::WriteDescriptorSet{
			        .dstSet          = *descriptorSets[i],
			        .dstBinding      = 0,
			        .dstArrayElement = 0,
			        .descriptorCount = 1,
			        .descriptorType  = vk::DescriptorType::eUniformBuffer,
			        .pBufferInfo     = &bufferInfo},
			    vk::WriteDescriptorSet{
			        .dstSet          = *descriptorSets[i],
			        .dstBinding      = 1,
			        .dstArrayElement = 0,
			        .descriptorCount = 1,
			        .descriptorType  = vk::DescriptorType::eCombinedImageSampler,
			        .pImageInfo      = &imageInfo}};
			device.updateDescriptorSets(descriptorWrites, {});
		}
	}

	void createBuffer(vk::DeviceSize size, vk::BufferUsageFlags usage, vk::MemoryPropertyFlags properties, vk::raii::Buffer &buffer, vk::raii::DeviceMemory &bufferMemory)
	{
		vk::BufferCreateInfo bufferInfo{
		    .size        = size,
		    .usage       = usage,
		    .sharingMode = vk::SharingMode::eExclusive};
		buffer                                 = vk::raii::Buffer(device, bufferInfo);
		vk::MemoryRequirements memRequirements = buffer.getMemoryRequirements();
		vk::MemoryAllocateInfo allocInfo{
		    .allocationSize  = memRequirements.size,
		    .memoryTypeIndex = findMemoryType(memRequirements.memoryTypeBits, properties)};
		bufferMemory = vk::raii::DeviceMemory(device, allocInfo);
		buffer.bindMemory(*bufferMemory, 0);
	}

	std::unique_ptr<vk::raii::CommandBuffer> beginSingleTimeCommands()
	{
		vk::CommandBufferAllocateInfo allocInfo{
		    .commandPool        = *commandPool,
		    .level              = vk::CommandBufferLevel::ePrimary,
		    .commandBufferCount = 1};
		std::unique_ptr<vk::raii::CommandBuffer> commandBuffer = std::make_unique<vk::raii::CommandBuffer>(std::move(vk::raii::CommandBuffers(device, allocInfo).front()));

		vk::CommandBufferBeginInfo beginInfo{
		    .flags = vk::CommandBufferUsageFlagBits::eOneTimeSubmit};
		commandBuffer->begin(beginInfo);

		return commandBuffer;
	}

	void endSingleTimeCommands(const vk::raii::CommandBuffer &commandBuffer) const
	{
		commandBuffer.end();

		vk::SubmitInfo submitInfo{.commandBufferCount = 1, .pCommandBuffers = &*commandBuffer};
		queue.submit(submitInfo, nullptr);
		queue.waitIdle();
	}

	void copyBuffer(vk::raii::Buffer &srcBuffer, vk::raii::Buffer &dstBuffer, vk::DeviceSize size)
	{
		vk::CommandBufferAllocateInfo allocInfo{.commandPool = *commandPool, .level = vk::CommandBufferLevel::ePrimary, .commandBufferCount = 1};
		vk::raii::CommandBuffer       commandCopyBuffer = std::move(device.allocateCommandBuffers(allocInfo).front());
		commandCopyBuffer.begin(vk::CommandBufferBeginInfo{.flags = vk::CommandBufferUsageFlagBits::eOneTimeSubmit});
		commandCopyBuffer.copyBuffer(*srcBuffer, *dstBuffer, vk::BufferCopy{.size = size});
		commandCopyBuffer.end();
		queue.submit(vk::SubmitInfo{.commandBufferCount = 1, .pCommandBuffers = &*commandCopyBuffer}, nullptr);
		queue.waitIdle();
	}

	uint32_t findMemoryType(uint32_t typeFilter, vk::MemoryPropertyFlags properties)
	{
		vk::PhysicalDeviceMemoryProperties memProperties = physicalDevice.getMemoryProperties();

		for (uint32_t i = 0; i < memProperties.memoryTypeCount; i++)
		{
			if ((typeFilter & (1 << i)) && (memProperties.memoryTypes[i].propertyFlags & properties) == properties)
			{
				return i;
			}
		}

		throw std::runtime_error("failed to find suitable memory type!");
	}

	void createCommandBuffers()
	{
		commandBuffers.clear();
		vk::CommandBufferAllocateInfo allocInfo{.commandPool = *commandPool, .level = vk::CommandBufferLevel::ePrimary, .commandBufferCount = MAX_FRAMES_IN_FLIGHT};
		commandBuffers = vk::raii::CommandBuffers(device, allocInfo);
	}

	void recordCommandBuffer(uint32_t imageIndex)
	{
		commandBuffers[currentFrame].begin({});
		transition_image_layout(
		    imageIndex,
		    vk::ImageLayout::eUndefined,
		    vk::ImageLayout::eColorAttachmentOptimal,
		    {},
		    vk::AccessFlagBits2::eColorAttachmentWrite,
		    vk::PipelineStageFlagBits2::eTopOfPipe,
		    vk::PipelineStageFlagBits2::eColorAttachmentOutput);
		vk::ClearValue              clearColor     = vk::ClearColorValue(0.0f, 0.0f, 0.0f, 1.0f);
		vk::RenderingAttachmentInfo attachmentInfo = {
		    .imageView   = *swapChainImageViews[imageIndex],
		    .imageLayout = vk::ImageLayout::eColorAttachmentOptimal,
		    .loadOp      = vk::AttachmentLoadOp::eClear,
		    .storeOp     = vk::AttachmentStoreOp::eStore,
		    .clearValue  = clearColor};
		vk::RenderingInfo renderingInfo = {
		    .renderArea           = {.offset = {0, 0}, .extent = swapChainExtent},
		    .layerCount           = 1,
		    .colorAttachmentCount = 1,
		    .pColorAttachments    = &attachmentInfo};
		commandBuffers[currentFrame].beginRendering(renderingInfo);
		commandBuffers[currentFrame].bindPipeline(vk::PipelineBindPoint::eGraphics, *graphicsPipeline);
		commandBuffers[currentFrame].setViewport(0, vk::Viewport(0.0f, 0.0f, static_cast<float>(swapChainExtent.width), static_cast<float>(swapChainExtent.height), 0.0f, 1.0f));
		commandBuffers[currentFrame].setScissor(0, vk::Rect2D(vk::Offset2D(0, 0), swapChainExtent));
		commandBuffers[currentFrame].bindVertexBuffers(0, *vertexBuffer, {0});
		commandBuffers[currentFrame].bindIndexBuffer(*indexBuffer, 0, vk::IndexType::eUint32);
		commandBuffers[currentFrame].bindDescriptorSets(vk::PipelineBindPoint::eGraphics, *pipelineLayout, 0, *descriptorSets[currentFrame], nullptr);
		commandBuffers[currentFrame].drawIndexed(indices.size(), 1, 0, 0, 0);
		commandBuffers[currentFrame].endRendering();
		transition_image_layout(
		    imageIndex,
		    vk::ImageLayout::eColorAttachmentOptimal,
		    vk::ImageLayout::ePresentSrcKHR,
		    vk::AccessFlagBits2::eColorAttachmentWrite,
		    {},
		    vk::PipelineStageFlagBits2::eColorAttachmentOutput,
		    vk::PipelineStageFlagBits2::eBottomOfPipe);
		commandBuffers[currentFrame].end();
	}

	void transition_image_layout(
	    uint32_t                imageIndex,
	    vk::ImageLayout         old_layout,
	    vk::ImageLayout         new_layout,
	    vk::AccessFlags2        src_access_mask,
	    vk::AccessFlags2        dst_access_mask,
	    vk::PipelineStageFlags2 src_stage_mask,
	    vk::PipelineStageFlags2 dst_stage_mask)
	{
		vk::ImageMemoryBarrier2 barrier = {
		    .srcStageMask        = src_stage_mask,
		    .srcAccessMask       = src_access_mask,
		    .dstStageMask        = dst_stage_mask,
		    .dstAccessMask       = dst_access_mask,
		    .oldLayout           = old_layout,
		    .newLayout           = new_layout,
		    .srcQueueFamilyIndex = VK_QUEUE_FAMILY_IGNORED,
		    .dstQueueFamilyIndex = VK_QUEUE_FAMILY_IGNORED,
		    .image               = swapChainImages[imageIndex],
		    .subresourceRange    = {
		           .aspectMask     = vk::ImageAspectFlagBits::eColor,
		           .baseMipLevel   = 0,
		           .levelCount     = 1,
		           .baseArrayLayer = 0,
		           .layerCount     = 1}};
		vk::DependencyInfo dependency_info = {
		    .dependencyFlags         = {},
		    .imageMemoryBarrierCount = 1,
		    .pImageMemoryBarriers    = &barrier};
		commandBuffers[currentFrame].pipelineBarrier2(dependency_info);
	}

	void createSyncObjects()
	{
		presentCompleteSemaphore.clear();
		renderFinishedSemaphore.clear();
		inFlightFences.clear();

		for (size_t i = 0; i < swapChainImages.size(); i++)
		{
			presentCompleteSemaphore.emplace_back(device, vk::SemaphoreCreateInfo());
			renderFinishedSemaphore.emplace_back(device, vk::SemaphoreCreateInfo());
		}

		for (size_t i = 0; i < MAX_FRAMES_IN_FLIGHT; i++)
		{
			inFlightFences.emplace_back(device, vk::FenceCreateInfo{.flags = vk::FenceCreateFlagBits::eSignaled});
		}
	}

	void updateUniformBuffer(uint32_t currentImage) const
	{
		static auto startTime = std::chrono::high_resolution_clock::now();

		auto  currentTime = std::chrono::high_resolution_clock::now();
		float time        = std::chrono::duration<float>(currentTime - startTime).count();

		UniformBufferObject ubo{};
		glm::mat4           initialRotation    = glm::rotate(glm::mat4(1.0f), glm::radians(-90.0f), glm::vec3(1.0f, 0.0f, 0.0f));
		glm::mat4           continuousRotation = glm::rotate(glm::mat4(1.0f), time * glm::radians(90.0f), glm::vec3(0.0f, 0.0f, 1.0f));
		ubo.model                              = continuousRotation * initialRotation;
		ubo.view                               = lookAt(glm::vec3(2.0f, 2.0f, 2.0f), glm::vec3(0.0f, 0.0f, 0.0f), glm::vec3(0.0f, 0.0f, 1.0f));
		ubo.proj                               = glm::perspective(glm::radians(45.0f), static_cast<float>(swapChainExtent.width) / static_cast<float>(swapChainExtent.height), 0.1f, 10.0f);
		ubo.proj[1][1] *= -1;

		memcpy(uniformBuffersMapped[currentImage], &ubo, sizeof(ubo));
	}

	void drawFrame()
	{
		while (vk::Result::eTimeout == device.waitForFences(*inFlightFences[currentFrame], vk::True, UINT64_MAX))
			;
		auto [result, imageIndex] = swapChain.acquireNextImage(UINT64_MAX, *presentCompleteSemaphore[currentFrame], nullptr);

		if (result == vk::Result::eErrorOutOfDateKHR)
		{
			recreateSwapChain();
			return;
		}
		if (result != vk::Result::eSuccess && result != vk::Result::eSuboptimalKHR)
		{
			throw std::runtime_error("failed to acquire swap chain image!");
		}
		updateUniformBuffer(currentFrame);

		device.resetFences(*inFlightFences[currentFrame]);
		commandBuffers[currentFrame].reset();
		recordCommandBuffer(imageIndex);

		vk::PipelineStageFlags waitDestinationStageMask(vk::PipelineStageFlagBits::eColorAttachmentOutput);
		const vk::SubmitInfo   submitInfo{.waitSemaphoreCount = 1, .pWaitSemaphores = &*presentCompleteSemaphore[currentFrame], .pWaitDstStageMask = &waitDestinationStageMask, .commandBufferCount = 1, .pCommandBuffers = &*commandBuffers[currentFrame], .signalSemaphoreCount = 1, .pSignalSemaphores = &*renderFinishedSemaphore[imageIndex]};
		queue.submit(submitInfo, *inFlightFences[currentFrame]);

		const vk::PresentInfoKHR presentInfoKHR{.waitSemaphoreCount = 1, .pWaitSemaphores = &*renderFinishedSemaphore[imageIndex], .swapchainCount = 1, .pSwapchains = &*swapChain, .pImageIndices = &imageIndex};
		result = queue.presentKHR(presentInfoKHR);
		if (result == vk::Result::eErrorOutOfDateKHR || result == vk::Result::eSuboptimalKHR || framebufferResized)
		{
			framebufferResized = false;
			recreateSwapChain();
		}
		else if (result != vk::Result::eSuccess)
		{
			throw std::runtime_error("failed to present swap chain image!");
		}
		currentFrame = (currentFrame + 1) % MAX_FRAMES_IN_FLIGHT;
	}

	[[nodiscard]] vk::raii::ShaderModule createShaderModule(const std::vector<char> &code) const
	{
		vk::ShaderModuleCreateInfo createInfo{.codeSize = code.size(), .pCode = reinterpret_cast<const uint32_t *>(code.data())};
		vk::raii::ShaderModule     shaderModule{device, createInfo};

		return shaderModule;
	}

	static uint32_t chooseSwapMinImageCount(vk::SurfaceCapabilitiesKHR const &surfaceCapabilities)
	{
		auto minImageCount = std::max(3u, surfaceCapabilities.minImageCount);
		if ((0 < surfaceCapabilities.maxImageCount) && (surfaceCapabilities.maxImageCount < minImageCount))
		{
			minImageCount = surfaceCapabilities.maxImageCount;
		}
		return minImageCount;
	}

	static vk::SurfaceFormatKHR chooseSwapSurfaceFormat(const std::vector<vk::SurfaceFormatKHR> &availableFormats)
	{
		assert(!availableFormats.empty());
		const auto formatIt = std::ranges::find_if(
		    availableFormats,
		    [](const auto &format) { return format.format == vk::Format::eB8G8R8A8Srgb && format.colorSpace == vk::ColorSpaceKHR::eSrgbNonlinear; });
		return formatIt != availableFormats.end() ? *formatIt : availableFormats[0];
	}

	static vk::PresentModeKHR chooseSwapPresentMode(const std::vector<vk::PresentModeKHR> &availablePresentModes)
	{
		assert(std::ranges::any_of(availablePresentModes, [](auto presentMode) { return presentMode == vk::PresentModeKHR::eFifo; }));
		return std::ranges::any_of(availablePresentModes,
		                           [](const vk::PresentModeKHR value) { return vk::PresentModeKHR::eMailbox == value; }) ?
		           vk::PresentModeKHR::eMailbox :
		           vk::PresentModeKHR::eFifo;
	}

	vk::Extent2D chooseSwapExtent(const vk::SurfaceCapabilitiesKHR &capabilities)
	{
		if (capabilities.currentExtent.width != 0xFFFFFFFF)
		{
			return capabilities.currentExtent;
		}
=======
            if (result && supported == VK_TRUE) {
                appInfo.profileSupported = true;
                appInfo.profile = profileProperties;
                LOGI("Device supports Vulkan profile: %s", name);
            } else {
                LOGI("Device does not support Vulkan profile: %s", name);
            }
        } else {
            throw std::runtime_error("failed to find a suitable GPU!");
        }
    }

    void createLogicalDevice() {
        std::vector<vk::QueueFamilyProperties> queueFamilyProperties = physicalDevice.getQueueFamilyProperties();

        // get the first index into queueFamilyProperties which supports both graphics and present
        for (uint32_t qfpIndex = 0; qfpIndex < queueFamilyProperties.size(); qfpIndex++)
        {
            if ((queueFamilyProperties[qfpIndex].queueFlags & vk::QueueFlagBits::eGraphics) &&
                physicalDevice.getSurfaceSupportKHR(qfpIndex, *surface))
            {
                // found a queue family that supports both graphics and present
                queueIndex = qfpIndex;
                break;
            }
        }
        if (queueIndex == ~0)
        {
            throw std::runtime_error("Could not find a queue for graphics and present -> terminating");
        }

        // query for Vulkan 1.3 features
        auto features = physicalDevice.getFeatures2();
        vk::PhysicalDeviceVulkan13Features vulkan13Features;
        vk::PhysicalDeviceExtendedDynamicStateFeaturesEXT extendedDynamicStateFeatures;
        vulkan13Features.dynamicRendering = vk::True;
        vulkan13Features.synchronization2 = vk::True;
        extendedDynamicStateFeatures.extendedDynamicState = vk::True;
        vulkan13Features.pNext = &extendedDynamicStateFeatures;
        features.pNext = &vulkan13Features;
        // create a Device
        float                     queuePriority = 0.0f;
        vk::DeviceQueueCreateInfo deviceQueueCreateInfo { .queueFamilyIndex = queueIndex, .queueCount = 1, .pQueuePriorities = &queuePriority };
        vk::DeviceCreateInfo      deviceCreateInfo{
            .pNext =  &features,
            .queueCreateInfoCount = 1,
            .pQueueCreateInfos = &deviceQueueCreateInfo,
            .enabledExtensionCount = static_cast<uint32_t>(requiredDeviceExtension.size()),
            .ppEnabledExtensionNames = requiredDeviceExtension.data()
         };

        // Create the device with the appropriate features
        device = vk::raii::Device(physicalDevice, deviceCreateInfo);

        queue = vk::raii::Queue(device, queueIndex, 0);
    }

    void createSwapChain() {
        auto surfaceCapabilities = physicalDevice.getSurfaceCapabilitiesKHR( *surface );
        swapChainExtent          = chooseSwapExtent( surfaceCapabilities );
        swapChainSurfaceFormat   = chooseSwapSurfaceFormat( physicalDevice.getSurfaceFormatsKHR( *surface ) );
        vk::SwapchainCreateInfoKHR swapChainCreateInfo{ .surface          = *surface,
                                                        .minImageCount    = chooseSwapMinImageCount( surfaceCapabilities ),
                                                        .imageFormat      = swapChainSurfaceFormat.format,
                                                        .imageColorSpace  = swapChainSurfaceFormat.colorSpace,
                                                        .imageExtent      = swapChainExtent,
                                                        .imageArrayLayers = 1,
                                                        .imageUsage       = vk::ImageUsageFlagBits::eColorAttachment,
                                                        .imageSharingMode = vk::SharingMode::eExclusive,
                                                        .preTransform     = surfaceCapabilities.currentTransform,
                                                        .compositeAlpha   = vk::CompositeAlphaFlagBitsKHR::eOpaque,
                                                        .presentMode      = chooseSwapPresentMode( physicalDevice.getSurfacePresentModesKHR( *surface ) ),
                                                        .clipped          = true };

        swapChain = vk::raii::SwapchainKHR(device, swapChainCreateInfo);
        swapChainImages = swapChain.getImages();
    }

    void createImageViews() {
        assert(swapChainImageViews.empty());

        vk::ImageViewCreateInfo imageViewCreateInfo{
            .viewType = vk::ImageViewType::e2D,
            .format = swapChainSurfaceFormat.format,
            .subresourceRange = { vk::ImageAspectFlagBits::eColor, 0, 1, 0, 1 }
        };
        for ( auto image : swapChainImages )
        {
            imageViewCreateInfo.image = image;
            swapChainImageViews.emplace_back( device, imageViewCreateInfo );
        }
    }

    void createDescriptorSetLayout() {
        std::array bindings = {
            vk::DescriptorSetLayoutBinding( 0, vk::DescriptorType::eUniformBuffer, 1, vk::ShaderStageFlagBits::eVertex, nullptr),
            vk::DescriptorSetLayoutBinding( 1, vk::DescriptorType::eCombinedImageSampler, 1, vk::ShaderStageFlagBits::eFragment, nullptr)
        };

        vk::DescriptorSetLayoutCreateInfo layoutInfo{ .bindingCount = static_cast<uint32_t>(bindings.size()), .pBindings = bindings.data() };
        descriptorSetLayout = vk::raii::DescriptorSetLayout(device, layoutInfo);
    }

    void createGraphicsPipeline() {
        vk::raii::ShaderModule shaderModule = createShaderModule(this->readFile("shaders/slang.spv"));

        vk::PipelineShaderStageCreateInfo vertShaderStageInfo{ .stage = vk::ShaderStageFlagBits::eVertex, .module = *shaderModule,  .pName = "vertMain" };
        vk::PipelineShaderStageCreateInfo fragShaderStageInfo{ .stage = vk::ShaderStageFlagBits::eFragment, .module = *shaderModule, .pName = "fragMain" };
        vk::PipelineShaderStageCreateInfo shaderStages[] = {vertShaderStageInfo, fragShaderStageInfo};

        auto bindingDescription = Vertex::getBindingDescription();
        auto attributeDescriptions = Vertex::getAttributeDescriptions();
        vk::PipelineVertexInputStateCreateInfo vertexInputInfo{
            .vertexBindingDescriptionCount = 1,
            .pVertexBindingDescriptions = &bindingDescription,
            .vertexAttributeDescriptionCount = static_cast<uint32_t>(attributeDescriptions.size()),
            .pVertexAttributeDescriptions = attributeDescriptions.data()
        };
        vk::PipelineInputAssemblyStateCreateInfo inputAssembly{
            .topology = vk::PrimitiveTopology::eTriangleList,
            .primitiveRestartEnable = vk::False
        };
        vk::PipelineViewportStateCreateInfo viewportState{
            .viewportCount = 1,
            .scissorCount = 1
        };
        vk::PipelineRasterizationStateCreateInfo rasterizer{
            .depthClampEnable = vk::False,
            .rasterizerDiscardEnable = vk::False,
            .polygonMode = vk::PolygonMode::eFill,
            .cullMode = vk::CullModeFlagBits::eBack, // Re-enabled culling for better performance
            .frontFace = vk::FrontFace::eClockwise, // Keeping Clockwise for glTF
            .depthBiasEnable = vk::False
        };
        rasterizer.lineWidth = 1.0f;
        vk::PipelineMultisampleStateCreateInfo multisampling{
            .rasterizationSamples = vk::SampleCountFlagBits::e1,
            .sampleShadingEnable = vk::False
        };
        vk::PipelineDepthStencilStateCreateInfo depthStencil{
            .depthTestEnable = vk::True,
            .depthWriteEnable = vk::True,
            .depthCompareOp = vk::CompareOp::eLess,
            .depthBoundsTestEnable = vk::False,
            .stencilTestEnable = vk::False
        };
        vk::PipelineColorBlendAttachmentState colorBlendAttachment;
        colorBlendAttachment.colorWriteMask = vk::ColorComponentFlagBits::eR | vk::ColorComponentFlagBits::eG | vk::ColorComponentFlagBits::eB | vk::ColorComponentFlagBits::eA;
        colorBlendAttachment.blendEnable = vk::False;

        vk::PipelineColorBlendStateCreateInfo colorBlending{
            .logicOpEnable = vk::False,
            .logicOp = vk::LogicOp::eCopy,
            .attachmentCount = 1,
            .pAttachments = &colorBlendAttachment
        };

        std::vector dynamicStates = {
            vk::DynamicState::eViewport,
            vk::DynamicState::eScissor
        };
        vk::PipelineDynamicStateCreateInfo dynamicState{ .dynamicStateCount = static_cast<uint32_t>(dynamicStates.size()), .pDynamicStates = dynamicStates.data() };

        vk::PipelineLayoutCreateInfo pipelineLayoutInfo{  .setLayoutCount = 1, .pSetLayouts = &*descriptorSetLayout, .pushConstantRangeCount = 0 };

        pipelineLayout = vk::raii::PipelineLayout(device, pipelineLayoutInfo);

        vk::Format depthFormat = findDepthFormat();
        vk::PipelineRenderingCreateInfo pipelineRenderingCreateInfo{
            .colorAttachmentCount = 1,
            .pColorAttachmentFormats = &swapChainSurfaceFormat.format,
            .depthAttachmentFormat = depthFormat
        };
        vk::GraphicsPipelineCreateInfo pipelineInfo{ .pNext = &pipelineRenderingCreateInfo,
            .stageCount = 2,
            .pStages = shaderStages,
            .pVertexInputState = &vertexInputInfo,
            .pInputAssemblyState = &inputAssembly,
            .pViewportState = &viewportState,
            .pRasterizationState = &rasterizer,
            .pMultisampleState = &multisampling,
            .pDepthStencilState = &depthStencil,
            .pColorBlendState = &colorBlending,
            .pDynamicState = &dynamicState,
            .layout = *pipelineLayout,
            .renderPass = nullptr
        };

        graphicsPipeline = vk::raii::Pipeline(device, nullptr, pipelineInfo);
    }

    void createCommandPool() {
        vk::CommandPoolCreateInfo poolInfo{
            .flags = vk::CommandPoolCreateFlagBits::eResetCommandBuffer,
            .queueFamilyIndex = queueIndex
        };
        commandPool = vk::raii::CommandPool(device, poolInfo);
    }

    void createDepthResources() {
        vk::Format depthFormat = findDepthFormat();

        createImage(swapChainExtent.width, swapChainExtent.height, depthFormat, vk::ImageTiling::eOptimal, vk::ImageUsageFlagBits::eDepthStencilAttachment, vk::MemoryPropertyFlagBits::eDeviceLocal, depthImage, depthImageMemory);
        depthImageView = createImageView(depthImage, depthFormat, vk::ImageAspectFlagBits::eDepth);
    }

    vk::Format findSupportedFormat(const std::vector<vk::Format>& candidates, vk::ImageTiling tiling, vk::FormatFeatureFlags features) const {
        for (const auto format : candidates) {
            vk::FormatProperties props = physicalDevice.getFormatProperties(format);

            if (tiling == vk::ImageTiling::eLinear && (props.linearTilingFeatures & features) == features) {
                return format;
            }
            if (tiling == vk::ImageTiling::eOptimal && (props.optimalTilingFeatures & features) == features) {
                return format;
            }
        }

        throw std::runtime_error("failed to find supported format!");
    }

    [[nodiscard]] vk::Format findDepthFormat() const {
        return findSupportedFormat(
        {vk::Format::eD32Sfloat, vk::Format::eD32SfloatS8Uint, vk::Format::eD24UnormS8Uint},
            vk::ImageTiling::eOptimal,
            vk::FormatFeatureFlagBits::eDepthStencilAttachment
        );
    }

    static bool hasStencilComponent(vk::Format format) {
        return format == vk::Format::eD32SfloatS8Uint || format == vk::Format::eD24UnormS8Uint;
    }

    void createTextureImage() {
        // Load KTX2 texture instead of using stb_image
        ktxTexture* kTexture;
        KTX_error_code result = ktxTexture_CreateFromNamedFile(
            TEXTURE_PATH.c_str(),
            KTX_TEXTURE_CREATE_LOAD_IMAGE_DATA_BIT,
            &kTexture);

        if (result != KTX_SUCCESS) {
            throw std::runtime_error("failed to load ktx texture image!");
        }

        // Get texture dimensions and data
        uint32_t texWidth = kTexture->baseWidth;
        uint32_t texHeight = kTexture->baseHeight;
        ktx_size_t imageSize = ktxTexture_GetImageSize(kTexture, 0);
        ktx_uint8_t* ktxTextureData = ktxTexture_GetData(kTexture);

        vk::raii::Buffer stagingBuffer({});
        vk::raii::DeviceMemory stagingBufferMemory({});
        createBuffer(imageSize, vk::BufferUsageFlagBits::eTransferSrc, vk::MemoryPropertyFlagBits::eHostVisible | vk::MemoryPropertyFlagBits::eHostCoherent, stagingBuffer, stagingBufferMemory);

        void* data = stagingBufferMemory.mapMemory(0, imageSize);
        memcpy(data, ktxTextureData, imageSize);
        stagingBufferMemory.unmapMemory();

        // Determine the Vulkan format from KTX format
        vk::Format textureFormat;

        // Check if the KTX texture has a format
        if (kTexture->classId == ktxTexture2_c) {
            // For KTX2 files, we can get the format directly
            auto* ktx2 = reinterpret_cast<ktxTexture2*>(kTexture);
            textureFormat = static_cast<vk::Format>(ktx2->vkFormat);
            if (textureFormat == vk::Format::eUndefined) {
                // If the format is undefined, fall back to a reasonable default
                textureFormat = vk::Format::eR8G8B8A8Unorm;
            }
        } else {
            // For KTX1 files or if we can't determine the format, use a reasonable default
            textureFormat = vk::Format::eR8G8B8A8Unorm;
        }

        textureImageFormat = textureFormat;

        createImage(texWidth, texHeight, textureFormat, vk::ImageTiling::eOptimal,
                   vk::ImageUsageFlagBits::eTransferDst | vk::ImageUsageFlagBits::eSampled,
                   vk::MemoryPropertyFlagBits::eDeviceLocal, textureImage, textureImageMemory);

        transitionImageLayout(textureImage, vk::ImageLayout::eUndefined, vk::ImageLayout::eTransferDstOptimal);
        copyBufferToImage(stagingBuffer, textureImage, texWidth, texHeight);
        transitionImageLayout(textureImage, vk::ImageLayout::eTransferDstOptimal, vk::ImageLayout::eShaderReadOnlyOptimal);

        ktxTexture_Destroy(kTexture);
    }

    void createTextureImageView() {
        textureImageView = createImageView(textureImage, textureImageFormat, vk::ImageAspectFlagBits::eColor);
    }

    void createTextureSampler() {
        vk::PhysicalDeviceProperties properties = physicalDevice.getProperties();
        vk::SamplerCreateInfo samplerInfo{
            .magFilter = vk::Filter::eLinear,
            .minFilter = vk::Filter::eLinear,
            .mipmapMode = vk::SamplerMipmapMode::eLinear,
            .addressModeU = vk::SamplerAddressMode::eRepeat,
            .addressModeV = vk::SamplerAddressMode::eRepeat,
            .addressModeW = vk::SamplerAddressMode::eRepeat,
            .mipLodBias = 0.0f,
            .anisotropyEnable = vk::True,
            .maxAnisotropy = properties.limits.maxSamplerAnisotropy,
            .compareEnable = vk::False,
            .compareOp = vk::CompareOp::eAlways
        };
        textureSampler = vk::raii::Sampler(device, samplerInfo);
    }

    vk::raii::ImageView createImageView(vk::raii::Image& image, vk::Format format, vk::ImageAspectFlags aspectFlags) {
        vk::ImageViewCreateInfo viewInfo{
            .image = *image,
            .viewType = vk::ImageViewType::e2D,
            .format = format,
            .subresourceRange = { aspectFlags, 0, 1, 0, 1 }
        };
        return vk::raii::ImageView(device, viewInfo);
    }

    void createImage(uint32_t width, uint32_t height, vk::Format format, vk::ImageTiling tiling, vk::ImageUsageFlags usage, vk::MemoryPropertyFlags properties, vk::raii::Image& image, vk::raii::DeviceMemory& imageMemory) {
        vk::ImageCreateInfo imageInfo{
            .imageType = vk::ImageType::e2D,
            .format = format,
            .extent = {width, height, 1},
            .mipLevels = 1,
            .arrayLayers = 1,
            .samples = vk::SampleCountFlagBits::e1,
            .tiling = tiling,
            .usage = usage,
            .sharingMode = vk::SharingMode::eExclusive,
            .initialLayout = vk::ImageLayout::eUndefined
        };
        image = vk::raii::Image(device, imageInfo);

        vk::MemoryRequirements memRequirements = image.getMemoryRequirements();
        vk::MemoryAllocateInfo allocInfo{
            .allocationSize = memRequirements.size,
            .memoryTypeIndex = findMemoryType(memRequirements.memoryTypeBits, properties)
        };
        imageMemory = vk::raii::DeviceMemory(device, allocInfo);
        image.bindMemory(*imageMemory, 0);
    }

    void transitionImageLayout(const vk::raii::Image& image, vk::ImageLayout oldLayout, vk::ImageLayout newLayout) {
        auto commandBuffer = beginSingleTimeCommands();

        vk::ImageMemoryBarrier barrier{
            .oldLayout = oldLayout,
            .newLayout = newLayout,
            .image = *image,
            .subresourceRange = { vk::ImageAspectFlagBits::eColor, 0, 1, 0, 1 }
        };

        vk::PipelineStageFlags sourceStage;
        vk::PipelineStageFlags destinationStage;

        if (oldLayout == vk::ImageLayout::eUndefined && newLayout == vk::ImageLayout::eTransferDstOptimal) {
            barrier.srcAccessMask = {};
            barrier.dstAccessMask = vk::AccessFlagBits::eTransferWrite;

            sourceStage = vk::PipelineStageFlagBits::eTopOfPipe;
            destinationStage = vk::PipelineStageFlagBits::eTransfer;
        } else if (oldLayout == vk::ImageLayout::eTransferDstOptimal && newLayout == vk::ImageLayout::eShaderReadOnlyOptimal) {
            barrier.srcAccessMask =  vk::AccessFlagBits::eTransferWrite;
            barrier.dstAccessMask =  vk::AccessFlagBits::eShaderRead;

            sourceStage = vk::PipelineStageFlagBits::eTransfer;
            destinationStage = vk::PipelineStageFlagBits::eFragmentShader;
        } else {
            throw std::invalid_argument("unsupported layout transition!");
        }
        commandBuffer->pipelineBarrier( sourceStage, destinationStage, {}, {}, nullptr, barrier );
        endSingleTimeCommands(*commandBuffer);
    }

    void copyBufferToImage(const vk::raii::Buffer& buffer, vk::raii::Image& image, uint32_t width, uint32_t height) {
        std::unique_ptr<vk::raii::CommandBuffer> commandBuffer = beginSingleTimeCommands();
        vk::BufferImageCopy region{
            .bufferOffset = 0,
            .bufferRowLength = 0,
            .bufferImageHeight = 0,
            .imageSubresource = { vk::ImageAspectFlagBits::eColor, 0, 0, 1 },
            .imageOffset = {0, 0, 0},
            .imageExtent = {width, height, 1}
        };
        commandBuffer->copyBufferToImage(*buffer, *image, vk::ImageLayout::eTransferDstOptimal, {region});
        endSingleTimeCommands(*commandBuffer);
    }

    void loadModel() {
        // Use tinygltf to load the model instead of tinyobjloader
        tinygltf::Model model;
        tinygltf::TinyGLTF loader;
        std::string err;
        std::string warn;

        bool ret = loader.LoadBinaryFromFile(&model, &err, &warn, MODEL_PATH);

        if (!warn.empty()) {
            std::cout << "glTF warning: " << warn << std::endl;
        }

        if (!err.empty()) {
            std::cout << "glTF error: " << err << std::endl;
        }

        if (!ret) {
            throw std::runtime_error("Failed to load glTF model");
        }

        vertices.clear();
        indices.clear();

        // Process all meshes in the model
        for (const auto& mesh : model.meshes) {
            for (const auto& primitive : mesh.primitives) {
                // Get indices
                const tinygltf::Accessor& indexAccessor = model.accessors[primitive.indices];
                const tinygltf::BufferView& indexBufferView = model.bufferViews[indexAccessor.bufferView];
                const tinygltf::Buffer& indexBuffer = model.buffers[indexBufferView.buffer];

                // Get vertex positions
                const tinygltf::Accessor& posAccessor = model.accessors[primitive.attributes.at("POSITION")];
                const tinygltf::BufferView& posBufferView = model.bufferViews[posAccessor.bufferView];
                const tinygltf::Buffer& posBuffer = model.buffers[posBufferView.buffer];

                // Get texture coordinates if available
                bool hasTexCoords = primitive.attributes.find("TEXCOORD_0") != primitive.attributes.end();
                const tinygltf::Accessor* texCoordAccessor = nullptr;
                const tinygltf::BufferView* texCoordBufferView = nullptr;
                const tinygltf::Buffer* texCoordBuffer = nullptr;

                if (hasTexCoords) {
                    texCoordAccessor = &model.accessors[primitive.attributes.at("TEXCOORD_0")];
                    texCoordBufferView = &model.bufferViews[texCoordAccessor->bufferView];
                    texCoordBuffer = &model.buffers[texCoordBufferView->buffer];
                }

                uint32_t baseVertex = static_cast<uint32_t>(vertices.size());

                for (size_t i = 0; i < posAccessor.count; i++) {
                    Vertex vertex{};

                    const float* pos = reinterpret_cast<const float*>(&posBuffer.data[posBufferView.byteOffset + posAccessor.byteOffset + i * 12]);
                    // glTF uses a right-handed coordinate system with Y-up
                    // Vulkan uses a right-handed coordinate system with Y-down
                    // We need to flip the Y coordinate
                    vertex.pos = {pos[0], -pos[1], pos[2]};

                    if (hasTexCoords) {
                        const float* texCoord = reinterpret_cast<const float*>(&texCoordBuffer->data[texCoordBufferView->byteOffset + texCoordAccessor->byteOffset + i * 8]);
                        vertex.texCoord = {texCoord[0], texCoord[1]};
                    } else {
                        vertex.texCoord = {0.0f, 0.0f};
                    }

                    vertex.color = {1.0f, 1.0f, 1.0f};

                    vertices.push_back(vertex);
                }

                const unsigned char* indexData = &indexBuffer.data[indexBufferView.byteOffset + indexAccessor.byteOffset];
                size_t indexCount = indexAccessor.count;
                size_t indexStride = 0;

                // Determine index stride based on component type
                if (indexAccessor.componentType == TINYGLTF_COMPONENT_TYPE_UNSIGNED_SHORT) {
                    indexStride = sizeof(uint16_t);
                } else if (indexAccessor.componentType == TINYGLTF_COMPONENT_TYPE_UNSIGNED_INT) {
                    indexStride = sizeof(uint32_t);
                } else if (indexAccessor.componentType == TINYGLTF_COMPONENT_TYPE_UNSIGNED_BYTE) {
                    indexStride = sizeof(uint8_t);
                } else {
                    throw std::runtime_error("Unsupported index component type");
                }

                indices.reserve(indices.size() + indexCount);

                for (size_t i = 0; i < indexCount; i++) {
                    uint32_t index = 0;

                    if (indexAccessor.componentType == TINYGLTF_COMPONENT_TYPE_UNSIGNED_SHORT) {
                        index = *reinterpret_cast<const uint16_t*>(indexData + i * indexStride);
                    } else if (indexAccessor.componentType == TINYGLTF_COMPONENT_TYPE_UNSIGNED_INT) {
                        index = *reinterpret_cast<const uint32_t*>(indexData + i * indexStride);
                    } else if (indexAccessor.componentType == TINYGLTF_COMPONENT_TYPE_UNSIGNED_BYTE) {
                        index = *reinterpret_cast<const uint8_t*>(indexData + i * indexStride);
                    }

                    indices.push_back(baseVertex + index);
                }
            }
        }
    }

    void createVertexBuffer() {
        vk::DeviceSize bufferSize = sizeof(vertices[0]) * vertices.size();
        vk::raii::Buffer stagingBuffer({});
        vk::raii::DeviceMemory stagingBufferMemory({});
        createBuffer(bufferSize, vk::BufferUsageFlagBits::eTransferSrc, vk::MemoryPropertyFlagBits::eHostVisible | vk::MemoryPropertyFlagBits::eHostCoherent, stagingBuffer, stagingBufferMemory);

        void* dataStaging = stagingBufferMemory.mapMemory(0, bufferSize);
        memcpy(dataStaging, vertices.data(), bufferSize);
        stagingBufferMemory.unmapMemory();

        createBuffer(bufferSize, vk::BufferUsageFlagBits::eTransferDst | vk::BufferUsageFlagBits::eVertexBuffer, vk::MemoryPropertyFlagBits::eDeviceLocal, vertexBuffer, vertexBufferMemory);

        copyBuffer(stagingBuffer, vertexBuffer, bufferSize);
    }

    void createIndexBuffer() {
        vk::DeviceSize bufferSize = sizeof(indices[0]) * indices.size();

        vk::raii::Buffer stagingBuffer({});
        vk::raii::DeviceMemory stagingBufferMemory({});
        createBuffer(bufferSize, vk::BufferUsageFlagBits::eTransferSrc, vk::MemoryPropertyFlagBits::eHostVisible | vk::MemoryPropertyFlagBits::eHostCoherent, stagingBuffer, stagingBufferMemory);

        void* data = stagingBufferMemory.mapMemory(0, bufferSize);
        memcpy(data, indices.data(), bufferSize);
        stagingBufferMemory.unmapMemory();

        createBuffer(bufferSize, vk::BufferUsageFlagBits::eTransferDst | vk::BufferUsageFlagBits::eIndexBuffer, vk::MemoryPropertyFlagBits::eDeviceLocal, indexBuffer, indexBufferMemory);

        copyBuffer(stagingBuffer, indexBuffer, bufferSize);
    }

    void createUniformBuffers() {
        uniformBuffers.clear();
        uniformBuffersMemory.clear();
        uniformBuffersMapped.clear();

        for (size_t i = 0; i < MAX_FRAMES_IN_FLIGHT; i++) {
            vk::DeviceSize bufferSize = sizeof(UniformBufferObject);
            vk::raii::Buffer buffer({});
            vk::raii::DeviceMemory bufferMem({});
            createBuffer(bufferSize, vk::BufferUsageFlagBits::eUniformBuffer, vk::MemoryPropertyFlagBits::eHostVisible | vk::MemoryPropertyFlagBits::eHostCoherent, buffer, bufferMem);
            uniformBuffers.emplace_back(std::move(buffer));
            uniformBuffersMemory.emplace_back(std::move(bufferMem));
            uniformBuffersMapped.emplace_back( uniformBuffersMemory[i].mapMemory(0, bufferSize));
        }
    }

    void createDescriptorPool() {
        std::array poolSize {
            vk::DescriptorPoolSize( vk::DescriptorType::eUniformBuffer, MAX_FRAMES_IN_FLIGHT),
            vk::DescriptorPoolSize(  vk::DescriptorType::eCombinedImageSampler, MAX_FRAMES_IN_FLIGHT)
        };
        vk::DescriptorPoolCreateInfo poolInfo{
            .flags = vk::DescriptorPoolCreateFlagBits::eFreeDescriptorSet,
            .maxSets = MAX_FRAMES_IN_FLIGHT,
            .poolSizeCount = static_cast<uint32_t>(poolSize.size()),
            .pPoolSizes = poolSize.data()
        };
        descriptorPool = vk::raii::DescriptorPool(device, poolInfo);
    }

    void createDescriptorSets() {
        std::vector<vk::DescriptorSetLayout> layouts(MAX_FRAMES_IN_FLIGHT, *descriptorSetLayout);
        vk::DescriptorSetAllocateInfo allocInfo{
            .descriptorPool = *descriptorPool,
            .descriptorSetCount = static_cast<uint32_t>(layouts.size()),
            .pSetLayouts = layouts.data()
        };

        descriptorSets.clear();
        descriptorSets = device.allocateDescriptorSets(allocInfo);

        for (size_t i = 0; i < MAX_FRAMES_IN_FLIGHT; i++) {
            vk::DescriptorBufferInfo bufferInfo{
                .buffer = *uniformBuffers[i],
                .offset = 0,
                .range = sizeof(UniformBufferObject)
            };
            vk::DescriptorImageInfo imageInfo{
                .sampler = *textureSampler,
                .imageView = *textureImageView,
                .imageLayout = vk::ImageLayout::eShaderReadOnlyOptimal
            };
            std::array descriptorWrites{
                vk::WriteDescriptorSet{
                    .dstSet = *descriptorSets[i],
                    .dstBinding = 0,
                    .dstArrayElement = 0,
                    .descriptorCount = 1,
                    .descriptorType = vk::DescriptorType::eUniformBuffer,
                    .pBufferInfo = &bufferInfo
                },
                vk::WriteDescriptorSet{
                    .dstSet = *descriptorSets[i],
                    .dstBinding = 1,
                    .dstArrayElement = 0,
                    .descriptorCount = 1,
                    .descriptorType = vk::DescriptorType::eCombinedImageSampler,
                    .pImageInfo = &imageInfo
                }
            };
            device.updateDescriptorSets(descriptorWrites, {});
        }
    }

    void createBuffer(vk::DeviceSize size, vk::BufferUsageFlags usage, vk::MemoryPropertyFlags properties, vk::raii::Buffer& buffer, vk::raii::DeviceMemory& bufferMemory) {
        vk::BufferCreateInfo bufferInfo{
            .size = size,
            .usage = usage,
            .sharingMode = vk::SharingMode::eExclusive
        };
        buffer = vk::raii::Buffer(device, bufferInfo);
        vk::MemoryRequirements memRequirements = buffer.getMemoryRequirements();
        vk::MemoryAllocateInfo allocInfo{
            .allocationSize = memRequirements.size,
            .memoryTypeIndex = findMemoryType(memRequirements.memoryTypeBits, properties)
        };
        bufferMemory = vk::raii::DeviceMemory(device, allocInfo);
        buffer.bindMemory(*bufferMemory, 0);
    }

    std::unique_ptr<vk::raii::CommandBuffer> beginSingleTimeCommands() {
        vk::CommandBufferAllocateInfo allocInfo{
            .commandPool = *commandPool,
            .level = vk::CommandBufferLevel::ePrimary,
            .commandBufferCount = 1
        };
        std::unique_ptr<vk::raii::CommandBuffer> commandBuffer = std::make_unique<vk::raii::CommandBuffer>(std::move(vk::raii::CommandBuffers(device, allocInfo).front()));

        vk::CommandBufferBeginInfo beginInfo{
            .flags = vk::CommandBufferUsageFlagBits::eOneTimeSubmit
        };
        commandBuffer->begin(beginInfo);

        return commandBuffer;
    }

    void endSingleTimeCommands(const vk::raii::CommandBuffer& commandBuffer) const {
        commandBuffer.end();

        vk::SubmitInfo submitInfo{ .commandBufferCount = 1, .pCommandBuffers = &*commandBuffer };
        queue.submit(submitInfo, nullptr);
        queue.waitIdle();
    }

    void copyBuffer(vk::raii::Buffer & srcBuffer, vk::raii::Buffer & dstBuffer, vk::DeviceSize size) {
        vk::CommandBufferAllocateInfo allocInfo{ .commandPool = *commandPool, .level = vk::CommandBufferLevel::ePrimary, .commandBufferCount = 1 };
        vk::raii::CommandBuffer commandCopyBuffer = std::move(device.allocateCommandBuffers(allocInfo).front());
        commandCopyBuffer.begin(vk::CommandBufferBeginInfo{ .flags = vk::CommandBufferUsageFlagBits::eOneTimeSubmit });
        commandCopyBuffer.copyBuffer(*srcBuffer, *dstBuffer, vk::BufferCopy{ .size = size });
        commandCopyBuffer.end();
        queue.submit(vk::SubmitInfo{ .commandBufferCount = 1, .pCommandBuffers = &*commandCopyBuffer }, nullptr);
        queue.waitIdle();
    }

    uint32_t findMemoryType(uint32_t typeFilter, vk::MemoryPropertyFlags properties) {
        vk::PhysicalDeviceMemoryProperties memProperties = physicalDevice.getMemoryProperties();

        for (uint32_t i = 0; i < memProperties.memoryTypeCount; i++) {
            if ((typeFilter & (1 << i)) && (memProperties.memoryTypes[i].propertyFlags & properties) == properties) {
                return i;
            }
        }

        throw std::runtime_error("failed to find suitable memory type!");
    }

    void createCommandBuffers() {
        commandBuffers.clear();
        vk::CommandBufferAllocateInfo allocInfo{ .commandPool = *commandPool, .level = vk::CommandBufferLevel::ePrimary,
                                                 .commandBufferCount = MAX_FRAMES_IN_FLIGHT };
        commandBuffers = vk::raii::CommandBuffers(device, allocInfo);
    }

    void recordCommandBuffer(uint32_t imageIndex) {
        commandBuffers[currentFrame].begin({});
        transition_image_layout(
            imageIndex,
            vk::ImageLayout::eUndefined,
            vk::ImageLayout::eColorAttachmentOptimal,
            {},
            vk::AccessFlagBits2::eColorAttachmentWrite,
            vk::PipelineStageFlagBits2::eTopOfPipe,
            vk::PipelineStageFlagBits2::eColorAttachmentOutput
        );
        vk::ImageMemoryBarrier2 depthBarrier = {
            .srcStageMask = vk::PipelineStageFlagBits2::eTopOfPipe,
            .srcAccessMask = {},
            .dstStageMask = vk::PipelineStageFlagBits2::eEarlyFragmentTests | vk::PipelineStageFlagBits2::eLateFragmentTests,
            .dstAccessMask = vk::AccessFlagBits2::eDepthStencilAttachmentRead | vk::AccessFlagBits2::eDepthStencilAttachmentWrite,
            .oldLayout = vk::ImageLayout::eUndefined,
            .newLayout = vk::ImageLayout::eDepthStencilAttachmentOptimal,
            .srcQueueFamilyIndex = VK_QUEUE_FAMILY_IGNORED,
            .dstQueueFamilyIndex = VK_QUEUE_FAMILY_IGNORED,
            .image = *depthImage,
            .subresourceRange = {
                .aspectMask = vk::ImageAspectFlagBits::eDepth,
                .baseMipLevel = 0,
                .levelCount = 1,
                .baseArrayLayer = 0,
                .layerCount = 1
            }
        };
        vk::DependencyInfo depthDependencyInfo = {
            .dependencyFlags = {},
            .imageMemoryBarrierCount = 1,
            .pImageMemoryBarriers = &depthBarrier
        };
        commandBuffers[currentFrame].pipelineBarrier2(depthDependencyInfo);

        vk::ClearValue clearColor = vk::ClearColorValue(0.0f, 0.0f, 0.0f, 1.0f);
        vk::RenderingAttachmentInfo attachmentInfo = {
            .imageView = *swapChainImageViews[imageIndex],
            .imageLayout = vk::ImageLayout::eColorAttachmentOptimal,
            .loadOp = vk::AttachmentLoadOp::eClear,
            .storeOp = vk::AttachmentStoreOp::eStore,
            .clearValue = clearColor
        };
        vk::ClearValue clearDepth = vk::ClearDepthStencilValue{ 1.0f, 0 };
        vk::RenderingAttachmentInfo depthAttachmentInfo{
            .imageView = *depthImageView,
            .imageLayout = vk::ImageLayout::eDepthStencilAttachmentOptimal,
            .loadOp = vk::AttachmentLoadOp::eClear,
            .storeOp = vk::AttachmentStoreOp::eDontCare,
            .clearValue = clearDepth
        };
        vk::RenderingInfo renderingInfo = {
            .renderArea = { .offset = { 0, 0 }, .extent = swapChainExtent },
            .layerCount = 1,
            .colorAttachmentCount = 1,
            .pColorAttachments = &attachmentInfo,
            .pDepthAttachment = &depthAttachmentInfo
        };
        commandBuffers[currentFrame].beginRendering(renderingInfo);
        commandBuffers[currentFrame].bindPipeline(vk::PipelineBindPoint::eGraphics, *graphicsPipeline);
        commandBuffers[currentFrame].setViewport(0, vk::Viewport(0.0f, 0.0f, static_cast<float>(swapChainExtent.width), static_cast<float>(swapChainExtent.height), 0.0f, 1.0f));
        commandBuffers[currentFrame].setScissor(0, vk::Rect2D(vk::Offset2D(0, 0), swapChainExtent));
        commandBuffers[currentFrame].bindVertexBuffers(0, *vertexBuffer, {0});
        commandBuffers[currentFrame].bindIndexBuffer( *indexBuffer, 0, vk::IndexType::eUint32 );
        commandBuffers[currentFrame].bindDescriptorSets(vk::PipelineBindPoint::eGraphics, *pipelineLayout, 0, *descriptorSets[currentFrame], nullptr);
        commandBuffers[currentFrame].drawIndexed(indices.size(), 1, 0, 0, 0);
        commandBuffers[currentFrame].endRendering();
        transition_image_layout(
            imageIndex,
            vk::ImageLayout::eColorAttachmentOptimal,
            vk::ImageLayout::ePresentSrcKHR,
            vk::AccessFlagBits2::eColorAttachmentWrite,
            {},
            vk::PipelineStageFlagBits2::eColorAttachmentOutput,
            vk::PipelineStageFlagBits2::eBottomOfPipe
        );
        commandBuffers[currentFrame].end();
    }

    void transition_image_layout(
        uint32_t imageIndex,
        vk::ImageLayout old_layout,
        vk::ImageLayout new_layout,
        vk::AccessFlags2 src_access_mask,
        vk::AccessFlags2 dst_access_mask,
        vk::PipelineStageFlags2 src_stage_mask,
        vk::PipelineStageFlags2 dst_stage_mask
        ) {
        vk::ImageMemoryBarrier2 barrier = {
            .srcStageMask = src_stage_mask,
            .srcAccessMask = src_access_mask,
            .dstStageMask = dst_stage_mask,
            .dstAccessMask = dst_access_mask,
            .oldLayout = old_layout,
            .newLayout = new_layout,
            .srcQueueFamilyIndex = VK_QUEUE_FAMILY_IGNORED,
            .dstQueueFamilyIndex = VK_QUEUE_FAMILY_IGNORED,
            .image = swapChainImages[imageIndex],
            .subresourceRange = {
                .aspectMask = vk::ImageAspectFlagBits::eColor,
                .baseMipLevel = 0,
                .levelCount = 1,
                .baseArrayLayer = 0,
                .layerCount = 1
            }
        };
        vk::DependencyInfo dependency_info = {
            .dependencyFlags = {},
            .imageMemoryBarrierCount = 1,
            .pImageMemoryBarriers = &barrier
        };
        commandBuffers[currentFrame].pipelineBarrier2(dependency_info);
    }

    void createSyncObjects() {
        presentCompleteSemaphore.clear();
        renderFinishedSemaphore.clear();
        inFlightFences.clear();

        for (size_t i = 0; i < swapChainImages.size(); i++) {
            presentCompleteSemaphore.emplace_back(device, vk::SemaphoreCreateInfo());
            renderFinishedSemaphore.emplace_back(device, vk::SemaphoreCreateInfo());
        }


        for (size_t i = 0; i < MAX_FRAMES_IN_FLIGHT; i++) {
            inFlightFences.emplace_back(device, vk::FenceCreateInfo{ .flags = vk::FenceCreateFlagBits::eSignaled });
        }
    }

    void updateUniformBuffer(uint32_t currentImage) const {
        static auto startTime = std::chrono::high_resolution_clock::now();

        auto currentTime = std::chrono::high_resolution_clock::now();
        float time = std::chrono::duration<float>(currentTime - startTime).count();

        UniformBufferObject ubo{};
        glm::mat4 initialRotation = glm::rotate(glm::mat4(1.0f), glm::radians(-90.0f), glm::vec3(1.0f, 0.0f, 0.0f));
        glm::mat4 continuousRotation = glm::rotate(glm::mat4(1.0f), time * glm::radians(90.0f), glm::vec3(0.0f, 0.0f, 1.0f));
        ubo.model = continuousRotation * initialRotation;
        ubo.view = lookAt(glm::vec3(2.0f, 2.0f, 2.0f), glm::vec3(0.0f, 0.0f, 0.0f), glm::vec3(0.0f, 0.0f, 1.0f));
        ubo.proj = glm::perspective(glm::radians(45.0f), static_cast<float>(swapChainExtent.width) / static_cast<float>(swapChainExtent.height), 0.1f, 10.0f);
        ubo.proj[1][1] *= -1;

        memcpy(uniformBuffersMapped[currentImage], &ubo, sizeof(ubo));
    }

    void drawFrame() {
        while ( vk::Result::eTimeout == device.waitForFences( *inFlightFences[currentFrame], vk::True, UINT64_MAX ) )
            ;
        auto [result, imageIndex] = swapChain.acquireNextImage( UINT64_MAX, *presentCompleteSemaphore[currentFrame], nullptr );

        if (result == vk::Result::eErrorOutOfDateKHR) {
            recreateSwapChain();
            return;
        }
        if (result != vk::Result::eSuccess && result != vk::Result::eSuboptimalKHR) {
            throw std::runtime_error("failed to acquire swap chain image!");
        }
        updateUniformBuffer(currentFrame);

        device.resetFences(  *inFlightFences[currentFrame] );
        commandBuffers[currentFrame].reset();
        recordCommandBuffer(imageIndex);

        vk::PipelineStageFlags waitDestinationStageMask( vk::PipelineStageFlagBits::eColorAttachmentOutput );
        const vk::SubmitInfo submitInfo{ .waitSemaphoreCount = 1, .pWaitSemaphores = &*presentCompleteSemaphore[currentFrame],
                            .pWaitDstStageMask = &waitDestinationStageMask, .commandBufferCount = 1, .pCommandBuffers = &*commandBuffers[currentFrame],
                            .signalSemaphoreCount = 1, .pSignalSemaphores = &*renderFinishedSemaphore[imageIndex] };
        queue.submit(submitInfo, *inFlightFences[currentFrame]);


        const vk::PresentInfoKHR presentInfoKHR{ .waitSemaphoreCount = 1, .pWaitSemaphores = &*renderFinishedSemaphore[imageIndex],
                                                .swapchainCount = 1, .pSwapchains = &*swapChain, .pImageIndices = &imageIndex };
        result = queue.presentKHR(presentInfoKHR);
        if (result == vk::Result::eErrorOutOfDateKHR || result == vk::Result::eSuboptimalKHR || framebufferResized) {
            framebufferResized = false;
            recreateSwapChain();
        } else if (result != vk::Result::eSuccess) {
            throw std::runtime_error("failed to present swap chain image!");
        }
        currentFrame = (currentFrame + 1) % MAX_FRAMES_IN_FLIGHT;
    }

    [[nodiscard]] vk::raii::ShaderModule createShaderModule(const std::vector<char>& code) const {
        vk::ShaderModuleCreateInfo createInfo{ .codeSize = code.size(), .pCode = reinterpret_cast<const uint32_t*>(code.data()) };
        vk::raii::ShaderModule shaderModule{ device, createInfo };

        return shaderModule;
    }

    static uint32_t chooseSwapMinImageCount(vk::SurfaceCapabilitiesKHR const & surfaceCapabilities) {
        auto minImageCount = std::max( 3u, surfaceCapabilities.minImageCount );
        if ((0 < surfaceCapabilities.maxImageCount) && (surfaceCapabilities.maxImageCount < minImageCount)) {
            minImageCount = surfaceCapabilities.maxImageCount;
        }
        return minImageCount;
    }

    static vk::SurfaceFormatKHR chooseSwapSurfaceFormat(const std::vector<vk::SurfaceFormatKHR>& availableFormats) {
        assert(!availableFormats.empty());
        const auto formatIt = std::ranges::find_if(
            availableFormats,
            []( const auto & format ) { return format.format == vk::Format::eB8G8R8A8Srgb && format.colorSpace == vk::ColorSpaceKHR::eSrgbNonlinear; } );
        return formatIt != availableFormats.end() ? *formatIt : availableFormats[0];
    }

    static vk::PresentModeKHR chooseSwapPresentMode(const std::vector<vk::PresentModeKHR>& availablePresentModes) {
        assert(std::ranges::any_of(availablePresentModes, [](auto presentMode){ return presentMode == vk::PresentModeKHR::eFifo; }));
        return std::ranges::any_of(availablePresentModes,
            [](const vk::PresentModeKHR value) { return vk::PresentModeKHR::eMailbox == value; } ) ? vk::PresentModeKHR::eMailbox : vk::PresentModeKHR::eFifo;
    }

    vk::Extent2D chooseSwapExtent(const vk::SurfaceCapabilitiesKHR& capabilities) {
        if (capabilities.currentExtent.width != 0xFFFFFFFF) {
            return capabilities.currentExtent;
        }
>>>>>>> 769e70c2
#if PLATFORM_DESKTOP
		int width, height;
		glfwGetFramebufferSize(window, &width, &height);
#else
		ANativeWindow *window = androidAppState.nativeWindow;
		int            width  = ANativeWindow_getWidth(window);
		int            height = ANativeWindow_getHeight(window);
#endif
		return {
		    std::clamp<uint32_t>(width, capabilities.minImageExtent.width, capabilities.maxImageExtent.width),
		    std::clamp<uint32_t>(height, capabilities.minImageExtent.height, capabilities.maxImageExtent.height)};
	}

	[[nodiscard]] std::vector<const char *> getRequiredExtensions() const
	{
		std::vector<const char *> extensions;

#if PLATFORM_DESKTOP
		// Get GLFW extensions
		uint32_t glfwExtensionCount = 0;
		auto     glfwExtensions     = glfwGetRequiredInstanceExtensions(&glfwExtensionCount);
		extensions.assign(glfwExtensions, glfwExtensions + glfwExtensionCount);
#else
		// Android extensions
		extensions.push_back(VK_KHR_SURFACE_EXTENSION_NAME);
		extensions.push_back(VK_KHR_ANDROID_SURFACE_EXTENSION_NAME);
#endif

		// Add debug extensions if validation layers are enabled
		if (enableValidationLayers)
		{
			extensions.push_back(VK_EXT_DEBUG_UTILS_EXTENSION_NAME);
		}

		return extensions;
	}

	[[nodiscard]] bool checkValidationLayerSupport() const
	{
		return (std::ranges::any_of(context.enumerateInstanceLayerProperties(),
		                            [](vk::LayerProperties const &lp) { return (strcmp("VK_LAYER_KHRONOS_validation", lp.layerName) == 0); }));
	}

	static VKAPI_ATTR vk::Bool32 VKAPI_CALL debugCallback(vk::DebugUtilsMessageSeverityFlagBitsEXT severity, vk::DebugUtilsMessageTypeFlagsEXT type, const vk::DebugUtilsMessengerCallbackDataEXT *pCallbackData, void *)
	{
		if (severity == vk::DebugUtilsMessageSeverityFlagBitsEXT::eError || severity == vk::DebugUtilsMessageSeverityFlagBitsEXT::eWarning)
		{
			std::cerr << "validation layer: type " << to_string(type) << " msg: " << pCallbackData->pMessage << std::endl;
		}

		return vk::False;
	}

	std::vector<char> readFile(const std::string &filename)
	{
#if PLATFORM_ANDROID
		// Android asset loading
		if (androidAppState.app == nullptr)
		{
			LOGE("Android app not initialized");
			throw std::runtime_error("Android app not initialized");
		}
		AAsset *asset = AAssetManager_open(androidAppState.app->activity->assetManager, filename.c_str(), AASSET_MODE_BUFFER);
		if (!asset)
		{
			throw std::runtime_error("failed to open file: " + filename);
		}

		size_t            size = AAsset_getLength(asset);
		std::vector<char> buffer(size);
		AAsset_read(asset, buffer.data(), size);
		AAsset_close(asset);
#else
		// Desktop file loading
		std::ifstream file(filename, std::ios::ate | std::ios::binary);
		if (!file.is_open())
		{
			throw std::runtime_error("failed to open file: " + filename);
		}

		size_t            fileSize = static_cast<size_t>(file.tellg());
		std::vector<char> buffer(fileSize);
		file.seekg(0);
		file.read(buffer.data(), fileSize);
		file.close();
#endif
		return buffer;
	}
};

#if PLATFORM_ANDROID
void android_main(android_app *app)
{
	app_dummy();

	VulkanApplication vulkanApp;
	vulkanApp.run(app);
}
#else
int main()
{
	try
	{
		VulkanApplication app;
		app.run();
	}
	catch (const std::exception &e)
	{
		LOGE("%s", e.what());
		return EXIT_FAILURE;
	}
	return EXIT_SUCCESS;
}
#endif<|MERGE_RESOLUTION|>--- conflicted
+++ resolved
@@ -548,7 +548,6 @@
 			name = profileProperties.profileName;
 #endif
 
-<<<<<<< HEAD
 			if (result && supported == VK_TRUE)
 			{
 				appInfo.profileSupported = true;
@@ -635,6 +634,8 @@
 
 	void createImageViews()
 	{
+		assert(swapChainImageViews.empty());
+
 		vk::ImageViewCreateInfo imageViewCreateInfo{
 		    .viewType         = vk::ImageViewType::e2D,
 		    .format           = swapChainSurfaceFormat.format,
@@ -713,20 +714,24 @@
 
 		pipelineLayout = vk::raii::PipelineLayout(device, pipelineLayoutInfo);
 
-		vk::PipelineRenderingCreateInfo pipelineRenderingCreateInfo{.colorAttachmentCount = 1, .pColorAttachmentFormats = &swapChainSurfaceFormat.format};
-		vk::GraphicsPipelineCreateInfo  pipelineInfo{.pNext               = &pipelineRenderingCreateInfo,
-		                                             .stageCount          = 2,
-		                                             .pStages             = shaderStages,
-		                                             .pVertexInputState   = &vertexInputInfo,
-		                                             .pInputAssemblyState = &inputAssembly,
-		                                             .pViewportState      = &viewportState,
-		                                             .pRasterizationState = &rasterizer,
-		                                             .pMultisampleState   = &multisampling,
-		                                             .pDepthStencilState  = &depthStencil,
-		                                             .pColorBlendState    = &colorBlending,
-		                                             .pDynamicState       = &dynamicState,
-		                                             .layout              = *pipelineLayout,
-		                                             .renderPass          = nullptr};
+		vk::Format                      depthFormat = findDepthFormat();
+		vk::PipelineRenderingCreateInfo pipelineRenderingCreateInfo{
+		    .colorAttachmentCount    = 1,
+		    .pColorAttachmentFormats = &swapChainSurfaceFormat.format,
+		    .depthAttachmentFormat   = depthFormat};
+		vk::GraphicsPipelineCreateInfo pipelineInfo{.pNext               = &pipelineRenderingCreateInfo,
+		                                            .stageCount          = 2,
+		                                            .pStages             = shaderStages,
+		                                            .pVertexInputState   = &vertexInputInfo,
+		                                            .pInputAssemblyState = &inputAssembly,
+		                                            .pViewportState      = &viewportState,
+		                                            .pRasterizationState = &rasterizer,
+		                                            .pMultisampleState   = &multisampling,
+		                                            .pDepthStencilState  = &depthStencil,
+		                                            .pColorBlendState    = &colorBlending,
+		                                            .pDynamicState       = &dynamicState,
+		                                            .layout              = *pipelineLayout,
+		                                            .renderPass          = nullptr};
 
 		graphicsPipeline = vk::raii::Pipeline(device, nullptr, pipelineInfo);
 	}
@@ -1265,6 +1270,28 @@
 		    vk::AccessFlagBits2::eColorAttachmentWrite,
 		    vk::PipelineStageFlagBits2::eTopOfPipe,
 		    vk::PipelineStageFlagBits2::eColorAttachmentOutput);
+		vk::ImageMemoryBarrier2 depthBarrier = {
+		    .srcStageMask        = vk::PipelineStageFlagBits2::eTopOfPipe,
+		    .srcAccessMask       = {},
+		    .dstStageMask        = vk::PipelineStageFlagBits2::eEarlyFragmentTests | vk::PipelineStageFlagBits2::eLateFragmentTests,
+		    .dstAccessMask       = vk::AccessFlagBits2::eDepthStencilAttachmentRead | vk::AccessFlagBits2::eDepthStencilAttachmentWrite,
+		    .oldLayout           = vk::ImageLayout::eUndefined,
+		    .newLayout           = vk::ImageLayout::eDepthStencilAttachmentOptimal,
+		    .srcQueueFamilyIndex = VK_QUEUE_FAMILY_IGNORED,
+		    .dstQueueFamilyIndex = VK_QUEUE_FAMILY_IGNORED,
+		    .image               = *depthImage,
+		    .subresourceRange    = {
+		           .aspectMask     = vk::ImageAspectFlagBits::eDepth,
+		           .baseMipLevel   = 0,
+		           .levelCount     = 1,
+		           .baseArrayLayer = 0,
+		           .layerCount     = 1}};
+		vk::DependencyInfo depthDependencyInfo = {
+		    .dependencyFlags         = {},
+		    .imageMemoryBarrierCount = 1,
+		    .pImageMemoryBarriers    = &depthBarrier};
+		commandBuffers[currentFrame].pipelineBarrier2(depthDependencyInfo);
+
 		vk::ClearValue              clearColor     = vk::ClearColorValue(0.0f, 0.0f, 0.0f, 1.0f);
 		vk::RenderingAttachmentInfo attachmentInfo = {
 		    .imageView   = *swapChainImageViews[imageIndex],
@@ -1272,11 +1299,19 @@
 		    .loadOp      = vk::AttachmentLoadOp::eClear,
 		    .storeOp     = vk::AttachmentStoreOp::eStore,
 		    .clearValue  = clearColor};
+		vk::ClearValue              clearDepth = vk::ClearDepthStencilValue{1.0f, 0};
+		vk::RenderingAttachmentInfo depthAttachmentInfo{
+		    .imageView   = *depthImageView,
+		    .imageLayout = vk::ImageLayout::eDepthStencilAttachmentOptimal,
+		    .loadOp      = vk::AttachmentLoadOp::eClear,
+		    .storeOp     = vk::AttachmentStoreOp::eDontCare,
+		    .clearValue  = clearDepth};
 		vk::RenderingInfo renderingInfo = {
 		    .renderArea           = {.offset = {0, 0}, .extent = swapChainExtent},
 		    .layerCount           = 1,
 		    .colorAttachmentCount = 1,
-		    .pColorAttachments    = &attachmentInfo};
+		    .pColorAttachments    = &attachmentInfo,
+		    .pDepthAttachment     = &depthAttachmentInfo};
 		commandBuffers[currentFrame].beginRendering(renderingInfo);
 		commandBuffers[currentFrame].bindPipeline(vk::PipelineBindPoint::eGraphics, *graphicsPipeline);
 		commandBuffers[currentFrame].setViewport(0, vk::Viewport(0.0f, 0.0f, static_cast<float>(swapChainExtent.width), static_cast<float>(swapChainExtent.height), 0.0f, 1.0f));
@@ -1446,897 +1481,6 @@
 		{
 			return capabilities.currentExtent;
 		}
-=======
-            if (result && supported == VK_TRUE) {
-                appInfo.profileSupported = true;
-                appInfo.profile = profileProperties;
-                LOGI("Device supports Vulkan profile: %s", name);
-            } else {
-                LOGI("Device does not support Vulkan profile: %s", name);
-            }
-        } else {
-            throw std::runtime_error("failed to find a suitable GPU!");
-        }
-    }
-
-    void createLogicalDevice() {
-        std::vector<vk::QueueFamilyProperties> queueFamilyProperties = physicalDevice.getQueueFamilyProperties();
-
-        // get the first index into queueFamilyProperties which supports both graphics and present
-        for (uint32_t qfpIndex = 0; qfpIndex < queueFamilyProperties.size(); qfpIndex++)
-        {
-            if ((queueFamilyProperties[qfpIndex].queueFlags & vk::QueueFlagBits::eGraphics) &&
-                physicalDevice.getSurfaceSupportKHR(qfpIndex, *surface))
-            {
-                // found a queue family that supports both graphics and present
-                queueIndex = qfpIndex;
-                break;
-            }
-        }
-        if (queueIndex == ~0)
-        {
-            throw std::runtime_error("Could not find a queue for graphics and present -> terminating");
-        }
-
-        // query for Vulkan 1.3 features
-        auto features = physicalDevice.getFeatures2();
-        vk::PhysicalDeviceVulkan13Features vulkan13Features;
-        vk::PhysicalDeviceExtendedDynamicStateFeaturesEXT extendedDynamicStateFeatures;
-        vulkan13Features.dynamicRendering = vk::True;
-        vulkan13Features.synchronization2 = vk::True;
-        extendedDynamicStateFeatures.extendedDynamicState = vk::True;
-        vulkan13Features.pNext = &extendedDynamicStateFeatures;
-        features.pNext = &vulkan13Features;
-        // create a Device
-        float                     queuePriority = 0.0f;
-        vk::DeviceQueueCreateInfo deviceQueueCreateInfo { .queueFamilyIndex = queueIndex, .queueCount = 1, .pQueuePriorities = &queuePriority };
-        vk::DeviceCreateInfo      deviceCreateInfo{
-            .pNext =  &features,
-            .queueCreateInfoCount = 1,
-            .pQueueCreateInfos = &deviceQueueCreateInfo,
-            .enabledExtensionCount = static_cast<uint32_t>(requiredDeviceExtension.size()),
-            .ppEnabledExtensionNames = requiredDeviceExtension.data()
-         };
-
-        // Create the device with the appropriate features
-        device = vk::raii::Device(physicalDevice, deviceCreateInfo);
-
-        queue = vk::raii::Queue(device, queueIndex, 0);
-    }
-
-    void createSwapChain() {
-        auto surfaceCapabilities = physicalDevice.getSurfaceCapabilitiesKHR( *surface );
-        swapChainExtent          = chooseSwapExtent( surfaceCapabilities );
-        swapChainSurfaceFormat   = chooseSwapSurfaceFormat( physicalDevice.getSurfaceFormatsKHR( *surface ) );
-        vk::SwapchainCreateInfoKHR swapChainCreateInfo{ .surface          = *surface,
-                                                        .minImageCount    = chooseSwapMinImageCount( surfaceCapabilities ),
-                                                        .imageFormat      = swapChainSurfaceFormat.format,
-                                                        .imageColorSpace  = swapChainSurfaceFormat.colorSpace,
-                                                        .imageExtent      = swapChainExtent,
-                                                        .imageArrayLayers = 1,
-                                                        .imageUsage       = vk::ImageUsageFlagBits::eColorAttachment,
-                                                        .imageSharingMode = vk::SharingMode::eExclusive,
-                                                        .preTransform     = surfaceCapabilities.currentTransform,
-                                                        .compositeAlpha   = vk::CompositeAlphaFlagBitsKHR::eOpaque,
-                                                        .presentMode      = chooseSwapPresentMode( physicalDevice.getSurfacePresentModesKHR( *surface ) ),
-                                                        .clipped          = true };
-
-        swapChain = vk::raii::SwapchainKHR(device, swapChainCreateInfo);
-        swapChainImages = swapChain.getImages();
-    }
-
-    void createImageViews() {
-        assert(swapChainImageViews.empty());
-
-        vk::ImageViewCreateInfo imageViewCreateInfo{
-            .viewType = vk::ImageViewType::e2D,
-            .format = swapChainSurfaceFormat.format,
-            .subresourceRange = { vk::ImageAspectFlagBits::eColor, 0, 1, 0, 1 }
-        };
-        for ( auto image : swapChainImages )
-        {
-            imageViewCreateInfo.image = image;
-            swapChainImageViews.emplace_back( device, imageViewCreateInfo );
-        }
-    }
-
-    void createDescriptorSetLayout() {
-        std::array bindings = {
-            vk::DescriptorSetLayoutBinding( 0, vk::DescriptorType::eUniformBuffer, 1, vk::ShaderStageFlagBits::eVertex, nullptr),
-            vk::DescriptorSetLayoutBinding( 1, vk::DescriptorType::eCombinedImageSampler, 1, vk::ShaderStageFlagBits::eFragment, nullptr)
-        };
-
-        vk::DescriptorSetLayoutCreateInfo layoutInfo{ .bindingCount = static_cast<uint32_t>(bindings.size()), .pBindings = bindings.data() };
-        descriptorSetLayout = vk::raii::DescriptorSetLayout(device, layoutInfo);
-    }
-
-    void createGraphicsPipeline() {
-        vk::raii::ShaderModule shaderModule = createShaderModule(this->readFile("shaders/slang.spv"));
-
-        vk::PipelineShaderStageCreateInfo vertShaderStageInfo{ .stage = vk::ShaderStageFlagBits::eVertex, .module = *shaderModule,  .pName = "vertMain" };
-        vk::PipelineShaderStageCreateInfo fragShaderStageInfo{ .stage = vk::ShaderStageFlagBits::eFragment, .module = *shaderModule, .pName = "fragMain" };
-        vk::PipelineShaderStageCreateInfo shaderStages[] = {vertShaderStageInfo, fragShaderStageInfo};
-
-        auto bindingDescription = Vertex::getBindingDescription();
-        auto attributeDescriptions = Vertex::getAttributeDescriptions();
-        vk::PipelineVertexInputStateCreateInfo vertexInputInfo{
-            .vertexBindingDescriptionCount = 1,
-            .pVertexBindingDescriptions = &bindingDescription,
-            .vertexAttributeDescriptionCount = static_cast<uint32_t>(attributeDescriptions.size()),
-            .pVertexAttributeDescriptions = attributeDescriptions.data()
-        };
-        vk::PipelineInputAssemblyStateCreateInfo inputAssembly{
-            .topology = vk::PrimitiveTopology::eTriangleList,
-            .primitiveRestartEnable = vk::False
-        };
-        vk::PipelineViewportStateCreateInfo viewportState{
-            .viewportCount = 1,
-            .scissorCount = 1
-        };
-        vk::PipelineRasterizationStateCreateInfo rasterizer{
-            .depthClampEnable = vk::False,
-            .rasterizerDiscardEnable = vk::False,
-            .polygonMode = vk::PolygonMode::eFill,
-            .cullMode = vk::CullModeFlagBits::eBack, // Re-enabled culling for better performance
-            .frontFace = vk::FrontFace::eClockwise, // Keeping Clockwise for glTF
-            .depthBiasEnable = vk::False
-        };
-        rasterizer.lineWidth = 1.0f;
-        vk::PipelineMultisampleStateCreateInfo multisampling{
-            .rasterizationSamples = vk::SampleCountFlagBits::e1,
-            .sampleShadingEnable = vk::False
-        };
-        vk::PipelineDepthStencilStateCreateInfo depthStencil{
-            .depthTestEnable = vk::True,
-            .depthWriteEnable = vk::True,
-            .depthCompareOp = vk::CompareOp::eLess,
-            .depthBoundsTestEnable = vk::False,
-            .stencilTestEnable = vk::False
-        };
-        vk::PipelineColorBlendAttachmentState colorBlendAttachment;
-        colorBlendAttachment.colorWriteMask = vk::ColorComponentFlagBits::eR | vk::ColorComponentFlagBits::eG | vk::ColorComponentFlagBits::eB | vk::ColorComponentFlagBits::eA;
-        colorBlendAttachment.blendEnable = vk::False;
-
-        vk::PipelineColorBlendStateCreateInfo colorBlending{
-            .logicOpEnable = vk::False,
-            .logicOp = vk::LogicOp::eCopy,
-            .attachmentCount = 1,
-            .pAttachments = &colorBlendAttachment
-        };
-
-        std::vector dynamicStates = {
-            vk::DynamicState::eViewport,
-            vk::DynamicState::eScissor
-        };
-        vk::PipelineDynamicStateCreateInfo dynamicState{ .dynamicStateCount = static_cast<uint32_t>(dynamicStates.size()), .pDynamicStates = dynamicStates.data() };
-
-        vk::PipelineLayoutCreateInfo pipelineLayoutInfo{  .setLayoutCount = 1, .pSetLayouts = &*descriptorSetLayout, .pushConstantRangeCount = 0 };
-
-        pipelineLayout = vk::raii::PipelineLayout(device, pipelineLayoutInfo);
-
-        vk::Format depthFormat = findDepthFormat();
-        vk::PipelineRenderingCreateInfo pipelineRenderingCreateInfo{
-            .colorAttachmentCount = 1,
-            .pColorAttachmentFormats = &swapChainSurfaceFormat.format,
-            .depthAttachmentFormat = depthFormat
-        };
-        vk::GraphicsPipelineCreateInfo pipelineInfo{ .pNext = &pipelineRenderingCreateInfo,
-            .stageCount = 2,
-            .pStages = shaderStages,
-            .pVertexInputState = &vertexInputInfo,
-            .pInputAssemblyState = &inputAssembly,
-            .pViewportState = &viewportState,
-            .pRasterizationState = &rasterizer,
-            .pMultisampleState = &multisampling,
-            .pDepthStencilState = &depthStencil,
-            .pColorBlendState = &colorBlending,
-            .pDynamicState = &dynamicState,
-            .layout = *pipelineLayout,
-            .renderPass = nullptr
-        };
-
-        graphicsPipeline = vk::raii::Pipeline(device, nullptr, pipelineInfo);
-    }
-
-    void createCommandPool() {
-        vk::CommandPoolCreateInfo poolInfo{
-            .flags = vk::CommandPoolCreateFlagBits::eResetCommandBuffer,
-            .queueFamilyIndex = queueIndex
-        };
-        commandPool = vk::raii::CommandPool(device, poolInfo);
-    }
-
-    void createDepthResources() {
-        vk::Format depthFormat = findDepthFormat();
-
-        createImage(swapChainExtent.width, swapChainExtent.height, depthFormat, vk::ImageTiling::eOptimal, vk::ImageUsageFlagBits::eDepthStencilAttachment, vk::MemoryPropertyFlagBits::eDeviceLocal, depthImage, depthImageMemory);
-        depthImageView = createImageView(depthImage, depthFormat, vk::ImageAspectFlagBits::eDepth);
-    }
-
-    vk::Format findSupportedFormat(const std::vector<vk::Format>& candidates, vk::ImageTiling tiling, vk::FormatFeatureFlags features) const {
-        for (const auto format : candidates) {
-            vk::FormatProperties props = physicalDevice.getFormatProperties(format);
-
-            if (tiling == vk::ImageTiling::eLinear && (props.linearTilingFeatures & features) == features) {
-                return format;
-            }
-            if (tiling == vk::ImageTiling::eOptimal && (props.optimalTilingFeatures & features) == features) {
-                return format;
-            }
-        }
-
-        throw std::runtime_error("failed to find supported format!");
-    }
-
-    [[nodiscard]] vk::Format findDepthFormat() const {
-        return findSupportedFormat(
-        {vk::Format::eD32Sfloat, vk::Format::eD32SfloatS8Uint, vk::Format::eD24UnormS8Uint},
-            vk::ImageTiling::eOptimal,
-            vk::FormatFeatureFlagBits::eDepthStencilAttachment
-        );
-    }
-
-    static bool hasStencilComponent(vk::Format format) {
-        return format == vk::Format::eD32SfloatS8Uint || format == vk::Format::eD24UnormS8Uint;
-    }
-
-    void createTextureImage() {
-        // Load KTX2 texture instead of using stb_image
-        ktxTexture* kTexture;
-        KTX_error_code result = ktxTexture_CreateFromNamedFile(
-            TEXTURE_PATH.c_str(),
-            KTX_TEXTURE_CREATE_LOAD_IMAGE_DATA_BIT,
-            &kTexture);
-
-        if (result != KTX_SUCCESS) {
-            throw std::runtime_error("failed to load ktx texture image!");
-        }
-
-        // Get texture dimensions and data
-        uint32_t texWidth = kTexture->baseWidth;
-        uint32_t texHeight = kTexture->baseHeight;
-        ktx_size_t imageSize = ktxTexture_GetImageSize(kTexture, 0);
-        ktx_uint8_t* ktxTextureData = ktxTexture_GetData(kTexture);
-
-        vk::raii::Buffer stagingBuffer({});
-        vk::raii::DeviceMemory stagingBufferMemory({});
-        createBuffer(imageSize, vk::BufferUsageFlagBits::eTransferSrc, vk::MemoryPropertyFlagBits::eHostVisible | vk::MemoryPropertyFlagBits::eHostCoherent, stagingBuffer, stagingBufferMemory);
-
-        void* data = stagingBufferMemory.mapMemory(0, imageSize);
-        memcpy(data, ktxTextureData, imageSize);
-        stagingBufferMemory.unmapMemory();
-
-        // Determine the Vulkan format from KTX format
-        vk::Format textureFormat;
-
-        // Check if the KTX texture has a format
-        if (kTexture->classId == ktxTexture2_c) {
-            // For KTX2 files, we can get the format directly
-            auto* ktx2 = reinterpret_cast<ktxTexture2*>(kTexture);
-            textureFormat = static_cast<vk::Format>(ktx2->vkFormat);
-            if (textureFormat == vk::Format::eUndefined) {
-                // If the format is undefined, fall back to a reasonable default
-                textureFormat = vk::Format::eR8G8B8A8Unorm;
-            }
-        } else {
-            // For KTX1 files or if we can't determine the format, use a reasonable default
-            textureFormat = vk::Format::eR8G8B8A8Unorm;
-        }
-
-        textureImageFormat = textureFormat;
-
-        createImage(texWidth, texHeight, textureFormat, vk::ImageTiling::eOptimal,
-                   vk::ImageUsageFlagBits::eTransferDst | vk::ImageUsageFlagBits::eSampled,
-                   vk::MemoryPropertyFlagBits::eDeviceLocal, textureImage, textureImageMemory);
-
-        transitionImageLayout(textureImage, vk::ImageLayout::eUndefined, vk::ImageLayout::eTransferDstOptimal);
-        copyBufferToImage(stagingBuffer, textureImage, texWidth, texHeight);
-        transitionImageLayout(textureImage, vk::ImageLayout::eTransferDstOptimal, vk::ImageLayout::eShaderReadOnlyOptimal);
-
-        ktxTexture_Destroy(kTexture);
-    }
-
-    void createTextureImageView() {
-        textureImageView = createImageView(textureImage, textureImageFormat, vk::ImageAspectFlagBits::eColor);
-    }
-
-    void createTextureSampler() {
-        vk::PhysicalDeviceProperties properties = physicalDevice.getProperties();
-        vk::SamplerCreateInfo samplerInfo{
-            .magFilter = vk::Filter::eLinear,
-            .minFilter = vk::Filter::eLinear,
-            .mipmapMode = vk::SamplerMipmapMode::eLinear,
-            .addressModeU = vk::SamplerAddressMode::eRepeat,
-            .addressModeV = vk::SamplerAddressMode::eRepeat,
-            .addressModeW = vk::SamplerAddressMode::eRepeat,
-            .mipLodBias = 0.0f,
-            .anisotropyEnable = vk::True,
-            .maxAnisotropy = properties.limits.maxSamplerAnisotropy,
-            .compareEnable = vk::False,
-            .compareOp = vk::CompareOp::eAlways
-        };
-        textureSampler = vk::raii::Sampler(device, samplerInfo);
-    }
-
-    vk::raii::ImageView createImageView(vk::raii::Image& image, vk::Format format, vk::ImageAspectFlags aspectFlags) {
-        vk::ImageViewCreateInfo viewInfo{
-            .image = *image,
-            .viewType = vk::ImageViewType::e2D,
-            .format = format,
-            .subresourceRange = { aspectFlags, 0, 1, 0, 1 }
-        };
-        return vk::raii::ImageView(device, viewInfo);
-    }
-
-    void createImage(uint32_t width, uint32_t height, vk::Format format, vk::ImageTiling tiling, vk::ImageUsageFlags usage, vk::MemoryPropertyFlags properties, vk::raii::Image& image, vk::raii::DeviceMemory& imageMemory) {
-        vk::ImageCreateInfo imageInfo{
-            .imageType = vk::ImageType::e2D,
-            .format = format,
-            .extent = {width, height, 1},
-            .mipLevels = 1,
-            .arrayLayers = 1,
-            .samples = vk::SampleCountFlagBits::e1,
-            .tiling = tiling,
-            .usage = usage,
-            .sharingMode = vk::SharingMode::eExclusive,
-            .initialLayout = vk::ImageLayout::eUndefined
-        };
-        image = vk::raii::Image(device, imageInfo);
-
-        vk::MemoryRequirements memRequirements = image.getMemoryRequirements();
-        vk::MemoryAllocateInfo allocInfo{
-            .allocationSize = memRequirements.size,
-            .memoryTypeIndex = findMemoryType(memRequirements.memoryTypeBits, properties)
-        };
-        imageMemory = vk::raii::DeviceMemory(device, allocInfo);
-        image.bindMemory(*imageMemory, 0);
-    }
-
-    void transitionImageLayout(const vk::raii::Image& image, vk::ImageLayout oldLayout, vk::ImageLayout newLayout) {
-        auto commandBuffer = beginSingleTimeCommands();
-
-        vk::ImageMemoryBarrier barrier{
-            .oldLayout = oldLayout,
-            .newLayout = newLayout,
-            .image = *image,
-            .subresourceRange = { vk::ImageAspectFlagBits::eColor, 0, 1, 0, 1 }
-        };
-
-        vk::PipelineStageFlags sourceStage;
-        vk::PipelineStageFlags destinationStage;
-
-        if (oldLayout == vk::ImageLayout::eUndefined && newLayout == vk::ImageLayout::eTransferDstOptimal) {
-            barrier.srcAccessMask = {};
-            barrier.dstAccessMask = vk::AccessFlagBits::eTransferWrite;
-
-            sourceStage = vk::PipelineStageFlagBits::eTopOfPipe;
-            destinationStage = vk::PipelineStageFlagBits::eTransfer;
-        } else if (oldLayout == vk::ImageLayout::eTransferDstOptimal && newLayout == vk::ImageLayout::eShaderReadOnlyOptimal) {
-            barrier.srcAccessMask =  vk::AccessFlagBits::eTransferWrite;
-            barrier.dstAccessMask =  vk::AccessFlagBits::eShaderRead;
-
-            sourceStage = vk::PipelineStageFlagBits::eTransfer;
-            destinationStage = vk::PipelineStageFlagBits::eFragmentShader;
-        } else {
-            throw std::invalid_argument("unsupported layout transition!");
-        }
-        commandBuffer->pipelineBarrier( sourceStage, destinationStage, {}, {}, nullptr, barrier );
-        endSingleTimeCommands(*commandBuffer);
-    }
-
-    void copyBufferToImage(const vk::raii::Buffer& buffer, vk::raii::Image& image, uint32_t width, uint32_t height) {
-        std::unique_ptr<vk::raii::CommandBuffer> commandBuffer = beginSingleTimeCommands();
-        vk::BufferImageCopy region{
-            .bufferOffset = 0,
-            .bufferRowLength = 0,
-            .bufferImageHeight = 0,
-            .imageSubresource = { vk::ImageAspectFlagBits::eColor, 0, 0, 1 },
-            .imageOffset = {0, 0, 0},
-            .imageExtent = {width, height, 1}
-        };
-        commandBuffer->copyBufferToImage(*buffer, *image, vk::ImageLayout::eTransferDstOptimal, {region});
-        endSingleTimeCommands(*commandBuffer);
-    }
-
-    void loadModel() {
-        // Use tinygltf to load the model instead of tinyobjloader
-        tinygltf::Model model;
-        tinygltf::TinyGLTF loader;
-        std::string err;
-        std::string warn;
-
-        bool ret = loader.LoadBinaryFromFile(&model, &err, &warn, MODEL_PATH);
-
-        if (!warn.empty()) {
-            std::cout << "glTF warning: " << warn << std::endl;
-        }
-
-        if (!err.empty()) {
-            std::cout << "glTF error: " << err << std::endl;
-        }
-
-        if (!ret) {
-            throw std::runtime_error("Failed to load glTF model");
-        }
-
-        vertices.clear();
-        indices.clear();
-
-        // Process all meshes in the model
-        for (const auto& mesh : model.meshes) {
-            for (const auto& primitive : mesh.primitives) {
-                // Get indices
-                const tinygltf::Accessor& indexAccessor = model.accessors[primitive.indices];
-                const tinygltf::BufferView& indexBufferView = model.bufferViews[indexAccessor.bufferView];
-                const tinygltf::Buffer& indexBuffer = model.buffers[indexBufferView.buffer];
-
-                // Get vertex positions
-                const tinygltf::Accessor& posAccessor = model.accessors[primitive.attributes.at("POSITION")];
-                const tinygltf::BufferView& posBufferView = model.bufferViews[posAccessor.bufferView];
-                const tinygltf::Buffer& posBuffer = model.buffers[posBufferView.buffer];
-
-                // Get texture coordinates if available
-                bool hasTexCoords = primitive.attributes.find("TEXCOORD_0") != primitive.attributes.end();
-                const tinygltf::Accessor* texCoordAccessor = nullptr;
-                const tinygltf::BufferView* texCoordBufferView = nullptr;
-                const tinygltf::Buffer* texCoordBuffer = nullptr;
-
-                if (hasTexCoords) {
-                    texCoordAccessor = &model.accessors[primitive.attributes.at("TEXCOORD_0")];
-                    texCoordBufferView = &model.bufferViews[texCoordAccessor->bufferView];
-                    texCoordBuffer = &model.buffers[texCoordBufferView->buffer];
-                }
-
-                uint32_t baseVertex = static_cast<uint32_t>(vertices.size());
-
-                for (size_t i = 0; i < posAccessor.count; i++) {
-                    Vertex vertex{};
-
-                    const float* pos = reinterpret_cast<const float*>(&posBuffer.data[posBufferView.byteOffset + posAccessor.byteOffset + i * 12]);
-                    // glTF uses a right-handed coordinate system with Y-up
-                    // Vulkan uses a right-handed coordinate system with Y-down
-                    // We need to flip the Y coordinate
-                    vertex.pos = {pos[0], -pos[1], pos[2]};
-
-                    if (hasTexCoords) {
-                        const float* texCoord = reinterpret_cast<const float*>(&texCoordBuffer->data[texCoordBufferView->byteOffset + texCoordAccessor->byteOffset + i * 8]);
-                        vertex.texCoord = {texCoord[0], texCoord[1]};
-                    } else {
-                        vertex.texCoord = {0.0f, 0.0f};
-                    }
-
-                    vertex.color = {1.0f, 1.0f, 1.0f};
-
-                    vertices.push_back(vertex);
-                }
-
-                const unsigned char* indexData = &indexBuffer.data[indexBufferView.byteOffset + indexAccessor.byteOffset];
-                size_t indexCount = indexAccessor.count;
-                size_t indexStride = 0;
-
-                // Determine index stride based on component type
-                if (indexAccessor.componentType == TINYGLTF_COMPONENT_TYPE_UNSIGNED_SHORT) {
-                    indexStride = sizeof(uint16_t);
-                } else if (indexAccessor.componentType == TINYGLTF_COMPONENT_TYPE_UNSIGNED_INT) {
-                    indexStride = sizeof(uint32_t);
-                } else if (indexAccessor.componentType == TINYGLTF_COMPONENT_TYPE_UNSIGNED_BYTE) {
-                    indexStride = sizeof(uint8_t);
-                } else {
-                    throw std::runtime_error("Unsupported index component type");
-                }
-
-                indices.reserve(indices.size() + indexCount);
-
-                for (size_t i = 0; i < indexCount; i++) {
-                    uint32_t index = 0;
-
-                    if (indexAccessor.componentType == TINYGLTF_COMPONENT_TYPE_UNSIGNED_SHORT) {
-                        index = *reinterpret_cast<const uint16_t*>(indexData + i * indexStride);
-                    } else if (indexAccessor.componentType == TINYGLTF_COMPONENT_TYPE_UNSIGNED_INT) {
-                        index = *reinterpret_cast<const uint32_t*>(indexData + i * indexStride);
-                    } else if (indexAccessor.componentType == TINYGLTF_COMPONENT_TYPE_UNSIGNED_BYTE) {
-                        index = *reinterpret_cast<const uint8_t*>(indexData + i * indexStride);
-                    }
-
-                    indices.push_back(baseVertex + index);
-                }
-            }
-        }
-    }
-
-    void createVertexBuffer() {
-        vk::DeviceSize bufferSize = sizeof(vertices[0]) * vertices.size();
-        vk::raii::Buffer stagingBuffer({});
-        vk::raii::DeviceMemory stagingBufferMemory({});
-        createBuffer(bufferSize, vk::BufferUsageFlagBits::eTransferSrc, vk::MemoryPropertyFlagBits::eHostVisible | vk::MemoryPropertyFlagBits::eHostCoherent, stagingBuffer, stagingBufferMemory);
-
-        void* dataStaging = stagingBufferMemory.mapMemory(0, bufferSize);
-        memcpy(dataStaging, vertices.data(), bufferSize);
-        stagingBufferMemory.unmapMemory();
-
-        createBuffer(bufferSize, vk::BufferUsageFlagBits::eTransferDst | vk::BufferUsageFlagBits::eVertexBuffer, vk::MemoryPropertyFlagBits::eDeviceLocal, vertexBuffer, vertexBufferMemory);
-
-        copyBuffer(stagingBuffer, vertexBuffer, bufferSize);
-    }
-
-    void createIndexBuffer() {
-        vk::DeviceSize bufferSize = sizeof(indices[0]) * indices.size();
-
-        vk::raii::Buffer stagingBuffer({});
-        vk::raii::DeviceMemory stagingBufferMemory({});
-        createBuffer(bufferSize, vk::BufferUsageFlagBits::eTransferSrc, vk::MemoryPropertyFlagBits::eHostVisible | vk::MemoryPropertyFlagBits::eHostCoherent, stagingBuffer, stagingBufferMemory);
-
-        void* data = stagingBufferMemory.mapMemory(0, bufferSize);
-        memcpy(data, indices.data(), bufferSize);
-        stagingBufferMemory.unmapMemory();
-
-        createBuffer(bufferSize, vk::BufferUsageFlagBits::eTransferDst | vk::BufferUsageFlagBits::eIndexBuffer, vk::MemoryPropertyFlagBits::eDeviceLocal, indexBuffer, indexBufferMemory);
-
-        copyBuffer(stagingBuffer, indexBuffer, bufferSize);
-    }
-
-    void createUniformBuffers() {
-        uniformBuffers.clear();
-        uniformBuffersMemory.clear();
-        uniformBuffersMapped.clear();
-
-        for (size_t i = 0; i < MAX_FRAMES_IN_FLIGHT; i++) {
-            vk::DeviceSize bufferSize = sizeof(UniformBufferObject);
-            vk::raii::Buffer buffer({});
-            vk::raii::DeviceMemory bufferMem({});
-            createBuffer(bufferSize, vk::BufferUsageFlagBits::eUniformBuffer, vk::MemoryPropertyFlagBits::eHostVisible | vk::MemoryPropertyFlagBits::eHostCoherent, buffer, bufferMem);
-            uniformBuffers.emplace_back(std::move(buffer));
-            uniformBuffersMemory.emplace_back(std::move(bufferMem));
-            uniformBuffersMapped.emplace_back( uniformBuffersMemory[i].mapMemory(0, bufferSize));
-        }
-    }
-
-    void createDescriptorPool() {
-        std::array poolSize {
-            vk::DescriptorPoolSize( vk::DescriptorType::eUniformBuffer, MAX_FRAMES_IN_FLIGHT),
-            vk::DescriptorPoolSize(  vk::DescriptorType::eCombinedImageSampler, MAX_FRAMES_IN_FLIGHT)
-        };
-        vk::DescriptorPoolCreateInfo poolInfo{
-            .flags = vk::DescriptorPoolCreateFlagBits::eFreeDescriptorSet,
-            .maxSets = MAX_FRAMES_IN_FLIGHT,
-            .poolSizeCount = static_cast<uint32_t>(poolSize.size()),
-            .pPoolSizes = poolSize.data()
-        };
-        descriptorPool = vk::raii::DescriptorPool(device, poolInfo);
-    }
-
-    void createDescriptorSets() {
-        std::vector<vk::DescriptorSetLayout> layouts(MAX_FRAMES_IN_FLIGHT, *descriptorSetLayout);
-        vk::DescriptorSetAllocateInfo allocInfo{
-            .descriptorPool = *descriptorPool,
-            .descriptorSetCount = static_cast<uint32_t>(layouts.size()),
-            .pSetLayouts = layouts.data()
-        };
-
-        descriptorSets.clear();
-        descriptorSets = device.allocateDescriptorSets(allocInfo);
-
-        for (size_t i = 0; i < MAX_FRAMES_IN_FLIGHT; i++) {
-            vk::DescriptorBufferInfo bufferInfo{
-                .buffer = *uniformBuffers[i],
-                .offset = 0,
-                .range = sizeof(UniformBufferObject)
-            };
-            vk::DescriptorImageInfo imageInfo{
-                .sampler = *textureSampler,
-                .imageView = *textureImageView,
-                .imageLayout = vk::ImageLayout::eShaderReadOnlyOptimal
-            };
-            std::array descriptorWrites{
-                vk::WriteDescriptorSet{
-                    .dstSet = *descriptorSets[i],
-                    .dstBinding = 0,
-                    .dstArrayElement = 0,
-                    .descriptorCount = 1,
-                    .descriptorType = vk::DescriptorType::eUniformBuffer,
-                    .pBufferInfo = &bufferInfo
-                },
-                vk::WriteDescriptorSet{
-                    .dstSet = *descriptorSets[i],
-                    .dstBinding = 1,
-                    .dstArrayElement = 0,
-                    .descriptorCount = 1,
-                    .descriptorType = vk::DescriptorType::eCombinedImageSampler,
-                    .pImageInfo = &imageInfo
-                }
-            };
-            device.updateDescriptorSets(descriptorWrites, {});
-        }
-    }
-
-    void createBuffer(vk::DeviceSize size, vk::BufferUsageFlags usage, vk::MemoryPropertyFlags properties, vk::raii::Buffer& buffer, vk::raii::DeviceMemory& bufferMemory) {
-        vk::BufferCreateInfo bufferInfo{
-            .size = size,
-            .usage = usage,
-            .sharingMode = vk::SharingMode::eExclusive
-        };
-        buffer = vk::raii::Buffer(device, bufferInfo);
-        vk::MemoryRequirements memRequirements = buffer.getMemoryRequirements();
-        vk::MemoryAllocateInfo allocInfo{
-            .allocationSize = memRequirements.size,
-            .memoryTypeIndex = findMemoryType(memRequirements.memoryTypeBits, properties)
-        };
-        bufferMemory = vk::raii::DeviceMemory(device, allocInfo);
-        buffer.bindMemory(*bufferMemory, 0);
-    }
-
-    std::unique_ptr<vk::raii::CommandBuffer> beginSingleTimeCommands() {
-        vk::CommandBufferAllocateInfo allocInfo{
-            .commandPool = *commandPool,
-            .level = vk::CommandBufferLevel::ePrimary,
-            .commandBufferCount = 1
-        };
-        std::unique_ptr<vk::raii::CommandBuffer> commandBuffer = std::make_unique<vk::raii::CommandBuffer>(std::move(vk::raii::CommandBuffers(device, allocInfo).front()));
-
-        vk::CommandBufferBeginInfo beginInfo{
-            .flags = vk::CommandBufferUsageFlagBits::eOneTimeSubmit
-        };
-        commandBuffer->begin(beginInfo);
-
-        return commandBuffer;
-    }
-
-    void endSingleTimeCommands(const vk::raii::CommandBuffer& commandBuffer) const {
-        commandBuffer.end();
-
-        vk::SubmitInfo submitInfo{ .commandBufferCount = 1, .pCommandBuffers = &*commandBuffer };
-        queue.submit(submitInfo, nullptr);
-        queue.waitIdle();
-    }
-
-    void copyBuffer(vk::raii::Buffer & srcBuffer, vk::raii::Buffer & dstBuffer, vk::DeviceSize size) {
-        vk::CommandBufferAllocateInfo allocInfo{ .commandPool = *commandPool, .level = vk::CommandBufferLevel::ePrimary, .commandBufferCount = 1 };
-        vk::raii::CommandBuffer commandCopyBuffer = std::move(device.allocateCommandBuffers(allocInfo).front());
-        commandCopyBuffer.begin(vk::CommandBufferBeginInfo{ .flags = vk::CommandBufferUsageFlagBits::eOneTimeSubmit });
-        commandCopyBuffer.copyBuffer(*srcBuffer, *dstBuffer, vk::BufferCopy{ .size = size });
-        commandCopyBuffer.end();
-        queue.submit(vk::SubmitInfo{ .commandBufferCount = 1, .pCommandBuffers = &*commandCopyBuffer }, nullptr);
-        queue.waitIdle();
-    }
-
-    uint32_t findMemoryType(uint32_t typeFilter, vk::MemoryPropertyFlags properties) {
-        vk::PhysicalDeviceMemoryProperties memProperties = physicalDevice.getMemoryProperties();
-
-        for (uint32_t i = 0; i < memProperties.memoryTypeCount; i++) {
-            if ((typeFilter & (1 << i)) && (memProperties.memoryTypes[i].propertyFlags & properties) == properties) {
-                return i;
-            }
-        }
-
-        throw std::runtime_error("failed to find suitable memory type!");
-    }
-
-    void createCommandBuffers() {
-        commandBuffers.clear();
-        vk::CommandBufferAllocateInfo allocInfo{ .commandPool = *commandPool, .level = vk::CommandBufferLevel::ePrimary,
-                                                 .commandBufferCount = MAX_FRAMES_IN_FLIGHT };
-        commandBuffers = vk::raii::CommandBuffers(device, allocInfo);
-    }
-
-    void recordCommandBuffer(uint32_t imageIndex) {
-        commandBuffers[currentFrame].begin({});
-        transition_image_layout(
-            imageIndex,
-            vk::ImageLayout::eUndefined,
-            vk::ImageLayout::eColorAttachmentOptimal,
-            {},
-            vk::AccessFlagBits2::eColorAttachmentWrite,
-            vk::PipelineStageFlagBits2::eTopOfPipe,
-            vk::PipelineStageFlagBits2::eColorAttachmentOutput
-        );
-        vk::ImageMemoryBarrier2 depthBarrier = {
-            .srcStageMask = vk::PipelineStageFlagBits2::eTopOfPipe,
-            .srcAccessMask = {},
-            .dstStageMask = vk::PipelineStageFlagBits2::eEarlyFragmentTests | vk::PipelineStageFlagBits2::eLateFragmentTests,
-            .dstAccessMask = vk::AccessFlagBits2::eDepthStencilAttachmentRead | vk::AccessFlagBits2::eDepthStencilAttachmentWrite,
-            .oldLayout = vk::ImageLayout::eUndefined,
-            .newLayout = vk::ImageLayout::eDepthStencilAttachmentOptimal,
-            .srcQueueFamilyIndex = VK_QUEUE_FAMILY_IGNORED,
-            .dstQueueFamilyIndex = VK_QUEUE_FAMILY_IGNORED,
-            .image = *depthImage,
-            .subresourceRange = {
-                .aspectMask = vk::ImageAspectFlagBits::eDepth,
-                .baseMipLevel = 0,
-                .levelCount = 1,
-                .baseArrayLayer = 0,
-                .layerCount = 1
-            }
-        };
-        vk::DependencyInfo depthDependencyInfo = {
-            .dependencyFlags = {},
-            .imageMemoryBarrierCount = 1,
-            .pImageMemoryBarriers = &depthBarrier
-        };
-        commandBuffers[currentFrame].pipelineBarrier2(depthDependencyInfo);
-
-        vk::ClearValue clearColor = vk::ClearColorValue(0.0f, 0.0f, 0.0f, 1.0f);
-        vk::RenderingAttachmentInfo attachmentInfo = {
-            .imageView = *swapChainImageViews[imageIndex],
-            .imageLayout = vk::ImageLayout::eColorAttachmentOptimal,
-            .loadOp = vk::AttachmentLoadOp::eClear,
-            .storeOp = vk::AttachmentStoreOp::eStore,
-            .clearValue = clearColor
-        };
-        vk::ClearValue clearDepth = vk::ClearDepthStencilValue{ 1.0f, 0 };
-        vk::RenderingAttachmentInfo depthAttachmentInfo{
-            .imageView = *depthImageView,
-            .imageLayout = vk::ImageLayout::eDepthStencilAttachmentOptimal,
-            .loadOp = vk::AttachmentLoadOp::eClear,
-            .storeOp = vk::AttachmentStoreOp::eDontCare,
-            .clearValue = clearDepth
-        };
-        vk::RenderingInfo renderingInfo = {
-            .renderArea = { .offset = { 0, 0 }, .extent = swapChainExtent },
-            .layerCount = 1,
-            .colorAttachmentCount = 1,
-            .pColorAttachments = &attachmentInfo,
-            .pDepthAttachment = &depthAttachmentInfo
-        };
-        commandBuffers[currentFrame].beginRendering(renderingInfo);
-        commandBuffers[currentFrame].bindPipeline(vk::PipelineBindPoint::eGraphics, *graphicsPipeline);
-        commandBuffers[currentFrame].setViewport(0, vk::Viewport(0.0f, 0.0f, static_cast<float>(swapChainExtent.width), static_cast<float>(swapChainExtent.height), 0.0f, 1.0f));
-        commandBuffers[currentFrame].setScissor(0, vk::Rect2D(vk::Offset2D(0, 0), swapChainExtent));
-        commandBuffers[currentFrame].bindVertexBuffers(0, *vertexBuffer, {0});
-        commandBuffers[currentFrame].bindIndexBuffer( *indexBuffer, 0, vk::IndexType::eUint32 );
-        commandBuffers[currentFrame].bindDescriptorSets(vk::PipelineBindPoint::eGraphics, *pipelineLayout, 0, *descriptorSets[currentFrame], nullptr);
-        commandBuffers[currentFrame].drawIndexed(indices.size(), 1, 0, 0, 0);
-        commandBuffers[currentFrame].endRendering();
-        transition_image_layout(
-            imageIndex,
-            vk::ImageLayout::eColorAttachmentOptimal,
-            vk::ImageLayout::ePresentSrcKHR,
-            vk::AccessFlagBits2::eColorAttachmentWrite,
-            {},
-            vk::PipelineStageFlagBits2::eColorAttachmentOutput,
-            vk::PipelineStageFlagBits2::eBottomOfPipe
-        );
-        commandBuffers[currentFrame].end();
-    }
-
-    void transition_image_layout(
-        uint32_t imageIndex,
-        vk::ImageLayout old_layout,
-        vk::ImageLayout new_layout,
-        vk::AccessFlags2 src_access_mask,
-        vk::AccessFlags2 dst_access_mask,
-        vk::PipelineStageFlags2 src_stage_mask,
-        vk::PipelineStageFlags2 dst_stage_mask
-        ) {
-        vk::ImageMemoryBarrier2 barrier = {
-            .srcStageMask = src_stage_mask,
-            .srcAccessMask = src_access_mask,
-            .dstStageMask = dst_stage_mask,
-            .dstAccessMask = dst_access_mask,
-            .oldLayout = old_layout,
-            .newLayout = new_layout,
-            .srcQueueFamilyIndex = VK_QUEUE_FAMILY_IGNORED,
-            .dstQueueFamilyIndex = VK_QUEUE_FAMILY_IGNORED,
-            .image = swapChainImages[imageIndex],
-            .subresourceRange = {
-                .aspectMask = vk::ImageAspectFlagBits::eColor,
-                .baseMipLevel = 0,
-                .levelCount = 1,
-                .baseArrayLayer = 0,
-                .layerCount = 1
-            }
-        };
-        vk::DependencyInfo dependency_info = {
-            .dependencyFlags = {},
-            .imageMemoryBarrierCount = 1,
-            .pImageMemoryBarriers = &barrier
-        };
-        commandBuffers[currentFrame].pipelineBarrier2(dependency_info);
-    }
-
-    void createSyncObjects() {
-        presentCompleteSemaphore.clear();
-        renderFinishedSemaphore.clear();
-        inFlightFences.clear();
-
-        for (size_t i = 0; i < swapChainImages.size(); i++) {
-            presentCompleteSemaphore.emplace_back(device, vk::SemaphoreCreateInfo());
-            renderFinishedSemaphore.emplace_back(device, vk::SemaphoreCreateInfo());
-        }
-
-
-        for (size_t i = 0; i < MAX_FRAMES_IN_FLIGHT; i++) {
-            inFlightFences.emplace_back(device, vk::FenceCreateInfo{ .flags = vk::FenceCreateFlagBits::eSignaled });
-        }
-    }
-
-    void updateUniformBuffer(uint32_t currentImage) const {
-        static auto startTime = std::chrono::high_resolution_clock::now();
-
-        auto currentTime = std::chrono::high_resolution_clock::now();
-        float time = std::chrono::duration<float>(currentTime - startTime).count();
-
-        UniformBufferObject ubo{};
-        glm::mat4 initialRotation = glm::rotate(glm::mat4(1.0f), glm::radians(-90.0f), glm::vec3(1.0f, 0.0f, 0.0f));
-        glm::mat4 continuousRotation = glm::rotate(glm::mat4(1.0f), time * glm::radians(90.0f), glm::vec3(0.0f, 0.0f, 1.0f));
-        ubo.model = continuousRotation * initialRotation;
-        ubo.view = lookAt(glm::vec3(2.0f, 2.0f, 2.0f), glm::vec3(0.0f, 0.0f, 0.0f), glm::vec3(0.0f, 0.0f, 1.0f));
-        ubo.proj = glm::perspective(glm::radians(45.0f), static_cast<float>(swapChainExtent.width) / static_cast<float>(swapChainExtent.height), 0.1f, 10.0f);
-        ubo.proj[1][1] *= -1;
-
-        memcpy(uniformBuffersMapped[currentImage], &ubo, sizeof(ubo));
-    }
-
-    void drawFrame() {
-        while ( vk::Result::eTimeout == device.waitForFences( *inFlightFences[currentFrame], vk::True, UINT64_MAX ) )
-            ;
-        auto [result, imageIndex] = swapChain.acquireNextImage( UINT64_MAX, *presentCompleteSemaphore[currentFrame], nullptr );
-
-        if (result == vk::Result::eErrorOutOfDateKHR) {
-            recreateSwapChain();
-            return;
-        }
-        if (result != vk::Result::eSuccess && result != vk::Result::eSuboptimalKHR) {
-            throw std::runtime_error("failed to acquire swap chain image!");
-        }
-        updateUniformBuffer(currentFrame);
-
-        device.resetFences(  *inFlightFences[currentFrame] );
-        commandBuffers[currentFrame].reset();
-        recordCommandBuffer(imageIndex);
-
-        vk::PipelineStageFlags waitDestinationStageMask( vk::PipelineStageFlagBits::eColorAttachmentOutput );
-        const vk::SubmitInfo submitInfo{ .waitSemaphoreCount = 1, .pWaitSemaphores = &*presentCompleteSemaphore[currentFrame],
-                            .pWaitDstStageMask = &waitDestinationStageMask, .commandBufferCount = 1, .pCommandBuffers = &*commandBuffers[currentFrame],
-                            .signalSemaphoreCount = 1, .pSignalSemaphores = &*renderFinishedSemaphore[imageIndex] };
-        queue.submit(submitInfo, *inFlightFences[currentFrame]);
-
-
-        const vk::PresentInfoKHR presentInfoKHR{ .waitSemaphoreCount = 1, .pWaitSemaphores = &*renderFinishedSemaphore[imageIndex],
-                                                .swapchainCount = 1, .pSwapchains = &*swapChain, .pImageIndices = &imageIndex };
-        result = queue.presentKHR(presentInfoKHR);
-        if (result == vk::Result::eErrorOutOfDateKHR || result == vk::Result::eSuboptimalKHR || framebufferResized) {
-            framebufferResized = false;
-            recreateSwapChain();
-        } else if (result != vk::Result::eSuccess) {
-            throw std::runtime_error("failed to present swap chain image!");
-        }
-        currentFrame = (currentFrame + 1) % MAX_FRAMES_IN_FLIGHT;
-    }
-
-    [[nodiscard]] vk::raii::ShaderModule createShaderModule(const std::vector<char>& code) const {
-        vk::ShaderModuleCreateInfo createInfo{ .codeSize = code.size(), .pCode = reinterpret_cast<const uint32_t*>(code.data()) };
-        vk::raii::ShaderModule shaderModule{ device, createInfo };
-
-        return shaderModule;
-    }
-
-    static uint32_t chooseSwapMinImageCount(vk::SurfaceCapabilitiesKHR const & surfaceCapabilities) {
-        auto minImageCount = std::max( 3u, surfaceCapabilities.minImageCount );
-        if ((0 < surfaceCapabilities.maxImageCount) && (surfaceCapabilities.maxImageCount < minImageCount)) {
-            minImageCount = surfaceCapabilities.maxImageCount;
-        }
-        return minImageCount;
-    }
-
-    static vk::SurfaceFormatKHR chooseSwapSurfaceFormat(const std::vector<vk::SurfaceFormatKHR>& availableFormats) {
-        assert(!availableFormats.empty());
-        const auto formatIt = std::ranges::find_if(
-            availableFormats,
-            []( const auto & format ) { return format.format == vk::Format::eB8G8R8A8Srgb && format.colorSpace == vk::ColorSpaceKHR::eSrgbNonlinear; } );
-        return formatIt != availableFormats.end() ? *formatIt : availableFormats[0];
-    }
-
-    static vk::PresentModeKHR chooseSwapPresentMode(const std::vector<vk::PresentModeKHR>& availablePresentModes) {
-        assert(std::ranges::any_of(availablePresentModes, [](auto presentMode){ return presentMode == vk::PresentModeKHR::eFifo; }));
-        return std::ranges::any_of(availablePresentModes,
-            [](const vk::PresentModeKHR value) { return vk::PresentModeKHR::eMailbox == value; } ) ? vk::PresentModeKHR::eMailbox : vk::PresentModeKHR::eFifo;
-    }
-
-    vk::Extent2D chooseSwapExtent(const vk::SurfaceCapabilitiesKHR& capabilities) {
-        if (capabilities.currentExtent.width != 0xFFFFFFFF) {
-            return capabilities.currentExtent;
-        }
->>>>>>> 769e70c2
 #if PLATFORM_DESKTOP
 		int width, height;
 		glfwGetFramebufferSize(window, &width, &height);
