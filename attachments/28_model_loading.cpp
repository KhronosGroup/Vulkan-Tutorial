--- conflicted
+++ resolved
@@ -1,23 +1,23 @@
-#include <algorithm>
-#include <array>
-#include <assert.h>
-#include <chrono>
-#include <cstdlib>
-#include <cstring>
+#include <iostream>
 #include <fstream>
-#include <iostream>
-#include <limits>
-#include <memory>
 #include <stdexcept>
 #include <vector>
+#include <cstring>
+#include <cstdlib>
+#include <memory>
+#include <algorithm>
+#include <limits>
+#include <array>
+#include <chrono>
+#include <assert.h>
 
 #if defined(__INTELLISENSE__) || !defined(USE_CPP20_MODULES)
-#	include <vulkan/vulkan_raii.hpp>
+#include <vulkan/vulkan_raii.hpp>
 #else
 import vulkan_hpp;
 #endif
 
-#define GLFW_INCLUDE_VULKAN        // REQUIRED only for GLFW CreateWindowSurface.
+#define GLFW_INCLUDE_VULKAN // REQUIRED only for GLFW CreateWindowSurface.
 #include <GLFW/glfw3.h>
 
 #define GLM_FORCE_RADIANS
@@ -33,14 +33,15 @@
 #define TINYOBJLOADER_IMPLEMENTATION
 #include <tiny_obj_loader.h>
 
-constexpr uint32_t WIDTH                = 800;
-constexpr uint32_t HEIGHT               = 600;
-const std::string  MODEL_PATH           = "models/viking_room.obj";
-const std::string  TEXTURE_PATH         = "textures/viking_room.png";
-constexpr int      MAX_FRAMES_IN_FLIGHT = 2;
-
-const std::vector<char const *> validationLayers = {
-    "VK_LAYER_KHRONOS_validation"};
+constexpr uint32_t WIDTH = 800;
+constexpr uint32_t HEIGHT = 600;
+const std::string MODEL_PATH = "models/viking_room.obj";
+const std::string TEXTURE_PATH = "textures/viking_room.png";
+constexpr int MAX_FRAMES_IN_FLIGHT = 2;
+
+const std::vector<char const*> validationLayers = {
+    "VK_LAYER_KHRONOS_validation"
+};
 
 #ifdef NDEBUG
 constexpr bool enableValidationLayers = false;
@@ -48,1173 +49,40 @@
 constexpr bool enableValidationLayers = true;
 #endif
 
-struct Vertex
-{
-	glm::vec3 pos;
-	glm::vec3 color;
-	glm::vec2 texCoord;
-
-	static vk::VertexInputBindingDescription getBindingDescription()
-	{
-		return {0, sizeof(Vertex), vk::VertexInputRate::eVertex};
-	}
-
-	static std::array<vk::VertexInputAttributeDescription, 3> getAttributeDescriptions()
-	{
-		return {
-		    vk::VertexInputAttributeDescription(0, 0, vk::Format::eR32G32B32Sfloat, offsetof(Vertex, pos)),
-		    vk::VertexInputAttributeDescription(1, 0, vk::Format::eR32G32B32Sfloat, offsetof(Vertex, color)),
-		    vk::VertexInputAttributeDescription(2, 0, vk::Format::eR32G32Sfloat, offsetof(Vertex, texCoord))};
-	}
-
-	bool operator==(const Vertex &other) const
-	{
-		return pos == other.pos && color == other.color && texCoord == other.texCoord;
-	}
+struct Vertex {
+    glm::vec3 pos;
+    glm::vec3 color;
+    glm::vec2 texCoord;
+
+    static vk::VertexInputBindingDescription getBindingDescription() {
+        return { 0, sizeof(Vertex), vk::VertexInputRate::eVertex };
+    }
+
+    static std::array<vk::VertexInputAttributeDescription, 3> getAttributeDescriptions() {
+        return {
+            vk::VertexInputAttributeDescription( 0, 0, vk::Format::eR32G32B32Sfloat, offsetof(Vertex, pos) ),
+            vk::VertexInputAttributeDescription( 1, 0, vk::Format::eR32G32B32Sfloat, offsetof(Vertex, color) ),
+            vk::VertexInputAttributeDescription( 2, 0, vk::Format::eR32G32Sfloat, offsetof(Vertex, texCoord) )
+        };
+    }
+
+    bool operator==(const Vertex& other) const {
+        return pos == other.pos && color == other.color && texCoord == other.texCoord;
+    }
 };
 
-template <>
-struct std::hash<Vertex>
-{
-	size_t operator()(Vertex const &vertex) const noexcept
-	{
-		return ((hash<glm::vec3>()(vertex.pos) ^ (hash<glm::vec3>()(vertex.color) << 1)) >> 1) ^ (hash<glm::vec2>()(vertex.texCoord) << 1);
-	}
+template<> struct std::hash<Vertex> {
+    size_t operator()(Vertex const& vertex) const noexcept {
+        return ((hash<glm::vec3>()(vertex.pos) ^ (hash<glm::vec3>()(vertex.color) << 1)) >> 1) ^ (hash<glm::vec2>()(vertex.texCoord) << 1);
+    }
 };
 
-struct UniformBufferObject
-{
-	alignas(16) glm::mat4 model;
-	alignas(16) glm::mat4 view;
-	alignas(16) glm::mat4 proj;
+struct UniformBufferObject {
+    alignas(16) glm::mat4 model;
+    alignas(16) glm::mat4 view;
+    alignas(16) glm::mat4 proj;
 };
 
-<<<<<<< HEAD
-class HelloTriangleApplication
-{
-  public:
-	void run()
-	{
-		initWindow();
-		initVulkan();
-		mainLoop();
-		cleanup();
-	}
-
-  private:
-	GLFWwindow                      *window = nullptr;
-	vk::raii::Context                context;
-	vk::raii::Instance               instance       = nullptr;
-	vk::raii::DebugUtilsMessengerEXT debugMessenger = nullptr;
-	vk::raii::SurfaceKHR             surface        = nullptr;
-	vk::raii::PhysicalDevice         physicalDevice = nullptr;
-	vk::raii::Device                 device         = nullptr;
-	uint32_t                         queueIndex     = ~0;
-	vk::raii::Queue                  queue          = nullptr;
-	vk::raii::SwapchainKHR           swapChain      = nullptr;
-	std::vector<vk::Image>           swapChainImages;
-	vk::SurfaceFormatKHR             swapChainSurfaceFormat;
-	vk::Extent2D                     swapChainExtent;
-	std::vector<vk::raii::ImageView> swapChainImageViews;
-
-	vk::raii::DescriptorSetLayout descriptorSetLayout = nullptr;
-	vk::raii::PipelineLayout      pipelineLayout      = nullptr;
-	vk::raii::Pipeline            graphicsPipeline    = nullptr;
-
-	vk::raii::Image        depthImage       = nullptr;
-	vk::raii::DeviceMemory depthImageMemory = nullptr;
-	vk::raii::ImageView    depthImageView   = nullptr;
-
-	vk::raii::Image        textureImage       = nullptr;
-	vk::raii::DeviceMemory textureImageMemory = nullptr;
-	vk::raii::ImageView    textureImageView   = nullptr;
-	vk::raii::Sampler      textureSampler     = nullptr;
-
-	std::vector<Vertex>    vertices;
-	std::vector<uint32_t>  indices;
-	vk::raii::Buffer       vertexBuffer       = nullptr;
-	vk::raii::DeviceMemory vertexBufferMemory = nullptr;
-	vk::raii::Buffer       indexBuffer        = nullptr;
-	vk::raii::DeviceMemory indexBufferMemory  = nullptr;
-
-	std::vector<vk::raii::Buffer>       uniformBuffers;
-	std::vector<vk::raii::DeviceMemory> uniformBuffersMemory;
-	std::vector<void *>                 uniformBuffersMapped;
-
-	vk::raii::DescriptorPool             descriptorPool = nullptr;
-	std::vector<vk::raii::DescriptorSet> descriptorSets;
-
-	vk::raii::CommandPool                commandPool = nullptr;
-	std::vector<vk::raii::CommandBuffer> commandBuffers;
-
-	std::vector<vk::raii::Semaphore> presentCompleteSemaphore;
-	std::vector<vk::raii::Semaphore> renderFinishedSemaphore;
-	std::vector<vk::raii::Fence>     inFlightFences;
-	uint32_t                         semaphoreIndex = 0;
-	uint32_t                         currentFrame   = 0;
-
-	bool framebufferResized = false;
-
-	std::vector<const char *> requiredDeviceExtension = {
-	    vk::KHRSwapchainExtensionName,
-	    vk::KHRSpirv14ExtensionName,
-	    vk::KHRSynchronization2ExtensionName,
-	    vk::KHRCreateRenderpass2ExtensionName};
-
-	void initWindow()
-	{
-		glfwInit();
-
-		glfwWindowHint(GLFW_CLIENT_API, GLFW_NO_API);
-		glfwWindowHint(GLFW_RESIZABLE, GLFW_TRUE);
-
-		window = glfwCreateWindow(WIDTH, HEIGHT, "Vulkan", nullptr, nullptr);
-		glfwSetWindowUserPointer(window, this);
-		glfwSetFramebufferSizeCallback(window, framebufferResizeCallback);
-	}
-
-	static void framebufferResizeCallback(GLFWwindow *window, int width, int height)
-	{
-		auto app                = static_cast<HelloTriangleApplication *>(glfwGetWindowUserPointer(window));
-		app->framebufferResized = true;
-	}
-
-	void initVulkan()
-	{
-		createInstance();
-		setupDebugMessenger();
-		createSurface();
-		pickPhysicalDevice();
-		createLogicalDevice();
-		createSwapChain();
-		createImageViews();
-		createDescriptorSetLayout();
-		createGraphicsPipeline();
-		createCommandPool();
-		createDepthResources();
-		createTextureImage();
-		createTextureImageView();
-		createTextureSampler();
-		loadModel();
-		createVertexBuffer();
-		createIndexBuffer();
-		createUniformBuffers();
-		createDescriptorPool();
-		createDescriptorSets();
-		createCommandBuffers();
-		createSyncObjects();
-	}
-
-	void mainLoop()
-	{
-		while (!glfwWindowShouldClose(window))
-		{
-			glfwPollEvents();
-			drawFrame();
-		}
-
-		device.waitIdle();
-	}
-
-	void cleanupSwapChain()
-	{
-		swapChainImageViews.clear();
-		swapChain = nullptr;
-	}
-
-	void cleanup() const
-	{
-		glfwDestroyWindow(window);
-
-		glfwTerminate();
-	}
-
-	void recreateSwapChain()
-	{
-		int width = 0, height = 0;
-		glfwGetFramebufferSize(window, &width, &height);
-		while (width == 0 || height == 0)
-		{
-			glfwGetFramebufferSize(window, &width, &height);
-			glfwWaitEvents();
-		}
-
-		device.waitIdle();
-
-		cleanupSwapChain();
-		createSwapChain();
-		createImageViews();
-		createDepthResources();
-	}
-
-	void createInstance()
-	{
-		constexpr vk::ApplicationInfo appInfo{.pApplicationName   = "Hello Triangle",
-		                                      .applicationVersion = VK_MAKE_VERSION(1, 0, 0),
-		                                      .pEngineName        = "No Engine",
-		                                      .engineVersion      = VK_MAKE_VERSION(1, 0, 0),
-		                                      .apiVersion         = vk::ApiVersion14};
-
-		// Get the required layers
-		std::vector<char const *> requiredLayers;
-		if (enableValidationLayers)
-		{
-			requiredLayers.assign(validationLayers.begin(), validationLayers.end());
-		}
-
-		// Check if the required layers are supported by the Vulkan implementation.
-		auto layerProperties = context.enumerateInstanceLayerProperties();
-		for (auto const &requiredLayer : requiredLayers)
-		{
-			if (std::ranges::none_of(layerProperties,
-			                         [requiredLayer](auto const &layerProperty) { return strcmp(layerProperty.layerName, requiredLayer) == 0; }))
-			{
-				throw std::runtime_error("Required layer not supported: " + std::string(requiredLayer));
-			}
-		}
-
-		// Get the required extensions.
-		auto requiredExtensions = getRequiredExtensions();
-
-		// Check if the required extensions are supported by the Vulkan implementation.
-		auto extensionProperties = context.enumerateInstanceExtensionProperties();
-		for (auto const &requiredExtension : requiredExtensions)
-		{
-			if (std::ranges::none_of(extensionProperties,
-			                         [requiredExtension](auto const &extensionProperty) { return strcmp(extensionProperty.extensionName, requiredExtension) == 0; }))
-			{
-				throw std::runtime_error("Required extension not supported: " + std::string(requiredExtension));
-			}
-		}
-
-		vk::InstanceCreateInfo createInfo{
-		    .pApplicationInfo        = &appInfo,
-		    .enabledLayerCount       = static_cast<uint32_t>(requiredLayers.size()),
-		    .ppEnabledLayerNames     = requiredLayers.data(),
-		    .enabledExtensionCount   = static_cast<uint32_t>(requiredExtensions.size()),
-		    .ppEnabledExtensionNames = requiredExtensions.data()};
-		instance = vk::raii::Instance(context, createInfo);
-	}
-
-	void setupDebugMessenger()
-	{
-		if (!enableValidationLayers)
-			return;
-
-		vk::DebugUtilsMessageSeverityFlagsEXT severityFlags(vk::DebugUtilsMessageSeverityFlagBitsEXT::eVerbose | vk::DebugUtilsMessageSeverityFlagBitsEXT::eWarning | vk::DebugUtilsMessageSeverityFlagBitsEXT::eError);
-		vk::DebugUtilsMessageTypeFlagsEXT     messageTypeFlags(vk::DebugUtilsMessageTypeFlagBitsEXT::eGeneral | vk::DebugUtilsMessageTypeFlagBitsEXT::ePerformance | vk::DebugUtilsMessageTypeFlagBitsEXT::eValidation);
-		vk::DebugUtilsMessengerCreateInfoEXT  debugUtilsMessengerCreateInfoEXT{
-		     .messageSeverity = severityFlags,
-		     .messageType     = messageTypeFlags,
-		     .pfnUserCallback = &debugCallback};
-		debugMessenger = instance.createDebugUtilsMessengerEXT(debugUtilsMessengerCreateInfoEXT);
-	}
-
-	void createSurface()
-	{
-		VkSurfaceKHR _surface;
-		if (glfwCreateWindowSurface(*instance, window, nullptr, &_surface) != 0)
-		{
-			throw std::runtime_error("failed to create window surface!");
-		}
-		surface = vk::raii::SurfaceKHR(instance, _surface);
-	}
-
-	void pickPhysicalDevice()
-	{
-		std::vector<vk::raii::PhysicalDevice> devices = instance.enumeratePhysicalDevices();
-		const auto                            devIter = std::ranges::find_if(
-            devices,
-            [&](auto const &device) {
-                // Check if the device supports the Vulkan 1.3 API version
-                bool supportsVulkan1_3 = device.getProperties().apiVersion >= VK_API_VERSION_1_3;
-
-                // Check if any of the queue families support graphics operations
-                auto queueFamilies = device.getQueueFamilyProperties();
-                bool supportsGraphics =
-                    std::ranges::any_of(queueFamilies, [](auto const &qfp) { return !!(qfp.queueFlags & vk::QueueFlagBits::eGraphics); });
-
-                // Check if all required device extensions are available
-                auto availableDeviceExtensions = device.enumerateDeviceExtensionProperties();
-                bool supportsAllRequiredExtensions =
-                    std::ranges::all_of(requiredDeviceExtension,
-			                                                       [&availableDeviceExtensions](auto const &requiredDeviceExtension) {
-                                            return std::ranges::any_of(availableDeviceExtensions,
-				                                                                                  [requiredDeviceExtension](auto const &availableDeviceExtension) { return strcmp(availableDeviceExtension.extensionName, requiredDeviceExtension) == 0; });
-                                        });
-
-                auto features                 = device.template getFeatures2<vk::PhysicalDeviceFeatures2, vk::PhysicalDeviceVulkan13Features, vk::PhysicalDeviceExtendedDynamicStateFeaturesEXT>();
-                bool supportsRequiredFeatures = features.template get<vk::PhysicalDeviceFeatures2>().features.samplerAnisotropy &&
-                                                features.template get<vk::PhysicalDeviceVulkan13Features>().dynamicRendering &&
-                                                features.template get<vk::PhysicalDeviceExtendedDynamicStateFeaturesEXT>().extendedDynamicState;
-
-                return supportsVulkan1_3 && supportsGraphics && supportsAllRequiredExtensions && supportsRequiredFeatures;
-            });
-		if (devIter != devices.end())
-		{
-			physicalDevice = *devIter;
-		}
-		else
-		{
-			throw std::runtime_error("failed to find a suitable GPU!");
-		}
-	}
-
-	void createLogicalDevice()
-	{
-		std::vector<vk::QueueFamilyProperties> queueFamilyProperties = physicalDevice.getQueueFamilyProperties();
-
-		// get the first index into queueFamilyProperties which supports both graphics and present
-		for (uint32_t qfpIndex = 0; qfpIndex < queueFamilyProperties.size(); qfpIndex++)
-		{
-			if ((queueFamilyProperties[qfpIndex].queueFlags & vk::QueueFlagBits::eGraphics) &&
-			    physicalDevice.getSurfaceSupportKHR(qfpIndex, *surface))
-			{
-				// found a queue family that supports both graphics and present
-				queueIndex = qfpIndex;
-				break;
-			}
-		}
-		if (queueIndex == ~0)
-		{
-			throw std::runtime_error("Could not find a queue for graphics and present -> terminating");
-		}
-
-		// query for Vulkan 1.3 features
-		vk::StructureChain<vk::PhysicalDeviceFeatures2, vk::PhysicalDeviceVulkan13Features, vk::PhysicalDeviceExtendedDynamicStateFeaturesEXT> featureChain = {
-		    {.features = {.samplerAnisotropy = true}},                   // vk::PhysicalDeviceFeatures2
-		    {.synchronization2 = true, .dynamicRendering = true},        // vk::PhysicalDeviceVulkan13Features
-		    {.extendedDynamicState = true}                               // vk::PhysicalDeviceExtendedDynamicStateFeaturesEXT
-		};
-
-		// create a Device
-		float                     queuePriority = 0.0f;
-		vk::DeviceQueueCreateInfo deviceQueueCreateInfo{.queueFamilyIndex = queueIndex, .queueCount = 1, .pQueuePriorities = &queuePriority};
-		vk::DeviceCreateInfo      deviceCreateInfo{.pNext                   = &featureChain.get<vk::PhysicalDeviceFeatures2>(),
-		                                           .queueCreateInfoCount    = 1,
-		                                           .pQueueCreateInfos       = &deviceQueueCreateInfo,
-		                                           .enabledExtensionCount   = static_cast<uint32_t>(requiredDeviceExtension.size()),
-		                                           .ppEnabledExtensionNames = requiredDeviceExtension.data()};
-
-		device = vk::raii::Device(physicalDevice, deviceCreateInfo);
-		queue  = vk::raii::Queue(device, queueIndex, 0);
-	}
-
-	void createSwapChain()
-	{
-		auto surfaceCapabilities = physicalDevice.getSurfaceCapabilitiesKHR(*surface);
-		swapChainExtent          = chooseSwapExtent(surfaceCapabilities);
-		swapChainSurfaceFormat   = chooseSwapSurfaceFormat(physicalDevice.getSurfaceFormatsKHR(*surface));
-		vk::SwapchainCreateInfoKHR swapChainCreateInfo{.surface          = *surface,
-		                                               .minImageCount    = chooseSwapMinImageCount(surfaceCapabilities),
-		                                               .imageFormat      = swapChainSurfaceFormat.format,
-		                                               .imageColorSpace  = swapChainSurfaceFormat.colorSpace,
-		                                               .imageExtent      = swapChainExtent,
-		                                               .imageArrayLayers = 1,
-		                                               .imageUsage       = vk::ImageUsageFlagBits::eColorAttachment,
-		                                               .imageSharingMode = vk::SharingMode::eExclusive,
-		                                               .preTransform     = surfaceCapabilities.currentTransform,
-		                                               .compositeAlpha   = vk::CompositeAlphaFlagBitsKHR::eOpaque,
-		                                               .presentMode      = chooseSwapPresentMode(physicalDevice.getSurfacePresentModesKHR(*surface)),
-		                                               .clipped          = true};
-
-		swapChain       = vk::raii::SwapchainKHR(device, swapChainCreateInfo);
-		swapChainImages = swapChain.getImages();
-	}
-
-	void createImageViews()
-	{
-		assert(swapChainImageViews.empty());
-
-		vk::ImageViewCreateInfo imageViewCreateInfo{
-		    .viewType         = vk::ImageViewType::e2D,
-		    .format           = swapChainSurfaceFormat.format,
-		    .subresourceRange = {vk::ImageAspectFlagBits::eColor, 0, 1, 0, 1}};
-		for (auto image : swapChainImages)
-		{
-			imageViewCreateInfo.image = image;
-			swapChainImageViews.emplace_back(device, imageViewCreateInfo);
-		}
-	}
-
-	void createDescriptorSetLayout()
-	{
-		std::array bindings = {
-		    vk::DescriptorSetLayoutBinding(0, vk::DescriptorType::eUniformBuffer, 1, vk::ShaderStageFlagBits::eVertex, nullptr),
-		    vk::DescriptorSetLayoutBinding(1, vk::DescriptorType::eCombinedImageSampler, 1, vk::ShaderStageFlagBits::eFragment, nullptr)};
-
-		vk::DescriptorSetLayoutCreateInfo layoutInfo{.bindingCount = static_cast<uint32_t>(bindings.size()), .pBindings = bindings.data()};
-		descriptorSetLayout = vk::raii::DescriptorSetLayout(device, layoutInfo);
-	}
-
-	void createGraphicsPipeline()
-	{
-		vk::raii::ShaderModule shaderModule = createShaderModule(readFile("shaders/slang.spv"));
-
-		vk::PipelineShaderStageCreateInfo vertShaderStageInfo{.stage = vk::ShaderStageFlagBits::eVertex, .module = shaderModule, .pName = "vertMain"};
-		vk::PipelineShaderStageCreateInfo fragShaderStageInfo{.stage = vk::ShaderStageFlagBits::eFragment, .module = shaderModule, .pName = "fragMain"};
-		vk::PipelineShaderStageCreateInfo shaderStages[] = {vertShaderStageInfo, fragShaderStageInfo};
-
-		auto                                   bindingDescription    = Vertex::getBindingDescription();
-		auto                                   attributeDescriptions = Vertex::getAttributeDescriptions();
-		vk::PipelineVertexInputStateCreateInfo vertexInputInfo{
-		    .vertexBindingDescriptionCount   = 1,
-		    .pVertexBindingDescriptions      = &bindingDescription,
-		    .vertexAttributeDescriptionCount = static_cast<uint32_t>(attributeDescriptions.size()),
-		    .pVertexAttributeDescriptions    = attributeDescriptions.data()};
-		vk::PipelineInputAssemblyStateCreateInfo inputAssembly{
-		    .topology               = vk::PrimitiveTopology::eTriangleList,
-		    .primitiveRestartEnable = vk::False};
-		vk::PipelineViewportStateCreateInfo viewportState{
-		    .viewportCount = 1,
-		    .scissorCount  = 1};
-		vk::PipelineRasterizationStateCreateInfo rasterizer{
-		    .depthClampEnable        = vk::False,
-		    .rasterizerDiscardEnable = vk::False,
-		    .polygonMode             = vk::PolygonMode::eFill,
-		    .cullMode                = vk::CullModeFlagBits::eBack,
-		    .frontFace               = vk::FrontFace::eCounterClockwise,
-		    .depthBiasEnable         = vk::False};
-		rasterizer.lineWidth = 1.0f;
-		vk::PipelineMultisampleStateCreateInfo multisampling{
-		    .rasterizationSamples = vk::SampleCountFlagBits::e1,
-		    .sampleShadingEnable  = vk::False};
-		vk::PipelineDepthStencilStateCreateInfo depthStencil{
-		    .depthTestEnable       = vk::True,
-		    .depthWriteEnable      = vk::True,
-		    .depthCompareOp        = vk::CompareOp::eLess,
-		    .depthBoundsTestEnable = vk::False,
-		    .stencilTestEnable     = vk::False};
-		vk::PipelineColorBlendAttachmentState colorBlendAttachment;
-		colorBlendAttachment.colorWriteMask = vk::ColorComponentFlagBits::eR | vk::ColorComponentFlagBits::eG | vk::ColorComponentFlagBits::eB | vk::ColorComponentFlagBits::eA;
-		colorBlendAttachment.blendEnable    = vk::False;
-
-		vk::PipelineColorBlendStateCreateInfo colorBlending{
-		    .logicOpEnable   = vk::False,
-		    .logicOp         = vk::LogicOp::eCopy,
-		    .attachmentCount = 1,
-		    .pAttachments    = &colorBlendAttachment};
-
-		std::vector dynamicStates = {
-		    vk::DynamicState::eViewport,
-		    vk::DynamicState::eScissor};
-		vk::PipelineDynamicStateCreateInfo dynamicState{.dynamicStateCount = static_cast<uint32_t>(dynamicStates.size()), .pDynamicStates = dynamicStates.data()};
-
-		vk::PipelineLayoutCreateInfo pipelineLayoutInfo{.setLayoutCount = 1, .pSetLayouts = &*descriptorSetLayout, .pushConstantRangeCount = 0};
-
-		pipelineLayout = vk::raii::PipelineLayout(device, pipelineLayoutInfo);
-
-		vk::Format depthFormat = findDepthFormat();
-
-		vk::StructureChain<vk::GraphicsPipelineCreateInfo, vk::PipelineRenderingCreateInfo> pipelineCreateInfoChain = {
-		    {.stageCount          = 2,
-		     .pStages             = shaderStages,
-		     .pVertexInputState   = &vertexInputInfo,
-		     .pInputAssemblyState = &inputAssembly,
-		     .pViewportState      = &viewportState,
-		     .pRasterizationState = &rasterizer,
-		     .pMultisampleState   = &multisampling,
-		     .pDepthStencilState  = &depthStencil,
-		     .pColorBlendState    = &colorBlending,
-		     .pDynamicState       = &dynamicState,
-		     .layout              = pipelineLayout,
-		     .renderPass          = nullptr},
-		    {.colorAttachmentCount = 1, .pColorAttachmentFormats = &swapChainSurfaceFormat.format, .depthAttachmentFormat = depthFormat}};
-
-		graphicsPipeline = vk::raii::Pipeline(device, nullptr, pipelineCreateInfoChain.get<vk::GraphicsPipelineCreateInfo>());
-	}
-
-	void createCommandPool()
-	{
-		vk::CommandPoolCreateInfo poolInfo{
-		    .flags            = vk::CommandPoolCreateFlagBits::eResetCommandBuffer,
-		    .queueFamilyIndex = queueIndex};
-		commandPool = vk::raii::CommandPool(device, poolInfo);
-	}
-
-	void createDepthResources()
-	{
-		vk::Format depthFormat = findDepthFormat();
-
-		createImage(swapChainExtent.width, swapChainExtent.height, depthFormat, vk::ImageTiling::eOptimal, vk::ImageUsageFlagBits::eDepthStencilAttachment, vk::MemoryPropertyFlagBits::eDeviceLocal, depthImage, depthImageMemory);
-		depthImageView = createImageView(depthImage, depthFormat, vk::ImageAspectFlagBits::eDepth);
-	}
-
-	vk::Format findSupportedFormat(const std::vector<vk::Format> &candidates, vk::ImageTiling tiling, vk::FormatFeatureFlags features) const
-	{
-		for (const auto format : candidates)
-		{
-			vk::FormatProperties props = physicalDevice.getFormatProperties(format);
-
-			if (tiling == vk::ImageTiling::eLinear && (props.linearTilingFeatures & features) == features)
-			{
-				return format;
-			}
-			if (tiling == vk::ImageTiling::eOptimal && (props.optimalTilingFeatures & features) == features)
-			{
-				return format;
-			}
-		}
-
-		throw std::runtime_error("failed to find supported format!");
-	}
-
-	[[nodiscard]] vk::Format findDepthFormat() const
-	{
-		return findSupportedFormat(
-		    {vk::Format::eD32Sfloat, vk::Format::eD32SfloatS8Uint, vk::Format::eD24UnormS8Uint},
-		    vk::ImageTiling::eOptimal,
-		    vk::FormatFeatureFlagBits::eDepthStencilAttachment);
-	}
-
-	static bool hasStencilComponent(vk::Format format)
-	{
-		return format == vk::Format::eD32SfloatS8Uint || format == vk::Format::eD24UnormS8Uint;
-	}
-
-	void createTextureImage()
-	{
-		int            texWidth, texHeight, texChannels;
-		stbi_uc       *pixels    = stbi_load(TEXTURE_PATH.c_str(), &texWidth, &texHeight, &texChannels, STBI_rgb_alpha);
-		vk::DeviceSize imageSize = texWidth * texHeight * 4;
-
-		if (!pixels)
-		{
-			throw std::runtime_error("failed to load texture image!");
-		}
-
-		vk::raii::Buffer       stagingBuffer({});
-		vk::raii::DeviceMemory stagingBufferMemory({});
-		createBuffer(imageSize, vk::BufferUsageFlagBits::eTransferSrc, vk::MemoryPropertyFlagBits::eHostVisible | vk::MemoryPropertyFlagBits::eHostCoherent, stagingBuffer, stagingBufferMemory);
-
-		void *data = stagingBufferMemory.mapMemory(0, imageSize);
-		memcpy(data, pixels, imageSize);
-		stagingBufferMemory.unmapMemory();
-
-		stbi_image_free(pixels);
-
-		createImage(texWidth, texHeight, vk::Format::eR8G8B8A8Srgb, vk::ImageTiling::eOptimal, vk::ImageUsageFlagBits::eTransferDst | vk::ImageUsageFlagBits::eSampled, vk::MemoryPropertyFlagBits::eDeviceLocal, textureImage, textureImageMemory);
-
-		transitionImageLayout(textureImage, vk::ImageLayout::eUndefined, vk::ImageLayout::eTransferDstOptimal);
-		copyBufferToImage(stagingBuffer, textureImage, static_cast<uint32_t>(texWidth), static_cast<uint32_t>(texHeight));
-		transitionImageLayout(textureImage, vk::ImageLayout::eTransferDstOptimal, vk::ImageLayout::eShaderReadOnlyOptimal);
-	}
-
-	void createTextureImageView()
-	{
-		textureImageView = createImageView(textureImage, vk::Format::eR8G8B8A8Srgb, vk::ImageAspectFlagBits::eColor);
-	}
-
-	void createTextureSampler()
-	{
-		vk::PhysicalDeviceProperties properties = physicalDevice.getProperties();
-		vk::SamplerCreateInfo        samplerInfo{
-		           .magFilter        = vk::Filter::eLinear,
-		           .minFilter        = vk::Filter::eLinear,
-		           .mipmapMode       = vk::SamplerMipmapMode::eLinear,
-		           .addressModeU     = vk::SamplerAddressMode::eRepeat,
-		           .addressModeV     = vk::SamplerAddressMode::eRepeat,
-		           .addressModeW     = vk::SamplerAddressMode::eRepeat,
-		           .mipLodBias       = 0.0f,
-		           .anisotropyEnable = vk::True,
-		           .maxAnisotropy    = properties.limits.maxSamplerAnisotropy,
-		           .compareEnable    = vk::False,
-		           .compareOp        = vk::CompareOp::eAlways};
-		textureSampler = vk::raii::Sampler(device, samplerInfo);
-	}
-
-	vk::raii::ImageView createImageView(vk::raii::Image &image, vk::Format format, vk::ImageAspectFlags aspectFlags)
-	{
-		vk::ImageViewCreateInfo viewInfo{
-		    .image            = image,
-		    .viewType         = vk::ImageViewType::e2D,
-		    .format           = format,
-		    .subresourceRange = {aspectFlags, 0, 1, 0, 1}};
-		return vk::raii::ImageView(device, viewInfo);
-	}
-
-	void createImage(uint32_t width, uint32_t height, vk::Format format, vk::ImageTiling tiling, vk::ImageUsageFlags usage, vk::MemoryPropertyFlags properties, vk::raii::Image &image, vk::raii::DeviceMemory &imageMemory)
-	{
-		vk::ImageCreateInfo imageInfo{
-		    .imageType     = vk::ImageType::e2D,
-		    .format        = format,
-		    .extent        = {width, height, 1},
-		    .mipLevels     = 1,
-		    .arrayLayers   = 1,
-		    .samples       = vk::SampleCountFlagBits::e1,
-		    .tiling        = tiling,
-		    .usage         = usage,
-		    .sharingMode   = vk::SharingMode::eExclusive,
-		    .initialLayout = vk::ImageLayout::eUndefined};
-		image = vk::raii::Image(device, imageInfo);
-
-		vk::MemoryRequirements memRequirements = image.getMemoryRequirements();
-		vk::MemoryAllocateInfo allocInfo{
-		    .allocationSize  = memRequirements.size,
-		    .memoryTypeIndex = findMemoryType(memRequirements.memoryTypeBits, properties)};
-		imageMemory = vk::raii::DeviceMemory(device, allocInfo);
-		image.bindMemory(imageMemory, 0);
-	}
-
-	void transitionImageLayout(const vk::raii::Image &image, vk::ImageLayout oldLayout, vk::ImageLayout newLayout)
-	{
-		auto commandBuffer = beginSingleTimeCommands();
-
-		vk::ImageMemoryBarrier barrier{
-		    .oldLayout        = oldLayout,
-		    .newLayout        = newLayout,
-		    .image            = image,
-		    .subresourceRange = {vk::ImageAspectFlagBits::eColor, 0, 1, 0, 1}};
-
-		vk::PipelineStageFlags sourceStage;
-		vk::PipelineStageFlags destinationStage;
-
-		if (oldLayout == vk::ImageLayout::eUndefined && newLayout == vk::ImageLayout::eTransferDstOptimal)
-		{
-			barrier.srcAccessMask = {};
-			barrier.dstAccessMask = vk::AccessFlagBits::eTransferWrite;
-
-			sourceStage      = vk::PipelineStageFlagBits::eTopOfPipe;
-			destinationStage = vk::PipelineStageFlagBits::eTransfer;
-		}
-		else if (oldLayout == vk::ImageLayout::eTransferDstOptimal && newLayout == vk::ImageLayout::eShaderReadOnlyOptimal)
-		{
-			barrier.srcAccessMask = vk::AccessFlagBits::eTransferWrite;
-			barrier.dstAccessMask = vk::AccessFlagBits::eShaderRead;
-
-			sourceStage      = vk::PipelineStageFlagBits::eTransfer;
-			destinationStage = vk::PipelineStageFlagBits::eFragmentShader;
-		}
-		else
-		{
-			throw std::invalid_argument("unsupported layout transition!");
-		}
-		commandBuffer->pipelineBarrier(sourceStage, destinationStage, {}, {}, nullptr, barrier);
-		endSingleTimeCommands(*commandBuffer);
-	}
-
-	void copyBufferToImage(const vk::raii::Buffer &buffer, vk::raii::Image &image, uint32_t width, uint32_t height)
-	{
-		std::unique_ptr<vk::raii::CommandBuffer> commandBuffer = beginSingleTimeCommands();
-		vk::BufferImageCopy                      region{
-		                         .bufferOffset      = 0,
-		                         .bufferRowLength   = 0,
-		                         .bufferImageHeight = 0,
-		                         .imageSubresource  = {vk::ImageAspectFlagBits::eColor, 0, 0, 1},
-		                         .imageOffset       = {0, 0, 0},
-		                         .imageExtent       = {width, height, 1}};
-		commandBuffer->copyBufferToImage(buffer, image, vk::ImageLayout::eTransferDstOptimal, {region});
-		endSingleTimeCommands(*commandBuffer);
-	}
-
-	void loadModel()
-	{
-		tinyobj::attrib_t                attrib;
-		std::vector<tinyobj::shape_t>    shapes;
-		std::vector<tinyobj::material_t> materials;
-		std::string                      warn, err;
-
-		if (!LoadObj(&attrib, &shapes, &materials, &warn, &err, MODEL_PATH.c_str()))
-		{
-			throw std::runtime_error(warn + err);
-		}
-
-		std::unordered_map<Vertex, uint32_t> uniqueVertices{};
-
-		for (const auto &shape : shapes)
-		{
-			for (const auto &index : shape.mesh.indices)
-			{
-				Vertex vertex{};
-
-				vertex.pos = {
-				    attrib.vertices[3 * index.vertex_index + 0],
-				    attrib.vertices[3 * index.vertex_index + 1],
-				    attrib.vertices[3 * index.vertex_index + 2]};
-
-				vertex.texCoord = {
-				    attrib.texcoords[2 * index.texcoord_index + 0],
-				    1.0f - attrib.texcoords[2 * index.texcoord_index + 1]};
-
-				vertex.color = {1.0f, 1.0f, 1.0f};
-
-				if (!uniqueVertices.contains(vertex))
-				{
-					uniqueVertices[vertex] = static_cast<uint32_t>(vertices.size());
-					vertices.push_back(vertex);
-				}
-
-				indices.push_back(uniqueVertices[vertex]);
-			}
-		}
-	}
-
-	void createVertexBuffer()
-	{
-		vk::DeviceSize         bufferSize = sizeof(vertices[0]) * vertices.size();
-		vk::raii::Buffer       stagingBuffer({});
-		vk::raii::DeviceMemory stagingBufferMemory({});
-		createBuffer(bufferSize, vk::BufferUsageFlagBits::eTransferSrc, vk::MemoryPropertyFlagBits::eHostVisible | vk::MemoryPropertyFlagBits::eHostCoherent, stagingBuffer, stagingBufferMemory);
-
-		void *dataStaging = stagingBufferMemory.mapMemory(0, bufferSize);
-		memcpy(dataStaging, vertices.data(), bufferSize);
-		stagingBufferMemory.unmapMemory();
-
-		createBuffer(bufferSize, vk::BufferUsageFlagBits::eTransferDst | vk::BufferUsageFlagBits::eVertexBuffer, vk::MemoryPropertyFlagBits::eDeviceLocal, vertexBuffer, vertexBufferMemory);
-
-		copyBuffer(stagingBuffer, vertexBuffer, bufferSize);
-	}
-
-	void createIndexBuffer()
-	{
-		vk::DeviceSize bufferSize = sizeof(indices[0]) * indices.size();
-
-		vk::raii::Buffer       stagingBuffer({});
-		vk::raii::DeviceMemory stagingBufferMemory({});
-		createBuffer(bufferSize, vk::BufferUsageFlagBits::eTransferSrc, vk::MemoryPropertyFlagBits::eHostVisible | vk::MemoryPropertyFlagBits::eHostCoherent, stagingBuffer, stagingBufferMemory);
-
-		void *data = stagingBufferMemory.mapMemory(0, bufferSize);
-		memcpy(data, indices.data(), bufferSize);
-		stagingBufferMemory.unmapMemory();
-
-		createBuffer(bufferSize, vk::BufferUsageFlagBits::eTransferDst | vk::BufferUsageFlagBits::eIndexBuffer, vk::MemoryPropertyFlagBits::eDeviceLocal, indexBuffer, indexBufferMemory);
-
-		copyBuffer(stagingBuffer, indexBuffer, bufferSize);
-	}
-
-	void createUniformBuffers()
-	{
-		uniformBuffers.clear();
-		uniformBuffersMemory.clear();
-		uniformBuffersMapped.clear();
-
-		for (size_t i = 0; i < MAX_FRAMES_IN_FLIGHT; i++)
-		{
-			vk::DeviceSize         bufferSize = sizeof(UniformBufferObject);
-			vk::raii::Buffer       buffer({});
-			vk::raii::DeviceMemory bufferMem({});
-			createBuffer(bufferSize, vk::BufferUsageFlagBits::eUniformBuffer, vk::MemoryPropertyFlagBits::eHostVisible | vk::MemoryPropertyFlagBits::eHostCoherent, buffer, bufferMem);
-			uniformBuffers.emplace_back(std::move(buffer));
-			uniformBuffersMemory.emplace_back(std::move(bufferMem));
-			uniformBuffersMapped.emplace_back(uniformBuffersMemory[i].mapMemory(0, bufferSize));
-		}
-	}
-
-	void createDescriptorPool()
-	{
-		std::array poolSize{
-		    vk::DescriptorPoolSize(vk::DescriptorType::eUniformBuffer, MAX_FRAMES_IN_FLIGHT),
-		    vk::DescriptorPoolSize(vk::DescriptorType::eCombinedImageSampler, MAX_FRAMES_IN_FLIGHT)};
-		vk::DescriptorPoolCreateInfo poolInfo{
-		    .flags         = vk::DescriptorPoolCreateFlagBits::eFreeDescriptorSet,
-		    .maxSets       = MAX_FRAMES_IN_FLIGHT,
-		    .poolSizeCount = static_cast<uint32_t>(poolSize.size()),
-		    .pPoolSizes    = poolSize.data()};
-		descriptorPool = vk::raii::DescriptorPool(device, poolInfo);
-	}
-
-	void createDescriptorSets()
-	{
-		std::vector<vk::DescriptorSetLayout> layouts(MAX_FRAMES_IN_FLIGHT, descriptorSetLayout);
-		vk::DescriptorSetAllocateInfo        allocInfo{
-		           .descriptorPool     = descriptorPool,
-		           .descriptorSetCount = static_cast<uint32_t>(layouts.size()),
-		           .pSetLayouts        = layouts.data()};
-
-		descriptorSets.clear();
-		descriptorSets = device.allocateDescriptorSets(allocInfo);
-
-		for (size_t i = 0; i < MAX_FRAMES_IN_FLIGHT; i++)
-		{
-			vk::DescriptorBufferInfo bufferInfo{
-			    .buffer = uniformBuffers[i],
-			    .offset = 0,
-			    .range  = sizeof(UniformBufferObject)};
-			vk::DescriptorImageInfo imageInfo{
-			    .sampler     = textureSampler,
-			    .imageView   = textureImageView,
-			    .imageLayout = vk::ImageLayout::eShaderReadOnlyOptimal};
-			std::array descriptorWrites{
-			    vk::WriteDescriptorSet{
-			        .dstSet          = descriptorSets[i],
-			        .dstBinding      = 0,
-			        .dstArrayElement = 0,
-			        .descriptorCount = 1,
-			        .descriptorType  = vk::DescriptorType::eUniformBuffer,
-			        .pBufferInfo     = &bufferInfo},
-			    vk::WriteDescriptorSet{
-			        .dstSet          = descriptorSets[i],
-			        .dstBinding      = 1,
-			        .dstArrayElement = 0,
-			        .descriptorCount = 1,
-			        .descriptorType  = vk::DescriptorType::eCombinedImageSampler,
-			        .pImageInfo      = &imageInfo}};
-			device.updateDescriptorSets(descriptorWrites, {});
-		}
-	}
-
-	void createBuffer(vk::DeviceSize size, vk::BufferUsageFlags usage, vk::MemoryPropertyFlags properties, vk::raii::Buffer &buffer, vk::raii::DeviceMemory &bufferMemory)
-	{
-		vk::BufferCreateInfo bufferInfo{
-		    .size        = size,
-		    .usage       = usage,
-		    .sharingMode = vk::SharingMode::eExclusive};
-		buffer                                 = vk::raii::Buffer(device, bufferInfo);
-		vk::MemoryRequirements memRequirements = buffer.getMemoryRequirements();
-		vk::MemoryAllocateInfo allocInfo{
-		    .allocationSize  = memRequirements.size,
-		    .memoryTypeIndex = findMemoryType(memRequirements.memoryTypeBits, properties)};
-		bufferMemory = vk::raii::DeviceMemory(device, allocInfo);
-		buffer.bindMemory(bufferMemory, 0);
-	}
-
-	std::unique_ptr<vk::raii::CommandBuffer> beginSingleTimeCommands()
-	{
-		vk::CommandBufferAllocateInfo allocInfo{
-		    .commandPool        = commandPool,
-		    .level              = vk::CommandBufferLevel::ePrimary,
-		    .commandBufferCount = 1};
-		std::unique_ptr<vk::raii::CommandBuffer> commandBuffer = std::make_unique<vk::raii::CommandBuffer>(std::move(vk::raii::CommandBuffers(device, allocInfo).front()));
-
-		vk::CommandBufferBeginInfo beginInfo{
-		    .flags = vk::CommandBufferUsageFlagBits::eOneTimeSubmit};
-		commandBuffer->begin(beginInfo);
-
-		return commandBuffer;
-	}
-
-	void endSingleTimeCommands(const vk::raii::CommandBuffer &commandBuffer) const
-	{
-		commandBuffer.end();
-
-		vk::SubmitInfo submitInfo{.commandBufferCount = 1, .pCommandBuffers = &*commandBuffer};
-		queue.submit(submitInfo, nullptr);
-		queue.waitIdle();
-	}
-
-	void copyBuffer(vk::raii::Buffer &srcBuffer, vk::raii::Buffer &dstBuffer, vk::DeviceSize size)
-	{
-		vk::CommandBufferAllocateInfo allocInfo{.commandPool = commandPool, .level = vk::CommandBufferLevel::ePrimary, .commandBufferCount = 1};
-		vk::raii::CommandBuffer       commandCopyBuffer = std::move(device.allocateCommandBuffers(allocInfo).front());
-		commandCopyBuffer.begin(vk::CommandBufferBeginInfo{.flags = vk::CommandBufferUsageFlagBits::eOneTimeSubmit});
-		commandCopyBuffer.copyBuffer(*srcBuffer, *dstBuffer, vk::BufferCopy{.size = size});
-		commandCopyBuffer.end();
-		queue.submit(vk::SubmitInfo{.commandBufferCount = 1, .pCommandBuffers = &*commandCopyBuffer}, nullptr);
-		queue.waitIdle();
-	}
-
-	uint32_t findMemoryType(uint32_t typeFilter, vk::MemoryPropertyFlags properties)
-	{
-		vk::PhysicalDeviceMemoryProperties memProperties = physicalDevice.getMemoryProperties();
-
-		for (uint32_t i = 0; i < memProperties.memoryTypeCount; i++)
-		{
-			if ((typeFilter & (1 << i)) && (memProperties.memoryTypes[i].propertyFlags & properties) == properties)
-			{
-				return i;
-			}
-		}
-
-		throw std::runtime_error("failed to find suitable memory type!");
-	}
-
-	void createCommandBuffers()
-	{
-		commandBuffers.clear();
-		vk::CommandBufferAllocateInfo allocInfo{.commandPool = commandPool, .level = vk::CommandBufferLevel::ePrimary, .commandBufferCount = MAX_FRAMES_IN_FLIGHT};
-		commandBuffers = vk::raii::CommandBuffers(device, allocInfo);
-	}
-
-	void recordCommandBuffer(uint32_t imageIndex)
-	{
-		commandBuffers[currentFrame].begin({});
-		// Before starting rendering, transition the swapchain image to COLOR_ATTACHMENT_OPTIMAL
-		transition_image_layout(
-		    imageIndex,
-		    vk::ImageLayout::eUndefined,
-		    vk::ImageLayout::eColorAttachmentOptimal,
-		    {},                                                       // srcAccessMask (no need to wait for previous operations)
-		    vk::AccessFlagBits2::eColorAttachmentWrite,               // dstAccessMask
-		    vk::PipelineStageFlagBits2::eTopOfPipe,                   // srcStage
-		    vk::PipelineStageFlagBits2::eColorAttachmentOutput        // dstStage
-		);
-		// Transition depth image to depth attachment optimal layout
-		vk::ImageMemoryBarrier2 depthBarrier = {
-		    .srcStageMask        = vk::PipelineStageFlagBits2::eTopOfPipe,
-		    .srcAccessMask       = {},
-		    .dstStageMask        = vk::PipelineStageFlagBits2::eEarlyFragmentTests | vk::PipelineStageFlagBits2::eLateFragmentTests,
-		    .dstAccessMask       = vk::AccessFlagBits2::eDepthStencilAttachmentRead | vk::AccessFlagBits2::eDepthStencilAttachmentWrite,
-		    .oldLayout           = vk::ImageLayout::eUndefined,
-		    .newLayout           = vk::ImageLayout::eDepthStencilAttachmentOptimal,
-		    .srcQueueFamilyIndex = VK_QUEUE_FAMILY_IGNORED,
-		    .dstQueueFamilyIndex = VK_QUEUE_FAMILY_IGNORED,
-		    .image               = depthImage,
-		    .subresourceRange    = {
-		           .aspectMask     = vk::ImageAspectFlagBits::eDepth,
-		           .baseMipLevel   = 0,
-		           .levelCount     = 1,
-		           .baseArrayLayer = 0,
-		           .layerCount     = 1}};
-		vk::DependencyInfo depthDependencyInfo = {
-		    .dependencyFlags         = {},
-		    .imageMemoryBarrierCount = 1,
-		    .pImageMemoryBarriers    = &depthBarrier};
-		commandBuffers[currentFrame].pipelineBarrier2(depthDependencyInfo);
-
-		vk::ClearValue clearColor = vk::ClearColorValue(0.0f, 0.0f, 0.0f, 1.0f);
-		vk::ClearValue clearDepth = vk::ClearDepthStencilValue(1.0f, 0);
-
-		vk::RenderingAttachmentInfo colorAttachmentInfo = {
-		    .imageView   = swapChainImageViews[imageIndex],
-		    .imageLayout = vk::ImageLayout::eColorAttachmentOptimal,
-		    .loadOp      = vk::AttachmentLoadOp::eClear,
-		    .storeOp     = vk::AttachmentStoreOp::eStore,
-		    .clearValue  = clearColor};
-
-		vk::RenderingAttachmentInfo depthAttachmentInfo = {
-		    .imageView   = depthImageView,
-		    .imageLayout = vk::ImageLayout::eDepthStencilAttachmentOptimal,
-		    .loadOp      = vk::AttachmentLoadOp::eClear,
-		    .storeOp     = vk::AttachmentStoreOp::eDontCare,
-		    .clearValue  = clearDepth};
-
-		vk::RenderingInfo renderingInfo = {
-		    .renderArea           = {.offset = {0, 0}, .extent = swapChainExtent},
-		    .layerCount           = 1,
-		    .colorAttachmentCount = 1,
-		    .pColorAttachments    = &colorAttachmentInfo,
-		    .pDepthAttachment     = &depthAttachmentInfo};
-		commandBuffers[currentFrame].beginRendering(renderingInfo);
-		commandBuffers[currentFrame].bindPipeline(vk::PipelineBindPoint::eGraphics, *graphicsPipeline);
-		commandBuffers[currentFrame].setViewport(0, vk::Viewport(0.0f, 0.0f, static_cast<float>(swapChainExtent.width), static_cast<float>(swapChainExtent.height), 0.0f, 1.0f));
-		commandBuffers[currentFrame].setScissor(0, vk::Rect2D(vk::Offset2D(0, 0), swapChainExtent));
-		commandBuffers[currentFrame].bindVertexBuffers(0, *vertexBuffer, {0});
-		commandBuffers[currentFrame].bindIndexBuffer(*indexBuffer, 0, vk::IndexType::eUint32);
-		commandBuffers[currentFrame].bindDescriptorSets(vk::PipelineBindPoint::eGraphics, pipelineLayout, 0, *descriptorSets[currentFrame], nullptr);
-		commandBuffers[currentFrame].drawIndexed(indices.size(), 1, 0, 0, 0);
-		commandBuffers[currentFrame].endRendering();
-		// After rendering, transition the swapchain image to PRESENT_SRC
-		transition_image_layout(
-		    imageIndex,
-		    vk::ImageLayout::eColorAttachmentOptimal,
-		    vk::ImageLayout::ePresentSrcKHR,
-		    vk::AccessFlagBits2::eColorAttachmentWrite,                // srcAccessMask
-		    {},                                                        // dstAccessMask
-		    vk::PipelineStageFlagBits2::eColorAttachmentOutput,        // srcStage
-		    vk::PipelineStageFlagBits2::eBottomOfPipe                  // dstStage
-		);
-		commandBuffers[currentFrame].end();
-	}
-
-	void transition_image_layout(
-	    uint32_t                imageIndex,
-	    vk::ImageLayout         old_layout,
-	    vk::ImageLayout         new_layout,
-	    vk::AccessFlags2        src_access_mask,
-	    vk::AccessFlags2        dst_access_mask,
-	    vk::PipelineStageFlags2 src_stage_mask,
-	    vk::PipelineStageFlags2 dst_stage_mask)
-	{
-		vk::ImageMemoryBarrier2 barrier = {
-		    .srcStageMask        = src_stage_mask,
-		    .srcAccessMask       = src_access_mask,
-		    .dstStageMask        = dst_stage_mask,
-		    .dstAccessMask       = dst_access_mask,
-		    .oldLayout           = old_layout,
-		    .newLayout           = new_layout,
-		    .srcQueueFamilyIndex = VK_QUEUE_FAMILY_IGNORED,
-		    .dstQueueFamilyIndex = VK_QUEUE_FAMILY_IGNORED,
-		    .image               = swapChainImages[imageIndex],
-		    .subresourceRange    = {
-		           .aspectMask     = vk::ImageAspectFlagBits::eColor,
-		           .baseMipLevel   = 0,
-		           .levelCount     = 1,
-		           .baseArrayLayer = 0,
-		           .layerCount     = 1}};
-		vk::DependencyInfo dependency_info = {
-		    .dependencyFlags         = {},
-		    .imageMemoryBarrierCount = 1,
-		    .pImageMemoryBarriers    = &barrier};
-		commandBuffers[currentFrame].pipelineBarrier2(dependency_info);
-	}
-
-	void createSyncObjects()
-	{
-		presentCompleteSemaphore.clear();
-		renderFinishedSemaphore.clear();
-		inFlightFences.clear();
-
-		for (size_t i = 0; i < swapChainImages.size(); i++)
-		{
-			presentCompleteSemaphore.emplace_back(device, vk::SemaphoreCreateInfo());
-			renderFinishedSemaphore.emplace_back(device, vk::SemaphoreCreateInfo());
-		}
-
-		for (size_t i = 0; i < MAX_FRAMES_IN_FLIGHT; i++)
-		{
-			inFlightFences.emplace_back(device, vk::FenceCreateInfo{.flags = vk::FenceCreateFlagBits::eSignaled});
-		}
-	}
-
-	void updateUniformBuffer(uint32_t currentImage) const
-	{
-		static auto startTime = std::chrono::high_resolution_clock::now();
-
-		auto  currentTime = std::chrono::high_resolution_clock::now();
-		float time        = std::chrono::duration<float>(currentTime - startTime).count();
-
-		UniformBufferObject ubo{};
-		ubo.model = rotate(glm::mat4(1.0f), time * glm::radians(90.0f), glm::vec3(0.0f, 0.0f, 1.0f));
-		ubo.view  = lookAt(glm::vec3(2.0f, 2.0f, 2.0f), glm::vec3(0.0f, 0.0f, 0.0f), glm::vec3(0.0f, 0.0f, 1.0f));
-		ubo.proj  = glm::perspective(glm::radians(45.0f), static_cast<float>(swapChainExtent.width) / static_cast<float>(swapChainExtent.height), 0.1f, 10.0f);
-		ubo.proj[1][1] *= -1;
-
-		memcpy(uniformBuffersMapped[currentImage], &ubo, sizeof(ubo));
-	}
-
-	void drawFrame()
-	{
-		while (vk::Result::eTimeout == device.waitForFences(*inFlightFences[currentFrame], vk::True, UINT64_MAX))
-			;
-		auto [result, imageIndex] = swapChain.acquireNextImage(UINT64_MAX, *presentCompleteSemaphore[semaphoreIndex], nullptr);
-
-		if (result == vk::Result::eErrorOutOfDateKHR)
-		{
-			recreateSwapChain();
-			return;
-		}
-		if (result != vk::Result::eSuccess && result != vk::Result::eSuboptimalKHR)
-		{
-			throw std::runtime_error("failed to acquire swap chain image!");
-		}
-		updateUniformBuffer(currentFrame);
-
-		device.resetFences(*inFlightFences[currentFrame]);
-		commandBuffers[currentFrame].reset();
-		recordCommandBuffer(imageIndex);
-
-		vk::PipelineStageFlags waitDestinationStageMask(vk::PipelineStageFlagBits::eColorAttachmentOutput);
-		const vk::SubmitInfo   submitInfo{.waitSemaphoreCount = 1, .pWaitSemaphores = &*presentCompleteSemaphore[semaphoreIndex], .pWaitDstStageMask = &waitDestinationStageMask, .commandBufferCount = 1, .pCommandBuffers = &*commandBuffers[currentFrame], .signalSemaphoreCount = 1, .pSignalSemaphores = &*renderFinishedSemaphore[imageIndex]};
-		queue.submit(submitInfo, *inFlightFences[currentFrame]);
-
-		try
-		{
-			const vk::PresentInfoKHR presentInfoKHR{.waitSemaphoreCount = 1, .pWaitSemaphores = &*renderFinishedSemaphore[imageIndex], .swapchainCount = 1, .pSwapchains = &*swapChain, .pImageIndices = &imageIndex};
-			result = queue.presentKHR(presentInfoKHR);
-			if (result == vk::Result::eErrorOutOfDateKHR || result == vk::Result::eSuboptimalKHR || framebufferResized)
-			{
-				framebufferResized = false;
-				recreateSwapChain();
-			}
-			else if (result != vk::Result::eSuccess)
-			{
-				throw std::runtime_error("failed to present swap chain image!");
-			}
-		}
-		catch (const vk::SystemError &e)
-		{
-			if (e.code().value() == static_cast<int>(vk::Result::eErrorOutOfDateKHR))
-			{
-				recreateSwapChain();
-				return;
-			}
-			else
-			{
-				throw;
-			}
-		}
-		semaphoreIndex = (semaphoreIndex + 1) % presentCompleteSemaphore.size();
-		currentFrame   = (currentFrame + 1) % MAX_FRAMES_IN_FLIGHT;
-	}
-
-	[[nodiscard]] vk::raii::ShaderModule createShaderModule(const std::vector<char> &code) const
-	{
-		vk::ShaderModuleCreateInfo createInfo{.codeSize = code.size(), .pCode = reinterpret_cast<const uint32_t *>(code.data())};
-		vk::raii::ShaderModule     shaderModule{device, createInfo};
-
-		return shaderModule;
-	}
-
-	static uint32_t chooseSwapMinImageCount(vk::SurfaceCapabilitiesKHR const &surfaceCapabilities)
-	{
-		auto minImageCount = std::max(3u, surfaceCapabilities.minImageCount);
-		if ((0 < surfaceCapabilities.maxImageCount) && (surfaceCapabilities.maxImageCount < minImageCount))
-		{
-			minImageCount = surfaceCapabilities.maxImageCount;
-		}
-		return minImageCount;
-	}
-
-	static vk::SurfaceFormatKHR chooseSwapSurfaceFormat(const std::vector<vk::SurfaceFormatKHR> &availableFormats)
-	{
-		assert(!availableFormats.empty());
-		const auto formatIt = std::ranges::find_if(
-		    availableFormats,
-		    [](const auto &format) { return format.format == vk::Format::eB8G8R8A8Srgb && format.colorSpace == vk::ColorSpaceKHR::eSrgbNonlinear; });
-		return formatIt != availableFormats.end() ? *formatIt : availableFormats[0];
-	}
-
-	static vk::PresentModeKHR chooseSwapPresentMode(const std::vector<vk::PresentModeKHR> &availablePresentModes)
-	{
-		assert(std::ranges::any_of(availablePresentModes, [](auto presentMode) { return presentMode == vk::PresentModeKHR::eFifo; }));
-		return std::ranges::any_of(availablePresentModes,
-		                           [](const vk::PresentModeKHR value) { return vk::PresentModeKHR::eMailbox == value; }) ?
-		           vk::PresentModeKHR::eMailbox :
-		           vk::PresentModeKHR::eFifo;
-	}
-
-	vk::Extent2D chooseSwapExtent(const vk::SurfaceCapabilitiesKHR &capabilities)
-	{
-		if (capabilities.currentExtent.width != 0xFFFFFFFF)
-		{
-			return capabilities.currentExtent;
-		}
-		int width, height;
-		glfwGetFramebufferSize(window, &width, &height);
-
-		return {
-		    std::clamp<uint32_t>(width, capabilities.minImageExtent.width, capabilities.maxImageExtent.width),
-		    std::clamp<uint32_t>(height, capabilities.minImageExtent.height, capabilities.maxImageExtent.height)};
-	}
-
-	[[nodiscard]] std::vector<const char *> getRequiredExtensions() const
-	{
-		uint32_t glfwExtensionCount = 0;
-		auto     glfwExtensions     = glfwGetRequiredInstanceExtensions(&glfwExtensionCount);
-
-		std::vector extensions(glfwExtensions, glfwExtensions + glfwExtensionCount);
-		if (enableValidationLayers)
-		{
-			extensions.push_back(vk::EXTDebugUtilsExtensionName);
-		}
-
-		return extensions;
-	}
-
-	static VKAPI_ATTR vk::Bool32 VKAPI_CALL debugCallback(vk::DebugUtilsMessageSeverityFlagBitsEXT severity, vk::DebugUtilsMessageTypeFlagsEXT type, const vk::DebugUtilsMessengerCallbackDataEXT *pCallbackData, void *)
-	{
-		if (severity == vk::DebugUtilsMessageSeverityFlagBitsEXT::eError || severity == vk::DebugUtilsMessageSeverityFlagBitsEXT::eWarning)
-		{
-			std::cerr << "validation layer: type " << to_string(type) << " msg: " << pCallbackData->pMessage << std::endl;
-		}
-
-		return vk::False;
-	}
-
-	static std::vector<char> readFile(const std::string &filename)
-	{
-		std::ifstream file(filename, std::ios::ate | std::ios::binary);
-		if (!file.is_open())
-		{
-			throw std::runtime_error("failed to open file!");
-		}
-		std::vector<char> buffer(file.tellg());
-		file.seekg(0, std::ios::beg);
-		file.read(buffer.data(), static_cast<std::streamsize>(buffer.size()));
-		file.close();
-		return buffer;
-	}
-=======
 class HelloTriangleApplication {
 public:
     void run() {
@@ -2288,21 +1156,16 @@
         file.close();
         return buffer;
     }
->>>>>>> 994c895f
 };
 
-int main()
-{
-	try
-	{
-		HelloTriangleApplication app;
-		app.run();
-	}
-	catch (const std::exception &e)
-	{
-		std::cerr << e.what() << std::endl;
-		return EXIT_FAILURE;
-	}
-
-	return EXIT_SUCCESS;
+int main() {
+    try {
+        HelloTriangleApplication app;
+        app.run();
+    } catch (const std::exception& e) {
+        std::cerr << e.what() << std::endl;
+        return EXIT_FAILURE;
+    }
+
+    return EXIT_SUCCESS;
 }