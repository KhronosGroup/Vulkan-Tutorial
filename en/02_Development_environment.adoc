= Development Environment

:pp: {plus}{plus}

In this chapter, we'll set up your environment for developing Vulkan
applications and install some useful libraries. All the tools we'll use,
except for the compiler, are compatible with Windows, Linux and macOS, but the
steps for installing them differ a bit, which is why they're described
separately here.

== Getting the code

First we need to clone the code for the tutorial from the https://github.com/KhronosGroup/Vulkan-Tutorial[github repository].
This requires an install of the https://git-scm.com/[git] version control system.

With git installed we can locally clone the repository like this:

[,bash]
----
git clone https://github.com/KhronosGroup/Vulkan-Tutorial
----

This will clone the repository to a new folder (inside the current one) called `Vulkan-Tutorial`. The Source files for the chapters are located in the `attachments` folder.

== Dependency Install Scripts

To make the setup process easier, we've provided dependency install scripts for Windows and Linux:

=== Windows

For Windows, we provide a script that uses vcpkg to install all the required dependencies:

1. Make sure you have vcpkg installed. If not, follow the instructions at https://github.com/microsoft/vcpkg
2. Run the `scripts/install_dependencies_windows.bat` script
3. Follow the instructions to install the Vulkan SDK

While we are using vcpkg to enable this install script; the entire
process is outlined below in detail and can be achieved without using the
install script or needing vcpkg.  That's just a convenience to make the setup
 process easier.

=== Linux

For Linux, we provide a script that detects your package manager and installs all the required dependencies:

1. Run the `scripts/install_dependencies_linux.sh` script
2. Follow the instructions to install the Vulkan SDK

If you prefer to install the dependencies manually, or if you're using macOS, follow the platform-specific instructions below.

== Common considerations

=== Vulkan SDK

The most important part you'll need for developing Vulkan applications is the SDK.
It includes headers, standard validation layers, debugging tools and a loader for the Vulkan functions.
The loader looks up the functions in the driver at runtime, similarly to GLEW for OpenGL—if you're familiar with that.

The SDK can be downloaded from https://vulkan.lunarg.com/sdk/home[the LunarG website].

Proceed through the installation and pay attention to the installation location of the SDK.
The first thing we'll do is verify that your graphics card and driver properly support Vulkan.
Go to the directory where you installed the SDK, open the `bin` directory and
 run the `vkcube` demo.

There is another program in this directory that will be useful for
development. The `slangc` command line program will be
used to compile shaders from the human-readable
https://shader-slang.org/slang/user-guide/[Slang Shading Language] to bytecode.
We'll cover this in depth in the
xref:03_Drawing_a_triangle/02_Graphics_pipeline_basics/01_Shader_modules.adoc[shader modules]
 chapter. The `bin` directory also contains the binaries of
the Vulkan loader and the validation layers, while the `lib` directory
contains the libraries.

Lastly, there's the `include` directory that contains the Vulkan headers.
Feel free to explore the other files, but we won't need them for this tutorial.

<<<<<<< HEAD
To automatically set the environment variables that VulkanSDK will use, we
recommend using the `setup-env` script. This makes life easier with the CMake
project configuration and various other tooling. The script can be added to
your auto-start for your terminal and IDE setup such that those environment
variables work everywhere.
=======
To automatically set the environment variables that VulkanSDK will use to
simplify CMake project configuration and other tooling, we recommend using
the `setup-env` script on Linux. You can add this script to your terminal's auto-start
or IDE setup to ensure these environment variables are available in all your sessions.
>>>>>>> ca427027

If you receive an error message, then ensure that your drivers are up to date,
include the Vulkan runtime and that your graphics card is supported. See the
xref:00_Introduction.adoc[introduction chapter] for links to drivers from the major
vendors.

=== CMake
For all the warts of working in cross-platform projects, CMake has become an
industry-wide staple. It allows developers to create a project wide build
description file which takes care of setting up and configuring all the
support tools required to create any project.
Other build systems that achieve similar capabilities exist such as bazel,
however, none are as widely used and accepted as CMake is.
A full description of how to use CMake is beyond the scope of this tutorial,
however, further details can be found at http://www.cmake.org[CMake]

Vulkan SDK has support for using find_package. To use it with your project,
you can add the search path for the *-config.cmake to the `HINTS` portion of
the find_package config calls: i.e.
[,cmake]
----
find_package(Slang CONFIG HINTS "$ENV{VULKAN_SDK}/lib/cmake").
----

In the future, FindVulkan.cmake might migrate to the *-config.cmake standard,
however at the time of writing it is recommended to grab FindVulkan.cmake
from VulkanSamples, as the one from Kitware is both deprecated and has bugs
in the macOS build. You will find it in the code directory link:/attachments/CMake/FindVulkan.cmake[FindVulkan.cmake].

Using FindVulkan.cmake is a project-specific file, you can take it and make
changes as necessary to work well in your build environment, and can craft
it further to your needs.  The one Khronos distributes in VulkanSamples is
well tested and is a good starting point.

To use it, add it to your CMAKE_MODULE_PATH like this:
[,cmake]
----
list(APPEND CMAKE_MODULE_PATH "${CMAKE_CURRENT_LIST_DIR}/CMake")
----

This will allow other projects that distribute via Find*.cmake to be placed
in that same folder. See the accompanying link:/attachments/CMakeLists.txt[CMakeLists.txt]
for an example of a working project.

Vulkan has support for C{pp} modules which became available with c{pp}20. A
large advantage of C{pp} modules is they give all the benefits of C{pp} without
the overhead of long compile times. To do this, the .cppm file must be compiled
for your target device. This tutorial demonstrates how to take advantage of C{pp}
modules. However, to maximize compatibility across compilers and IDEs, the
attachments template has C{pp}20 module support disabled by default, but it is
recommended to enable it if your toolchain supports it.

To enable the Vulkan C{pp}20 module in the attachments template, configure CMake with:

[,bash]
----
cmake -DENABLE_CPP20_MODULE=ON ..
----

When enabled, the CMakeLists.txt contains all the instructions needed for building the
module automatically. The relevant snippet looks like this:

[,cmake]
----
find_package (Vulkan REQUIRED)

# set up Vulkan C++ module (enabled when ENABLE_CPP20_MODULE=ON)
add_library(VulkanCppModule)
add_library(Vulkan::cppm ALIAS VulkanCppModule)

target_compile_definitions(VulkanCppModule PUBLIC
        VULKAN_HPP_DISPATCH_LOADER_DYNAMIC=1
        VULKAN_HPP_NO_STRUCT_CONSTRUCTORS=1
)

target_include_directories(VulkanCppModule PRIVATE "${Vulkan_INCLUDE_DIR}")

target_link_libraries(VulkanCppModule PUBLIC Vulkan::Vulkan)

set_target_properties(VulkanCppModule PROPERTIES CXX_STANDARD 20)

target_sources(VulkanCppModule
        PUBLIC
        FILE_SET cxx_modules TYPE CXX_MODULES
        BASE_DIRS "${Vulkan_INCLUDE_DIR}"
        FILES "${Vulkan_INCLUDE_DIR}/vulkan/vulkan.cppm"
)
----

<<<<<<< HEAD
The VulkanCppModule target only needs to be defined once. Then add it to the
dependency of your consuming project, and it will be built automatically.
You won't need to also add Vulkan::Vulkan to your project.
=======
The VulkanCppModule target only needs to be defined once, then add it to the
dependencies of your consuming project, and it will be built automatically. You
won't need to also add Vulkan::Vulkan to your project.
>>>>>>> ca427027

[,cmake]
----
target_link_libraries (${PROJECT_NAME} Vulkan::cppm)
----

If you choose to keep modules disabled (the default), you can continue to use the
traditional header-based includes (e.g., `#include <vulkan/vulkan_raii.hpp>`). The
sample code in the attachments is written to compile either way and will import the
module only when `ENABLE_CPP20_MODULE=ON` (which defines `USE_CPP20_MODULES`).

=== Window Management

As mentioned before, Vulkan by itself is a platform-agnostic API and does not
include tools for creating a window to display the rendered results. To benefit
from the cross-platform advantages of Vulkan, we'll use the
http://www.glfw.org/[GLFW library] to create a window, which supports Windows, Linux and
 macOS. There are other libraries available for this purpose, like
https://www.libsdl.org/[SDL], but the advantage of GLFW is that
it also abstracts away some of the other platform-specific things in Vulkan
besides just window creation.

An unfortunate disadvantage is GLFW doesn't work in Android or iOS; it is a
desktop-only solution. SDL does offer mobile support; however, mobile
windowing support is best done by interfacing with the Operating system such
 as using the JNI in Android.

=== GLM

Unlike DirectX 12, Vulkan does not include a library for linear algebra
operations, so we'll have to download one. http://glm.g-truc.net/[GLM] is a
nice library that is designed for use with graphics APIs and is also commonly
used with OpenGL.

=== Texturing library

Vulkan by itself has no support for reading various texture resources such
as png, jpeg, or ktx files. However, as this is a large topic, it is beyond
the scope of this tutorial to fully dive into all the various formats.  For
this tutorial, we will use stb as a dependency for loading up textures.  We
do recommend investigating ktx to gain full advantage of a texture format
that is designed for graphics applications in mind.

=== Modeling library

Model formats are numerous and expose a lot of details everywhere. In
general, with Vulkan and other graphical APIs, the most important things to
know are vertex information, texture coordinates, and potentially diffuse
color details.  GLTF is an advanced feature-full model format with
easy-to-support features available in a cross-platform library.  However, for this
tutorial, we're going to use tinyobjloader for its pure simplicity.  We
recommend tinyobjlader library only for small not complex projects.

== Windows

Development in Windows is easiest with Visual Studio. CLion works well with
Windows as does Android Studio, however, Visual Studio is very popular and
well-supported, so we'll discuss getting dependencies there. For complete
C++20 support, you need to use any version greater than 2019. The steps
outlined below were written for VS 2022.

=== Package management
For all platforms, we recommend using a platform management tool. Windows
natively doesn't depend upon package management, so this is a foreign concept.
However, Microsoft has introduced a fantastic package management tool which
does work cross-platform.  VCPkg also includes setting up all required CMake
settings.  We recommend  following the excellent documentation
https://learn.microsoft.com/en-us/vcpkg/get_started/get-started?pivots=shell-powershell[here]
for details on how to use CMake in Windows projects.

This setup allows Windows developers to natively work in Visual Studio using
 CMake, and the integration is rather quite good.
Alternatively, http://jetbrains.com[CLion] natively supports CMakeLists.txt
projects on all platforms and works/functions exactly like Android Studio.
It is also a free IDE.

=== GLFW

We recommend using vcpkg as mentioned before to install packages, to do that,
run this from the command line: `vcpkg install glfw3`

If you desire to install without vcpkg, you can find the latest release of
GLFW on the https://www.glfw.org/download.html[official website].

In this tutorial, we'll be using the 64-bit binaries, but you can of course also
choose to build in 32-bit mode. In that case make sure to link with the Vulkan
SDK binaries in the `Lib32` directory instead of `Lib`. After downloading it, extract the archive
to a convenient location. We've chosen to create a `Libraries` directory in the
Visual Studio directory under documents.

image::/images/glfw_directory.png[]

=== GLM

As a pure graphics api, Vulkan does not include a library for linear algebra operations, so we'll have to download one.
LM can also be installed with vcpkg like so: vcpkg install glm

Alternatively, GLM is a header-only library, so download the https://glm.g-truc.net/[GLM]
which is designed for use with graphics APIs and is also commonly used with OpenGL.

image::/images/library_directory.png[]

=== tinyobjloader

Tinyobjloader can be installed with vcpkg like so: vcpkg install tinyobjloader

=== Setting up Visual Studio

==== Setting up a CMake project

Now that you have installed all the dependencies, we can set up a basic
CMake project for Vulkan and write a little bit of code to make sure that
everything works.

We will assume that you already have some basic experience with CMake, like
how variables and rules work. If not, you can get up to speed very quickly with https://cmake.org/cmake/help/book/mastering-cmake/cmake/Help/guide/tutorial/[this tutorial].

You can now use the code from any of the following chapters found in the `attachment` folder as a template for your Vulkan projects. Make a copy, rename it to something like `HelloTriangle` and remove all the code in `main.cpp`.

Congratulations, you're all set for xref:03_Drawing_a_triangle/00_Setup/00_Base_code.adoc[playing with Vulkan]!

== Linux

These instructions will be aimed at Ubuntu, Fedora and Arch Linux users, but
 you may be able to follow along by changing the package manager-specific
 commands to the ones that are appropriate for you.
You should have a compiler that supports C{pp}20 (GCC 7+ or Clang 5+).
You'll also need `cmake`. Most of this can be installed via
 larger packages such as build-essentials.

We recommend using CLion or another IDE; however, as with most things in Linux, GUIs are entirely optional.

=== Vulkan tarball

The most important parts you'll need for developing Vulkan applications on
Linux are the Vulkan loader, validation layers, and a couple of command-line
utilities to test whether your machine is Vulkan-capable:

Download the VulkanSDK tarball from https://vulkan.lunarg.com/[LunarG].
Place the uncompressed VulkanSDK in a convenient path, and create a symbolic
link to the latest on like so:

[,shell]
----
pushd vulkansdk
tar -xzf vulkansdk-linux-x86_64-1.4.304.1.tgz
ln -s 1.4.304.1 default
----

Then add the following to your ~/.bashrc file so Vulkan's environment
variables are enabled everywhere:

[,shell]
----
source ~/vulkanSDK/default/setup-env.sh
----

If installation  was successful, you should be all set with the Vulkan  portion.
Remember to run  `vkcube` and ensure you see the following pop up in a window:

image::/images/cube_demo_nowindow.png[]

If you receive an error message, then ensure that your drivers are up to date, include the Vulkan runtime and that your graphics card is supported.
See the xref:00_Introduction.adoc[introduction chapter] for links to drivers from the major vendors.

=== Ninja
Ninja is a rapid build system that CMake has support for in all
platforms.  We recommend installing it with `sudo apt install ninja`

=== X Window System and XFree86-VidModeExtension
It is possible that these libraries are not on the system, if not, you can
install them using the following commands:
* `sudo apt install libxxf86vm-dev` or `dnf install libXxf86vm-devel`:
Provides an interface to the XFree86-VidModeExtension.
* `sudo apt install libxi-dev` or `dnf install libXi-devel`: Provides an X
Window System client interface to the XINPUT extension.

=== GLFW

We'll be installing GLFW from the following command:

[,bash]
----
sudo apt install libglfw3-dev
----
or
[,bash]
----
sudo dnf install glfw-devel
----
or
[,bash]
----
sudo pacman -S glfw-wayland # glfw-x11 for X11 users
----

=== GLM

It is a header-only library that can be installed from the `libglm-dev` or
`glm-devel` package:

[,bash]
----
sudo apt install libglm-dev
----
or
[,bash]
----
sudo dnf install glm-devel
----
or
[,bash]
----
sudo pacman -S glm
----

=== Setting up CLion (optional)

You can get http://jetbrains.com[CLion] from there.  We recommend installing
from the jetbrains toolbox so it can keep CLion up to date automatically.  To
 use an IDE like CLion, we have to setup the environment variables that are
 otherwise setup by when the terminal executes
[,shell]
----
source ~/vulkanSDK/default/setup-env.sh
----
To do that, open Settings, then select "Build, Execution, Deployment" and
then select CMake. At the bottom of that window will be the environment
variable, Just, add VULKAN_SDK=<fullPathToVulkanSDK> there and Vulkan will be
found during compile time.  As a convenience, for runtime at least, we
recommend placing the layers system wide.  To do that, from the terminal do
this:
[,bash]
----
sudo cp $VULKAN_SDK/lib/libVkLayer_*.so /usr/local/lib/
sudo mkdir -p /usr/local/share/vulkan/explicit_layer.d
sudo cp $VULKAN_SDK/share/vulkan/explicit_layer.d/VkLayer_*.json /usr/local/share/vulkan/explicit_layer.d
----

Alternatively, you could add VK_LAYER_PATH to your system environment
variables, and point it to `$VULKAN_SDK/share/vulkan/explicit_layer.d` Also,
you'd want to add to LD_LIBRARY_CONFIG the `$VULKAN_SDK/lib` path.  This is
all done for you by the setup-env.sh file when using the terminal.

=== Setting up a CMake project

Now that you have installed all the dependencies, we can set up a basic
CMake project for Vulkan and write a little bit of code to make sure that
everything works.

We will assume that you already have some basic experience with CMake, like
how variables and rules work. If not, you can get up to speed very quickly with https://cmake.org/cmake/help/book/mastering-cmake/cmake/Help/guide/tutorial/[this tutorial].

You can now use the link:/attachments/[attachments] directory in this tutorial as a template for your
Vulkan projects. Make a copy, rename it to something like `HelloTriangle`
and remove all the code in `main.cpp`.

You are now all set for xref:03_Drawing_a_triangle/00_Setup/00_Base_code.adoc[the real adventure].

== macOS

These instructions will assume you are using Xcode and the https://brew.sh/[Homebrew package manager].
Also, keep in mind that you will need at least macOS version 10.11, and your device needs to support the https://en.wikipedia.org/wiki/Metal_(API)#Supported_GPUs[Metal API].

=== Vulkan SDK

The SDK version for macOS internally uses https://github.com/KhronosGroup/MoltenVK[MoltenVK].
There is no native support for Vulkan on macOS, so what MoltenVK does is actually act as a layer that translates Vulkan API calls to Apple's Metal graphics framework.
With this, you can take advantage of the debugging and performance benefits of Apple's Metal framework.

After downloading the installer for macOS, double-click the installer and follow the prompts. Keep a note of the installation location during the "Installation Folder" step. You will need to reference it when creating your projects in Xcode.

image::/images/sdk_install_mac.png[]

**Note**: In this tutorial, `vulkansdk` will refer to the path where you installed the VulkanSDK.

Within the `vulkansdk/Applications` folder you should have some executable files that will run a few demos using the SDK.
Run the `vkcube` executable and you will see the following:

image::/images/cube_demo_mac.png[]

=== GLFW

To install GLFW on MacOS we will use the Homebrew package manager to get the `glfw` package:

[,bash]
----
brew install glfw
----

=== GLM

It is a header-only library that can be installed from the `glm` package:

[,bash]
----
brew install glm
----

=== Setting up Xcode

Now that all the dependencies are installed, we can set up a basic Xcode project for Vulkan.
Most of the instructions here are essentially a lot of "plumbing," so we can get all the dependencies linked to the project.
Also, keep in mind that during the following instructions whenever we mention the folder `vulkansdk` we are referring to the folder where you extracted the Vulkan SDK.

We recommend using CMake everywhere, and Apple is no different. An example
of how to use CMake for Apple can be found https://medium.com/practical-coding/migrating-to-cmake-in-c-and-getting-it-working-with-xcode-50b7bb80ae3d[here]
We also have documentation for using a cmake project in Apple environments
at the VulkanSamples project.  It targets both iOS and Desktop Apple.

Once you use CMake with the XCode generator, open the resulting xcode
project. If you use the code directory of this tutorial, you can do this
from the command line:

[,shell]
----
cd code
cmake -G XCode
----

The last thing you need to set up is a couple of environment variables.
On Xcode toolbar go to `Product` > `Scheme` > `+Edit Scheme...+`, and in the `Arguments` tab add the two following environment variables:

* VK_ICD_FILENAMES = `vulkansdk/macOS/share/vulkan/icd.d/MoltenVK_icd.json`
* VK_LAYER_PATH = `vulkansdk/macOS/share/vulkan/explicit_layer.d`

Uncheck 'shared'. It should look like so:

image::/images/xcode_variables.png[]

Finally, you should be all set!

You are now all set for xref:03_Drawing_a_triangle/00_Setup/00_Base_code.adoc[the real thing].

== Android

Vulkan is a first-class API on Android and widely supported. But using it differs in several key areas from window management to build systems. So while the basic chapters focus on desktop platforms, the tutorial also has a xref:14_Android.adoc[dedicated chapter] that walks you through setting up your development environment and getting the tutorial code up-and-running on Android.<|MERGE_RESOLUTION|>--- conflicted
+++ resolved
@@ -76,18 +76,10 @@
 Lastly, there's the `include` directory that contains the Vulkan headers.
 Feel free to explore the other files, but we won't need them for this tutorial.
 
-<<<<<<< HEAD
-To automatically set the environment variables that VulkanSDK will use, we
-recommend using the `setup-env` script. This makes life easier with the CMake
-project configuration and various other tooling. The script can be added to
-your auto-start for your terminal and IDE setup such that those environment
-variables work everywhere.
-=======
 To automatically set the environment variables that VulkanSDK will use to
 simplify CMake project configuration and other tooling, we recommend using
 the `setup-env` script on Linux. You can add this script to your terminal's auto-start
 or IDE setup to ensure these environment variables are available in all your sessions.
->>>>>>> ca427027
 
 If you receive an error message, then ensure that your drivers are up to date,
 include the Vulkan runtime and that your graphics card is supported. See the
@@ -177,15 +169,9 @@
 )
 ----
 
-<<<<<<< HEAD
-The VulkanCppModule target only needs to be defined once. Then add it to the
-dependency of your consuming project, and it will be built automatically.
-You won't need to also add Vulkan::Vulkan to your project.
-=======
 The VulkanCppModule target only needs to be defined once, then add it to the
 dependencies of your consuming project, and it will be built automatically. You
 won't need to also add Vulkan::Vulkan to your project.
->>>>>>> ca427027
 
 [,cmake]
 ----
