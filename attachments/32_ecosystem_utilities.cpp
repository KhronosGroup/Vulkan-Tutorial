#include <algorithm>
#include <array>
#include <assert.h>
#include <chrono>
#include <cstdlib>
#include <cstring>
#include <fstream>
#include <iostream>
#include <limits>
#include <memory>
#include <optional>
#include <stdexcept>
#include <vector>

#if defined(__INTELLISENSE__) || !defined(USE_CPP20_MODULES)
#	include <vulkan/vulkan_raii.hpp>
#else
import vulkan_hpp;
#endif

#define GLFW_INCLUDE_VULKAN        // REQUIRED only for GLFW CreateWindowSurface.
#include <GLFW/glfw3.h>

#define GLM_FORCE_RADIANS
#define GLM_FORCE_DEPTH_ZERO_TO_ONE
#define GLM_ENABLE_EXPERIMENTAL
#include <glm/glm.hpp>
#include <glm/gtc/matrix_transform.hpp>
#include <glm/gtx/hash.hpp>

#define STB_IMAGE_IMPLEMENTATION
#include <stb_image.h>

#define TINYOBJLOADER_IMPLEMENTATION
#include <tiny_obj_loader.h>

constexpr uint32_t WIDTH                = 800;
constexpr uint32_t HEIGHT               = 600;
const std::string  MODEL_PATH           = "models/viking_room.obj";
const std::string  TEXTURE_PATH         = "textures/viking_room.png";
constexpr int      MAX_FRAMES_IN_FLIGHT = 2;

// Validation layers are now managed by vulkanconfig instead of being hard-coded
// See the Ecosystem Utilities chapter for details on using vulkanconfig

// Application info structure to store feature support flags
struct AppInfo
{
	bool dynamicRenderingSupported   = false;
	bool timelineSemaphoresSupported = false;
	bool synchronization2Supported   = false;
};

struct Vertex
{
	glm::vec3 pos;
	glm::vec3 color;
	glm::vec2 texCoord;

	static vk::VertexInputBindingDescription getBindingDescription()
	{
		return {0, sizeof(Vertex), vk::VertexInputRate::eVertex};
	}

	static std::array<vk::VertexInputAttributeDescription, 3> getAttributeDescriptions()
	{
		return {
		    vk::VertexInputAttributeDescription(0, 0, vk::Format::eR32G32B32Sfloat, offsetof(Vertex, pos)),
		    vk::VertexInputAttributeDescription(1, 0, vk::Format::eR32G32B32Sfloat, offsetof(Vertex, color)),
		    vk::VertexInputAttributeDescription(2, 0, vk::Format::eR32G32Sfloat, offsetof(Vertex, texCoord))};
	}

	bool operator==(const Vertex &other) const
	{
		return pos == other.pos && color == other.color && texCoord == other.texCoord;
	}
};

template <>
struct std::hash<Vertex>
{
	size_t operator()(Vertex const &vertex) const noexcept
	{
		return ((hash<glm::vec3>()(vertex.pos) ^ (hash<glm::vec3>()(vertex.color) << 1)) >> 1) ^ (hash<glm::vec2>()(vertex.texCoord) << 1);
	}
};

struct UniformBufferObject
{
	alignas(16) glm::mat4 model;
	alignas(16) glm::mat4 view;
	alignas(16) glm::mat4 proj;
};

<<<<<<< HEAD
class HelloTriangleApplication
{
  public:
	void run()
	{
		initWindow();
		initVulkan();
		mainLoop();
		cleanup();
	}

  private:
	AppInfo appInfo;

	GLFWwindow                      *window = nullptr;
	vk::raii::Context                context;
	vk::raii::Instance               instance       = nullptr;
	vk::raii::DebugUtilsMessengerEXT debugMessenger = nullptr;
	vk::raii::SurfaceKHR             surface        = nullptr;
	vk::raii::PhysicalDevice         physicalDevice = nullptr;
	vk::SampleCountFlagBits          msaaSamples    = vk::SampleCountFlagBits::e1;
	vk::raii::Device                 device         = nullptr;
	uint32_t                         queueIndex     = ~0;
	vk::raii::Queue                  queue          = nullptr;
	vk::raii::SwapchainKHR           swapChain      = nullptr;
	std::vector<vk::Image>           swapChainImages;
	vk::SurfaceFormatKHR             swapChainSurfaceFormat;
	vk::Extent2D                     swapChainExtent;
	std::vector<vk::raii::ImageView> swapChainImageViews;

	// Traditional render pass (fallback for non-dynamic rendering)
	vk::raii::RenderPass               renderPass = nullptr;
	std::vector<vk::raii::Framebuffer> swapChainFramebuffers;

	vk::raii::DescriptorSetLayout descriptorSetLayout = nullptr;
	vk::raii::PipelineLayout      pipelineLayout      = nullptr;
	vk::raii::Pipeline            graphicsPipeline    = nullptr;

	vk::raii::Image        colorImage       = nullptr;
	vk::raii::DeviceMemory colorImageMemory = nullptr;
	vk::raii::ImageView    colorImageView   = nullptr;

	vk::raii::Image        depthImage       = nullptr;
	vk::raii::DeviceMemory depthImageMemory = nullptr;
	vk::raii::ImageView    depthImageView   = nullptr;

	uint32_t               mipLevels          = 0;
	vk::raii::Image        textureImage       = nullptr;
	vk::raii::DeviceMemory textureImageMemory = nullptr;
	vk::raii::ImageView    textureImageView   = nullptr;
	vk::raii::Sampler      textureSampler     = nullptr;

	std::vector<Vertex>    vertices;
	std::vector<uint32_t>  indices;
	vk::raii::Buffer       vertexBuffer       = nullptr;
	vk::raii::DeviceMemory vertexBufferMemory = nullptr;
	vk::raii::Buffer       indexBuffer        = nullptr;
	vk::raii::DeviceMemory indexBufferMemory  = nullptr;

	std::vector<vk::raii::Buffer>       uniformBuffers;
	std::vector<vk::raii::DeviceMemory> uniformBuffersMemory;
	std::vector<void *>                 uniformBuffersMapped;

	vk::raii::DescriptorPool             descriptorPool = nullptr;
	std::vector<vk::raii::DescriptorSet> descriptorSets;

	vk::raii::CommandPool                commandPool = nullptr;
	std::vector<vk::raii::CommandBuffer> commandBuffers;

	// Synchronization objects
	std::vector<vk::raii::Semaphore> presentCompleteSemaphore;
	std::vector<vk::raii::Semaphore> renderFinishedSemaphore;
	std::vector<vk::raii::Fence>     inFlightFences;
	vk::raii::Semaphore              timelineSemaphore = nullptr;
	uint64_t                         timelineValue     = 0;
	uint32_t                         currentFrame      = 0;

	bool framebufferResized = false;

	std::vector<const char *> requiredDeviceExtension = {
	    vk::KHRSwapchainExtensionName};

	void initWindow()
	{
		glfwInit();

		glfwWindowHint(GLFW_CLIENT_API, GLFW_NO_API);
		glfwWindowHint(GLFW_RESIZABLE, GLFW_TRUE);

		window = glfwCreateWindow(WIDTH, HEIGHT, "Vulkan Compatibility Example", nullptr, nullptr);
		glfwSetWindowUserPointer(window, this);
		glfwSetFramebufferSizeCallback(window, framebufferResizeCallback);
	}

	static void framebufferResizeCallback(GLFWwindow *window, int width, int height)
	{
		auto app                = static_cast<HelloTriangleApplication *>(glfwGetWindowUserPointer(window));
		app->framebufferResized = true;
	}

	void initVulkan()
	{
		createInstance();
		setupDebugMessenger();
		createSurface();
		pickPhysicalDevice();
		detectFeatureSupport();
		createLogicalDevice();
		createSwapChain();
		createImageViews();

		// Create traditional render pass if dynamic rendering is not supported
		if (!appInfo.dynamicRenderingSupported)
		{
			createRenderPass();
			createFramebuffers();
		}

		createDescriptorSetLayout();
		createGraphicsPipeline();
		createCommandPool();
		createColorResources();
		createDepthResources();
		createTextureImage();
		createTextureImageView();
		createTextureSampler();
		loadModel();
		createVertexBuffer();
		createIndexBuffer();
		createUniformBuffers();
		createDescriptorPool();
		createDescriptorSets();
		createCommandBuffers();
		createSyncObjects();

		// Print feature support summary
		std::cout << "\nFeature support summary:\n";
		std::cout << "- Dynamic Rendering: " << (appInfo.dynamicRenderingSupported ? "Yes" : "No") << "\n";
		std::cout << "- Timeline Semaphores: " << (appInfo.timelineSemaphoresSupported ? "Yes" : "No") << "\n";
		std::cout << "- Synchronization2: " << (appInfo.synchronization2Supported ? "Yes" : "No") << "\n";
	}

	void mainLoop()
	{
		while (!glfwWindowShouldClose(window))
		{
			glfwPollEvents();
			drawFrame();
		}

		device.waitIdle();
	}

	void cleanupSwapChain()
	{
		swapChainFramebuffers.clear();
		swapChainImageViews.clear();
		swapChain = nullptr;
	}

	void cleanup() const
	{
		glfwDestroyWindow(window);
		glfwTerminate();
	}

	void recreateSwapChain()
	{
		int width = 0, height = 0;
		glfwGetFramebufferSize(window, &width, &height);
		while (width == 0 || height == 0)
		{
			glfwGetFramebufferSize(window, &width, &height);
			glfwWaitEvents();
		}

		device.waitIdle();

		cleanupSwapChain();
		createSwapChain();
		createImageViews();

		// Recreate traditional render pass and framebuffers if dynamic rendering is not supported
		if (!appInfo.dynamicRenderingSupported)
		{
			createRenderPass();
			createFramebuffers();
		}

		createColorResources();
		createDepthResources();
	}

	void createInstance()
	{
		// Validation layers are now managed by vulkanconfig instead of being hard-coded

		constexpr vk::ApplicationInfo appInfo{
		    .pApplicationName   = "Hello Triangle",
		    .applicationVersion = VK_MAKE_VERSION(1, 0, 0),
		    .pEngineName        = "No Engine",
		    .engineVersion      = VK_MAKE_VERSION(1, 0, 0),
		    .apiVersion         = vk::ApiVersion14};

		auto extensions = getRequiredExtensions();

		vk::InstanceCreateInfo createInfo{
		    .pApplicationInfo        = &appInfo,
		    .enabledExtensionCount   = static_cast<uint32_t>(extensions.size()),
		    .ppEnabledExtensionNames = extensions.data()};

		instance = vk::raii::Instance(context, createInfo);
	}

	void setupDebugMessenger()
	{
		// Always set up the debug messenger
		// It will only be used if validation layers are enabled via vulkanconfig

		vk::DebugUtilsMessageSeverityFlagsEXT severityFlags(
		    vk::DebugUtilsMessageSeverityFlagBitsEXT::eVerbose |
		    vk::DebugUtilsMessageSeverityFlagBitsEXT::eWarning |
		    vk::DebugUtilsMessageSeverityFlagBitsEXT::eError);

		vk::DebugUtilsMessageTypeFlagsEXT messageTypeFlags(
		    vk::DebugUtilsMessageTypeFlagBitsEXT::eGeneral |
		    vk::DebugUtilsMessageTypeFlagBitsEXT::ePerformance |
		    vk::DebugUtilsMessageTypeFlagBitsEXT::eValidation);

		vk::DebugUtilsMessengerCreateInfoEXT debugUtilsMessengerCreateInfoEXT{
		    .messageSeverity = severityFlags,
		    .messageType     = messageTypeFlags,
		    .pfnUserCallback = &debugCallback};

		try
		{
			debugMessenger = instance.createDebugUtilsMessengerEXT(debugUtilsMessengerCreateInfoEXT);
		}
		catch (vk::SystemError &err)
		{
			// If the debug utils extension is not available, this will fail
			// That's okay; it just means validation layers aren't enabled
			std::cout << "Debug messenger not available. Validation layers may not be enabled." << std::endl;
		}
	}

	void createSurface()
	{
		VkSurfaceKHR _surface;
		if (glfwCreateWindowSurface(*instance, window, nullptr, &_surface) != 0)
		{
			throw std::runtime_error("failed to create window surface!");
		}
		surface = vk::raii::SurfaceKHR(instance, _surface);
	}

	void pickPhysicalDevice()
	{
		std::vector<vk::raii::PhysicalDevice> devices = instance.enumeratePhysicalDevices();
		const auto                            devIter = std::ranges::find_if(
            devices,
            [&](auto const &device) {
                // Check if any of the queue families support graphics operations
                auto queueFamilies = device.getQueueFamilyProperties();
                bool supportsGraphics =
                    std::ranges::any_of(queueFamilies, [](auto const &qfp) { return !!(qfp.queueFlags & vk::QueueFlagBits::eGraphics); });

                // Check if all required device extensions are available
                auto availableDeviceExtensions = device.enumerateDeviceExtensionProperties();
                bool supportsAllRequiredExtensions =
                    std::ranges::all_of(requiredDeviceExtension,
			                                                       [&availableDeviceExtensions](auto const &requiredDeviceExtension) {
                                            return std::ranges::any_of(availableDeviceExtensions,
				                                                                                  [requiredDeviceExtension](auto const &availableDeviceExtension) { return strcmp(availableDeviceExtension.extensionName, requiredDeviceExtension) == 0; });
                                        });

                return supportsGraphics && supportsAllRequiredExtensions;
=======
class HelloTriangleApplication {
public:
    void run() {
        initWindow();
        initVulkan();
        mainLoop();
        cleanup();
    }

private:
    AppInfo appInfo;

    GLFWwindow *                     window = nullptr;
    vk::raii::Context                context;
    vk::raii::Instance               instance       = nullptr;
    vk::raii::DebugUtilsMessengerEXT debugMessenger = nullptr;
    vk::raii::SurfaceKHR             surface        = nullptr;
    vk::raii::PhysicalDevice         physicalDevice = nullptr;
    vk::SampleCountFlagBits          msaaSamples    = vk::SampleCountFlagBits::e1;
    vk::raii::Device                 device         = nullptr;
    uint32_t                         queueIndex     = ~0;
    vk::raii::Queue                  queue          = nullptr;
    vk::raii::SwapchainKHR           swapChain      = nullptr;
    std::vector<vk::Image>           swapChainImages;
    vk::SurfaceFormatKHR             swapChainSurfaceFormat;
    vk::Extent2D                     swapChainExtent;
    std::vector<vk::raii::ImageView> swapChainImageViews;

    // Traditional render pass (fallback for non-dynamic rendering)
    vk::raii::RenderPass renderPass = nullptr;
    std::vector<vk::raii::Framebuffer> swapChainFramebuffers;

    vk::raii::DescriptorSetLayout descriptorSetLayout = nullptr;
    vk::raii::PipelineLayout pipelineLayout = nullptr;
    vk::raii::Pipeline graphicsPipeline = nullptr;

    vk::raii::Image colorImage = nullptr;
    vk::raii::DeviceMemory colorImageMemory = nullptr;
    vk::raii::ImageView colorImageView = nullptr;

    vk::raii::Image depthImage = nullptr;
    vk::raii::DeviceMemory depthImageMemory = nullptr;
    vk::raii::ImageView depthImageView = nullptr;

    uint32_t mipLevels = 0;
    vk::raii::Image textureImage = nullptr;
    vk::raii::DeviceMemory textureImageMemory = nullptr;
    vk::raii::ImageView textureImageView = nullptr;
    vk::raii::Sampler textureSampler = nullptr;

    std::vector<Vertex> vertices;
    std::vector<uint32_t> indices;
    vk::raii::Buffer vertexBuffer = nullptr;
    vk::raii::DeviceMemory vertexBufferMemory = nullptr;
    vk::raii::Buffer indexBuffer = nullptr;
    vk::raii::DeviceMemory indexBufferMemory = nullptr;

    std::vector<vk::raii::Buffer> uniformBuffers;
    std::vector<vk::raii::DeviceMemory> uniformBuffersMemory;
    std::vector<void*> uniformBuffersMapped;

    vk::raii::DescriptorPool descriptorPool = nullptr;
    std::vector<vk::raii::DescriptorSet> descriptorSets;

    vk::raii::CommandPool commandPool = nullptr;
    std::vector<vk::raii::CommandBuffer> commandBuffers;

    // Synchronization objects
    std::vector<vk::raii::Semaphore> presentCompleteSemaphore;
    std::vector<vk::raii::Semaphore> renderFinishedSemaphore;
    std::vector<vk::raii::Fence> inFlightFences;
    vk::raii::Semaphore timelineSemaphore = nullptr;
    uint64_t timelineValue = 0;
    uint32_t currentFrame = 0;

    bool framebufferResized = false;

    std::vector<const char*> requiredDeviceExtension = {
        vk::KHRSwapchainExtensionName
    };

    void initWindow() {
        glfwInit();

        glfwWindowHint(GLFW_CLIENT_API, GLFW_NO_API);
        glfwWindowHint(GLFW_RESIZABLE, GLFW_TRUE);

        window = glfwCreateWindow(WIDTH, HEIGHT, "Vulkan Compatibility Example", nullptr, nullptr);
        glfwSetWindowUserPointer(window, this);
        glfwSetFramebufferSizeCallback(window, framebufferResizeCallback);
    }

    static void framebufferResizeCallback(GLFWwindow* window, int width, int height) {
        auto app = static_cast<HelloTriangleApplication*>(glfwGetWindowUserPointer(window));
        app->framebufferResized = true;
    }

    void initVulkan() {
        createInstance();
        setupDebugMessenger();
        createSurface();
        pickPhysicalDevice();
        detectFeatureSupport();
        createLogicalDevice();
        createSwapChain();
        createImageViews();

        // Create traditional render pass if dynamic rendering is not supported
        if (!appInfo.dynamicRenderingSupported) {
            createRenderPass();
            createFramebuffers();
        }

        createDescriptorSetLayout();
        createGraphicsPipeline();
        createCommandPool();
        createColorResources();
        createDepthResources();
        createTextureImage();
        createTextureImageView();
        createTextureSampler();
        loadModel();
        createVertexBuffer();
        createIndexBuffer();
        createUniformBuffers();
        createDescriptorPool();
        createDescriptorSets();
        createCommandBuffers();
        createSyncObjects();

        // Print feature support summary
        std::cout << "\nFeature support summary:\n";
        std::cout << "- Dynamic Rendering: " << (appInfo.dynamicRenderingSupported ? "Yes" : "No") << "\n";
        std::cout << "- Timeline Semaphores: " << (appInfo.timelineSemaphoresSupported ? "Yes" : "No") << "\n";
        std::cout << "- Synchronization2: " << (appInfo.synchronization2Supported ? "Yes" : "No") << "\n";
    }

    void mainLoop() {
        while (!glfwWindowShouldClose(window)) {
            glfwPollEvents();
            drawFrame();
        }

        device.waitIdle();
    }

    void cleanupSwapChain() {
        swapChainFramebuffers.clear();
        swapChainImageViews.clear();
        swapChain = nullptr;
    }

    void cleanup() const {
        glfwDestroyWindow(window);
        glfwTerminate();
    }

    void recreateSwapChain() {
        int width = 0, height = 0;
        glfwGetFramebufferSize(window, &width, &height);
        while (width == 0 || height == 0) {
            glfwGetFramebufferSize(window, &width, &height);
            glfwWaitEvents();
        }

        device.waitIdle();

        cleanupSwapChain();
        createSwapChain();
        createImageViews();

        // Recreate traditional render pass and framebuffers if dynamic rendering is not supported
        if (!appInfo.dynamicRenderingSupported) {
            createRenderPass();
            createFramebuffers();
        }

        createColorResources();
        createDepthResources();
    }

    void createInstance() {
        // Validation layers are now managed by vulkanconfig instead of being hard-coded

        constexpr vk::ApplicationInfo appInfo{
            .pApplicationName   = "Hello Triangle",
            .applicationVersion = VK_MAKE_VERSION( 1, 0, 0 ),
            .pEngineName        = "No Engine",
            .engineVersion      = VK_MAKE_VERSION( 1, 0, 0 ),
            .apiVersion         = vk::ApiVersion14
        };

        auto extensions = getRequiredExtensions();

        vk::InstanceCreateInfo createInfo{
            .pApplicationInfo        = &appInfo,
            .enabledExtensionCount   = static_cast<uint32_t>(extensions.size()),
            .ppEnabledExtensionNames = extensions.data()
        };

        instance = vk::raii::Instance(context, createInfo);
    }

    void setupDebugMessenger() {
        // Always set up the debug messenger
        // It will only be used if validation layers are enabled via vulkanconfig

        vk::DebugUtilsMessageSeverityFlagsEXT severityFlags(
            vk::DebugUtilsMessageSeverityFlagBitsEXT::eVerbose |
            vk::DebugUtilsMessageSeverityFlagBitsEXT::eWarning |
            vk::DebugUtilsMessageSeverityFlagBitsEXT::eError
        );

        vk::DebugUtilsMessageTypeFlagsEXT messageTypeFlags(
            vk::DebugUtilsMessageTypeFlagBitsEXT::eGeneral |
            vk::DebugUtilsMessageTypeFlagBitsEXT::ePerformance |
            vk::DebugUtilsMessageTypeFlagBitsEXT::eValidation
        );

        vk::DebugUtilsMessengerCreateInfoEXT debugUtilsMessengerCreateInfoEXT{
            .messageSeverity = severityFlags,
            .messageType = messageTypeFlags,
            .pfnUserCallback = &debugCallback
        };

        try {
            debugMessenger = instance.createDebugUtilsMessengerEXT(debugUtilsMessengerCreateInfoEXT);
        } catch (vk::SystemError& err) {
            // If the debug utils extension is not available, this will fail
            // That's okay; it just means validation layers aren't enabled
            std::cout << "Debug messenger not available. Validation layers may not be enabled." << std::endl;
        }
    }

    void createSurface() {
        VkSurfaceKHR       _surface;
        if (glfwCreateWindowSurface(*instance, window, nullptr, &_surface) != 0) {
            throw std::runtime_error("failed to create window surface!");
        }
        surface = vk::raii::SurfaceKHR(instance, _surface);
    }

    void pickPhysicalDevice() {
        std::vector<vk::raii::PhysicalDevice> devices = instance.enumeratePhysicalDevices();
        const auto devIter = std::ranges::find_if(
          devices,
          [&]( auto const & device )
          {
            // Check if any of the queue families support graphics operations
            auto queueFamilies = device.getQueueFamilyProperties();
            bool supportsGraphics =
              std::ranges::any_of( queueFamilies, []( auto const & qfp ) { return !!( qfp.queueFlags & vk::QueueFlagBits::eGraphics ); } );

            // Check if all required device extensions are available
            auto availableDeviceExtensions = device.enumerateDeviceExtensionProperties();
            bool supportsAllRequiredExtensions =
              std::ranges::all_of( requiredDeviceExtension,
                                   [&availableDeviceExtensions]( auto const & requiredDeviceExtension )
                        {
                                     return std::ranges::any_of( availableDeviceExtensions,
                                                                 [requiredDeviceExtension]( auto const & availableDeviceExtension )
                                                                 { return strcmp( availableDeviceExtension.extensionName, requiredDeviceExtension ) == 0; } );
                        } );

            return supportsGraphics && supportsAllRequiredExtensions;
        });
        if ( devIter != devices.end() )
        {
            physicalDevice = *devIter;
            msaaSamples = getMaxUsableSampleCount();
        }
        else
        {
            throw std::runtime_error("failed to find a suitable GPU!");
        }
    }

    void detectFeatureSupport() {
        // Get device properties to check Vulkan version
        vk::PhysicalDeviceProperties deviceProperties = physicalDevice.getProperties();

        // Get available extensions
        std::vector<vk::ExtensionProperties> availableExtensions = physicalDevice.enumerateDeviceExtensionProperties();

        // Check for dynamic rendering support
        if (deviceProperties.apiVersion >= VK_VERSION_1_3) {
            appInfo.dynamicRenderingSupported = true;
            std::cout << "Dynamic rendering supported via Vulkan 1.3\n";
        } else {
            // Check for the extension on older Vulkan versions
            for (const auto& extension : availableExtensions) {
                if (strcmp(extension.extensionName, VK_KHR_DYNAMIC_RENDERING_EXTENSION_NAME) == 0) {
                    appInfo.dynamicRenderingSupported = true;
                    std::cout << "Dynamic rendering supported via extension\n";
                    break;
                }
            }
        }

        // Check for timeline semaphores support
        if (deviceProperties.apiVersion >= VK_VERSION_1_2) {
            appInfo.timelineSemaphoresSupported = true;
            std::cout << "Timeline semaphores supported via Vulkan 1.2\n";
        } else {
            // Check for the extension on older Vulkan versions
            for (const auto& extension : availableExtensions) {
                if (strcmp(extension.extensionName, VK_KHR_TIMELINE_SEMAPHORE_EXTENSION_NAME) == 0) {
                    appInfo.timelineSemaphoresSupported = true;
                    std::cout << "Timeline semaphores supported via extension\n";
                    break;
                }
            }
        }

        // Check for synchronization2 support
        if (deviceProperties.apiVersion >= VK_VERSION_1_3) {
            appInfo.synchronization2Supported = true;
            std::cout << "Synchronization2 supported via Vulkan 1.3\n";
        } else {
            // Check for the extension on older Vulkan versions
            for (const auto& extension : availableExtensions) {
                if (strcmp(extension.extensionName, VK_KHR_SYNCHRONIZATION_2_EXTENSION_NAME) == 0) {
                    appInfo.synchronization2Supported = true;
                    std::cout << "Synchronization2 supported via extension\n";
                    break;
                }
            }
        }

        // Add required extensions based on feature support
        if (appInfo.dynamicRenderingSupported && deviceProperties.apiVersion < VK_VERSION_1_3) {
            requiredDeviceExtension.push_back(VK_KHR_DYNAMIC_RENDERING_EXTENSION_NAME);
        }

        if (appInfo.timelineSemaphoresSupported && deviceProperties.apiVersion < VK_VERSION_1_2) {
            requiredDeviceExtension.push_back(VK_KHR_TIMELINE_SEMAPHORE_EXTENSION_NAME);
        }

        if (appInfo.synchronization2Supported && deviceProperties.apiVersion < VK_VERSION_1_3) {
            requiredDeviceExtension.push_back(VK_KHR_SYNCHRONIZATION_2_EXTENSION_NAME);
        }
    }

    void createLogicalDevice() {
        std::vector<vk::QueueFamilyProperties> queueFamilyProperties = physicalDevice.getQueueFamilyProperties();

        // get the first index into queueFamilyProperties which supports both graphics and present
        for (uint32_t qfpIndex = 0; qfpIndex < queueFamilyProperties.size(); qfpIndex++)
        {
            if ((queueFamilyProperties[qfpIndex].queueFlags & vk::QueueFlagBits::eGraphics) &&
                physicalDevice.getSurfaceSupportKHR(qfpIndex, *surface))
            {
                // found a queue family that supports both graphics and present
                queueIndex = qfpIndex;
                break;
            }
        }
        if (queueIndex == ~0)
        {
            throw std::runtime_error("Could not find a queue for graphics and present -> terminating");
        }

        // Create device with appropriate features
        auto features = physicalDevice.getFeatures2();

        // Setup feature chain based on detected support
        void* pNext = nullptr;

        // Add dynamic rendering if supported
        vk::PhysicalDeviceVulkan13Features vulkan13Features;
        vk::PhysicalDeviceDynamicRenderingFeatures dynamicRenderingFeatures;

        if (appInfo.dynamicRenderingSupported) {
            if (appInfo.synchronization2Supported) {
                vulkan13Features.dynamicRendering = vk::True;
                vulkan13Features.synchronization2 = vk::True;
                vulkan13Features.pNext = pNext;
                pNext = &vulkan13Features;
            } else {
                dynamicRenderingFeatures.dynamicRendering = vk::True;
                dynamicRenderingFeatures.pNext = pNext;
                pNext = &dynamicRenderingFeatures;
            }
        }

        // Add timeline semaphores if supported
        vk::PhysicalDeviceTimelineSemaphoreFeatures timelineSemaphoreFeatures;
        if (appInfo.timelineSemaphoresSupported) {
            timelineSemaphoreFeatures.timelineSemaphore = vk::True;
            timelineSemaphoreFeatures.pNext = pNext;
            pNext = &timelineSemaphoreFeatures;
        }

        features.pNext = pNext;

        // create a Device
        float queuePriority = 0.0f;
        vk::DeviceQueueCreateInfo deviceQueueCreateInfo{ .queueFamilyIndex = queueIndex, .queueCount = 1, .pQueuePriorities = &queuePriority };
        vk::DeviceCreateInfo deviceCreateInfo{
            .pNext = &features,
            .queueCreateInfoCount = 1,
            .pQueueCreateInfos = &deviceQueueCreateInfo,
            .enabledExtensionCount = static_cast<uint32_t>(requiredDeviceExtension.size()),
            .ppEnabledExtensionNames = requiredDeviceExtension.data()
         };

        device = vk::raii::Device( physicalDevice, deviceCreateInfo );
        queue = vk::raii::Queue( device, queueIndex, 0 );
    }

    void createSwapChain() {
        auto surfaceCapabilities = physicalDevice.getSurfaceCapabilitiesKHR( *surface );
        swapChainExtent          = chooseSwapExtent( surfaceCapabilities );
        swapChainSurfaceFormat   = chooseSwapSurfaceFormat( physicalDevice.getSurfaceFormatsKHR( *surface ) );
        vk::SwapchainCreateInfoKHR swapChainCreateInfo{ .surface          = *surface,
                                                        .minImageCount    = chooseSwapMinImageCount( surfaceCapabilities ),
                                                        .imageFormat      = swapChainSurfaceFormat.format,
                                                        .imageColorSpace  = swapChainSurfaceFormat.colorSpace,
                                                        .imageExtent      = swapChainExtent,
                                                        .imageArrayLayers = 1,
                                                        .imageUsage       = vk::ImageUsageFlagBits::eColorAttachment,
                                                        .imageSharingMode = vk::SharingMode::eExclusive,
                                                        .preTransform     = surfaceCapabilities.currentTransform,
                                                        .compositeAlpha   = vk::CompositeAlphaFlagBitsKHR::eOpaque,
                                                        .presentMode      = chooseSwapPresentMode( physicalDevice.getSurfacePresentModesKHR( *surface ) ),
                                                        .clipped          = true };

        swapChain = vk::raii::SwapchainKHR(device, swapChainCreateInfo);
        swapChainImages = swapChain.getImages();
    }

    void createImageViews() {
        assert(swapChainImageViews.empty());

        vk::ImageViewCreateInfo imageViewCreateInfo{
            .viewType = vk::ImageViewType::e2D,
            .format = swapChainSurfaceFormat.format,
            .subresourceRange = { vk::ImageAspectFlagBits::eColor, 0, 1, 0, 1 }
        };
        for ( auto image : swapChainImages )
        {
            imageViewCreateInfo.image = image;
            swapChainImageViews.emplace_back( device, imageViewCreateInfo );
        }
    }

    void createRenderPass() {
        if (appInfo.dynamicRenderingSupported) {
            // No render pass needed with dynamic rendering
            std::cout << "Using dynamic rendering, skipping render pass creation\n";
            return;
        }

        std::cout << "Creating traditional render pass\n";

        // Color attachment description
        vk::AttachmentDescription colorAttachment{
            .format = swapChainSurfaceFormat.format,
            .samples = msaaSamples,
            .loadOp = vk::AttachmentLoadOp::eClear,
            .storeOp = vk::AttachmentStoreOp::eStore,
            .stencilLoadOp = vk::AttachmentLoadOp::eDontCare,
            .stencilStoreOp = vk::AttachmentStoreOp::eDontCare,
            .initialLayout = vk::ImageLayout::eUndefined,
            .finalLayout = vk::ImageLayout::eColorAttachmentOptimal
        };

        vk::AttachmentDescription depthAttachment{
            .format = findDepthFormat(),
            .samples = msaaSamples,
            .loadOp = vk::AttachmentLoadOp::eClear,
            .storeOp = vk::AttachmentStoreOp::eDontCare,
            .stencilLoadOp = vk::AttachmentLoadOp::eDontCare,
            .stencilStoreOp = vk::AttachmentStoreOp::eDontCare,
            .initialLayout = vk::ImageLayout::eUndefined,
            .finalLayout = vk::ImageLayout::eDepthStencilAttachmentOptimal
        };

        vk::AttachmentDescription colorAttachmentResolve{
            .format = swapChainSurfaceFormat.format,
            .samples = vk::SampleCountFlagBits::e1,
            .loadOp = vk::AttachmentLoadOp::eDontCare,
            .storeOp = vk::AttachmentStoreOp::eStore,
            .stencilLoadOp = vk::AttachmentLoadOp::eDontCare,
            .stencilStoreOp = vk::AttachmentStoreOp::eDontCare,
            .initialLayout = vk::ImageLayout::eUndefined,
            .finalLayout = vk::ImageLayout::ePresentSrcKHR
        };

        // Subpass references
        vk::AttachmentReference colorAttachmentRef{
            .attachment = 0,
            .layout = vk::ImageLayout::eColorAttachmentOptimal
        };

        vk::AttachmentReference depthAttachmentRef{
            .attachment = 1,
            .layout = vk::ImageLayout::eDepthStencilAttachmentOptimal
        };

        vk::AttachmentReference colorAttachmentResolveRef{
            .attachment = 2,
            .layout = vk::ImageLayout::eColorAttachmentOptimal
        };

        // Subpass description
        vk::SubpassDescription subpass{
            .pipelineBindPoint = vk::PipelineBindPoint::eGraphics,
            .colorAttachmentCount = 1,
            .pColorAttachments = &colorAttachmentRef,
            .pResolveAttachments = &colorAttachmentResolveRef,
            .pDepthStencilAttachment = &depthAttachmentRef
        };

        // Dependency to ensure proper image layout transitions
        vk::SubpassDependency dependency{
            .srcSubpass = VK_SUBPASS_EXTERNAL,
            .dstSubpass = 0,
            .srcStageMask = vk::PipelineStageFlagBits::eColorAttachmentOutput | vk::PipelineStageFlagBits::eEarlyFragmentTests,
            .dstStageMask = vk::PipelineStageFlagBits::eColorAttachmentOutput | vk::PipelineStageFlagBits::eEarlyFragmentTests,
            .srcAccessMask = vk::AccessFlagBits::eNone,
            .dstAccessMask = vk::AccessFlagBits::eColorAttachmentWrite | vk::AccessFlagBits::eDepthStencilAttachmentWrite
        };

        // Create the render pass
        std::array attachments = { colorAttachment, depthAttachment, colorAttachmentResolve };
        vk::RenderPassCreateInfo renderPassInfo{
            .attachmentCount = static_cast<uint32_t>(attachments.size()),
            .pAttachments = attachments.data(),
            .subpassCount = 1,
            .pSubpasses = &subpass,
            .dependencyCount = 1,
            .pDependencies = &dependency
        };

        renderPass = vk::raii::RenderPass(device, renderPassInfo);
    }

    void createFramebuffers() {
        if (appInfo.dynamicRenderingSupported) {
            // No framebuffers needed with dynamic rendering
            std::cout << "Using dynamic rendering, skipping framebuffer creation\n";
            return;
        }

        std::cout << "Creating traditional framebuffers\n";

        swapChainFramebuffers.clear();

        for (size_t i = 0; i < swapChainImageViews.size(); i++) {
            std::array attachments = {
                *colorImageView,
                *depthImageView,
                *swapChainImageViews[i]
            };

            vk::FramebufferCreateInfo framebufferInfo{
                .renderPass = *renderPass,
                .attachmentCount = static_cast<uint32_t>(attachments.size()),
                .pAttachments = attachments.data(),
                .width = swapChainExtent.width,
                .height = swapChainExtent.height,
                .layers = 1
            };

            swapChainFramebuffers.emplace_back(device, framebufferInfo);
        }
    }

    void createDescriptorSetLayout() {
        std::array bindings = {
            vk::DescriptorSetLayoutBinding( 0, vk::DescriptorType::eUniformBuffer, 1, vk::ShaderStageFlagBits::eVertex, nullptr),
            vk::DescriptorSetLayoutBinding( 1, vk::DescriptorType::eCombinedImageSampler, 1, vk::ShaderStageFlagBits::eFragment, nullptr)
        };

        vk::DescriptorSetLayoutCreateInfo layoutInfo{ .bindingCount = static_cast<uint32_t>(bindings.size()), .pBindings = bindings.data() };
        descriptorSetLayout = vk::raii::DescriptorSetLayout(device, layoutInfo);
    }

    void createGraphicsPipeline() {
        vk::raii::ShaderModule shaderModule = createShaderModule(readFile("shaders/slang.spv"));

        vk::PipelineShaderStageCreateInfo vertShaderStageInfo{ .stage = vk::ShaderStageFlagBits::eVertex, .module = shaderModule,  .pName = "vertMain" };
        vk::PipelineShaderStageCreateInfo fragShaderStageInfo{ .stage = vk::ShaderStageFlagBits::eFragment, .module = shaderModule, .pName = "fragMain" };
        vk::PipelineShaderStageCreateInfo shaderStages[] = {vertShaderStageInfo, fragShaderStageInfo};

        auto bindingDescription = Vertex::getBindingDescription();
        auto attributeDescriptions = Vertex::getAttributeDescriptions();
        vk::PipelineVertexInputStateCreateInfo vertexInputInfo{
            .vertexBindingDescriptionCount = 1,
            .pVertexBindingDescriptions = &bindingDescription,
            .vertexAttributeDescriptionCount = static_cast<uint32_t>(attributeDescriptions.size()),
            .pVertexAttributeDescriptions = attributeDescriptions.data()
        };
        vk::PipelineInputAssemblyStateCreateInfo inputAssembly{
            .topology = vk::PrimitiveTopology::eTriangleList,
            .primitiveRestartEnable = vk::False
        };
        vk::PipelineViewportStateCreateInfo viewportState{
            .viewportCount = 1,
            .scissorCount = 1
        };
        vk::PipelineRasterizationStateCreateInfo rasterizer{
            .depthClampEnable = vk::False,
            .rasterizerDiscardEnable = vk::False,
            .polygonMode = vk::PolygonMode::eFill,
            .cullMode = vk::CullModeFlagBits::eBack,
            .frontFace = vk::FrontFace::eCounterClockwise,
            .depthBiasEnable = vk::False
        };
        rasterizer.lineWidth = 1.0f;
        vk::PipelineMultisampleStateCreateInfo multisampling{
            .rasterizationSamples = msaaSamples,
            .sampleShadingEnable = vk::False
        };
        vk::PipelineDepthStencilStateCreateInfo depthStencil{
            .depthTestEnable = vk::True,
            .depthWriteEnable = vk::True,
            .depthCompareOp = vk::CompareOp::eLess,
            .depthBoundsTestEnable = vk::False,
            .stencilTestEnable = vk::False
        };
        vk::PipelineColorBlendAttachmentState colorBlendAttachment;
        colorBlendAttachment.colorWriteMask = vk::ColorComponentFlagBits::eR | vk::ColorComponentFlagBits::eG | vk::ColorComponentFlagBits::eB | vk::ColorComponentFlagBits::eA;
        colorBlendAttachment.blendEnable = vk::False;

        vk::PipelineColorBlendStateCreateInfo colorBlending{
            .logicOpEnable = vk::False,
            .logicOp = vk::LogicOp::eCopy,
            .attachmentCount = 1,
            .pAttachments = &colorBlendAttachment
        };

        std::vector dynamicStates = {
            vk::DynamicState::eViewport,
            vk::DynamicState::eScissor
        };
        vk::PipelineDynamicStateCreateInfo dynamicState{ .dynamicStateCount = static_cast<uint32_t>(dynamicStates.size()), .pDynamicStates = dynamicStates.data() };

        vk::PipelineLayoutCreateInfo pipelineLayoutInfo{  .setLayoutCount = 1, .pSetLayouts = &*descriptorSetLayout, .pushConstantRangeCount = 0 };

        pipelineLayout = vk::raii::PipelineLayout(device, pipelineLayoutInfo);

        vk::StructureChain<vk::GraphicsPipelineCreateInfo, vk::PipelineRenderingCreateInfo> pipelineCreateInfoChain = {
          {.stageCount = 2,
            .pStages = shaderStages,
            .pVertexInputState = &vertexInputInfo,
            .pInputAssemblyState = &inputAssembly,
            .pViewportState = &viewportState,
            .pRasterizationState = &rasterizer,
            .pMultisampleState = &multisampling,
            .pDepthStencilState = &depthStencil,
            .pColorBlendState = &colorBlending,
            .pDynamicState = &dynamicState,
            .layout = pipelineLayout,
            .renderPass = nullptr },
          {.colorAttachmentCount = 1, .pColorAttachmentFormats = &swapChainSurfaceFormat.format, .depthAttachmentFormat = findDepthFormat() }
        };

        if (appInfo.dynamicRenderingSupported) {
          std::cout << "Configuring pipeline for dynamic rendering\n";
        }
        else
        {
          std::cout << "Configuring pipeline for traditional render pass\n";
          pipelineCreateInfoChain.unlink<vk::PipelineRenderingCreateInfo>();
          pipelineCreateInfoChain.get<vk::GraphicsPipelineCreateInfo>().renderPass = *renderPass;
        }

        graphicsPipeline = vk::raii::Pipeline(device, nullptr, pipelineCreateInfoChain.get<vk::GraphicsPipelineCreateInfo>());
    }

    void createCommandPool() {
        vk::CommandPoolCreateInfo poolInfo{
            .flags = vk::CommandPoolCreateFlagBits::eResetCommandBuffer,
            .queueFamilyIndex = queueIndex
        };
        commandPool = vk::raii::CommandPool(device, poolInfo);
    }

    void createColorResources() {
        vk::Format colorFormat = swapChainSurfaceFormat.format;

        createImage(swapChainExtent.width, swapChainExtent.height, 1, msaaSamples, colorFormat, vk::ImageTiling::eOptimal, vk::ImageUsageFlagBits::eTransientAttachment | vk::ImageUsageFlagBits::eColorAttachment,  vk::MemoryPropertyFlagBits::eDeviceLocal, colorImage, colorImageMemory);
        colorImageView = createImageView(colorImage, colorFormat, vk::ImageAspectFlagBits::eColor, 1);
    }

    void createDepthResources() {
        vk::Format depthFormat = findDepthFormat();

        createImage(swapChainExtent.width, swapChainExtent.height, 1, msaaSamples, depthFormat, vk::ImageTiling::eOptimal, vk::ImageUsageFlagBits::eDepthStencilAttachment, vk::MemoryPropertyFlagBits::eDeviceLocal, depthImage, depthImageMemory);
        depthImageView = createImageView(depthImage, depthFormat, vk::ImageAspectFlagBits::eDepth, 1);
    }

    vk::Format findSupportedFormat(const std::vector<vk::Format>& candidates, vk::ImageTiling tiling, vk::FormatFeatureFlags features) const {
        for (const auto format : candidates) {
            vk::FormatProperties props = physicalDevice.getFormatProperties(format);

            if (tiling == vk::ImageTiling::eLinear && (props.linearTilingFeatures & features) == features) {
                return format;
            }
            if (tiling == vk::ImageTiling::eOptimal && (props.optimalTilingFeatures & features) == features) {
                return format;
            }
        }

        throw std::runtime_error("failed to find supported format!");
    }

    [[nodiscard]] vk::Format findDepthFormat() const {
        return findSupportedFormat(
        {vk::Format::eD32Sfloat, vk::Format::eD32SfloatS8Uint, vk::Format::eD24UnormS8Uint},
            vk::ImageTiling::eOptimal,
            vk::FormatFeatureFlagBits::eDepthStencilAttachment
        );
    }

    static bool hasStencilComponent(vk::Format format) {
        return format == vk::Format::eD32SfloatS8Uint || format == vk::Format::eD24UnormS8Uint;
    }

    void createTextureImage() {
        int texWidth, texHeight, texChannels;
        stbi_uc* pixels = stbi_load(TEXTURE_PATH.c_str(), &texWidth, &texHeight, &texChannels, STBI_rgb_alpha);
        vk::DeviceSize imageSize = texWidth * texHeight * 4;
        mipLevels = static_cast<uint32_t>(std::floor(std::log2(std::max(texWidth, texHeight)))) + 1;

        if (!pixels) {
            throw std::runtime_error("failed to load texture image!");
        }

        vk::raii::Buffer stagingBuffer({});
        vk::raii::DeviceMemory stagingBufferMemory({});
        createBuffer(imageSize, vk::BufferUsageFlagBits::eTransferSrc, vk::MemoryPropertyFlagBits::eHostVisible | vk::MemoryPropertyFlagBits::eHostCoherent, stagingBuffer, stagingBufferMemory);

        void* data = stagingBufferMemory.mapMemory(0, imageSize);
        memcpy(data, pixels, imageSize);
        stagingBufferMemory.unmapMemory();

        stbi_image_free(pixels);

        createImage(texWidth, texHeight, mipLevels, vk::SampleCountFlagBits::e1, vk::Format::eR8G8B8A8Srgb, vk::ImageTiling::eOptimal, vk::ImageUsageFlagBits::eTransferSrc | vk::ImageUsageFlagBits::eTransferDst | vk::ImageUsageFlagBits::eSampled, vk::MemoryPropertyFlagBits::eDeviceLocal, textureImage, textureImageMemory);

        transitionImageLayout(textureImage, vk::ImageLayout::eUndefined, vk::ImageLayout::eTransferDstOptimal, mipLevels);
        copyBufferToImage(stagingBuffer, textureImage, static_cast<uint32_t>(texWidth), static_cast<uint32_t>(texHeight));

        generateMipmaps(textureImage, vk::Format::eR8G8B8A8Srgb, texWidth, texHeight, mipLevels);
    }

    void generateMipmaps(vk::raii::Image& image, vk::Format imageFormat, int32_t texWidth, int32_t texHeight, uint32_t mipLevels) {
        // Check if image format supports linear blit-ing
        vk::FormatProperties formatProperties = physicalDevice.getFormatProperties(imageFormat);

        if (!(formatProperties.optimalTilingFeatures & vk::FormatFeatureFlagBits::eSampledImageFilterLinear)) {
            throw std::runtime_error("texture image format does not support linear blitting!");
        }

        std::unique_ptr<vk::raii::CommandBuffer> commandBuffer = beginSingleTimeCommands();

        vk::ImageMemoryBarrier barrier = { .srcAccessMask = vk::AccessFlagBits::eTransferWrite, .dstAccessMask =vk::AccessFlagBits::eTransferRead
                               , .oldLayout = vk::ImageLayout::eTransferDstOptimal, .newLayout = vk::ImageLayout::eTransferSrcOptimal
                               , .srcQueueFamilyIndex = vk::QueueFamilyIgnored, .dstQueueFamilyIndex = vk::QueueFamilyIgnored, .image = image };
        barrier.subresourceRange.aspectMask = vk::ImageAspectFlagBits::eColor;
        barrier.subresourceRange.baseArrayLayer = 0;
        barrier.subresourceRange.layerCount = 1;
        barrier.subresourceRange.levelCount = 1;

        int32_t mipWidth = texWidth;
        int32_t mipHeight = texHeight;

        for (uint32_t i = 1; i < mipLevels; i++) {
            barrier.subresourceRange.baseMipLevel = i - 1;
            barrier.oldLayout = vk::ImageLayout::eTransferDstOptimal;
            barrier.newLayout = vk::ImageLayout::eTransferSrcOptimal;
            barrier.srcAccessMask = vk::AccessFlagBits::eTransferWrite;
            barrier.dstAccessMask = vk::AccessFlagBits::eTransferRead;

            commandBuffer->pipelineBarrier(vk::PipelineStageFlagBits::eTransfer, vk::PipelineStageFlagBits::eTransfer, {}, {}, {}, barrier);

            vk::ArrayWrapper1D<vk::Offset3D, 2> offsets, dstOffsets;
            offsets[0] = vk::Offset3D(0, 0, 0);
            offsets[1] = vk::Offset3D(mipWidth, mipHeight, 1);
            dstOffsets[0] = vk::Offset3D(0, 0, 0);
            dstOffsets[1] = vk::Offset3D(mipWidth > 1 ? mipWidth / 2 : 1, mipHeight > 1 ? mipHeight / 2 : 1, 1);
            vk::ImageBlit blit = { .srcSubresource = {}, .srcOffsets = offsets,
                                .dstSubresource =  {}, .dstOffsets = dstOffsets };
            blit.srcSubresource = vk::ImageSubresourceLayers( vk::ImageAspectFlagBits::eColor, i - 1, 0, 1);
            blit.dstSubresource = vk::ImageSubresourceLayers( vk::ImageAspectFlagBits::eColor, i, 0, 1);

            commandBuffer->blitImage(image, vk::ImageLayout::eTransferSrcOptimal, image, vk::ImageLayout::eTransferDstOptimal, { blit }, vk::Filter::eLinear);

            barrier.oldLayout = vk::ImageLayout::eTransferSrcOptimal;
            barrier.newLayout = vk::ImageLayout::eShaderReadOnlyOptimal;
            barrier.srcAccessMask = vk::AccessFlagBits::eTransferRead;
            barrier.dstAccessMask = vk::AccessFlagBits::eShaderRead;

            commandBuffer->pipelineBarrier(vk::PipelineStageFlagBits::eTransfer, vk::PipelineStageFlagBits::eFragmentShader, {}, {}, {}, barrier);

            if (mipWidth > 1) mipWidth /= 2;
            if (mipHeight > 1) mipHeight /= 2;
        }

        barrier.subresourceRange.baseMipLevel = mipLevels - 1;
        barrier.oldLayout = vk::ImageLayout::eTransferDstOptimal;
        barrier.newLayout = vk::ImageLayout::eShaderReadOnlyOptimal;
        barrier.srcAccessMask = vk::AccessFlagBits::eTransferWrite;
        barrier.dstAccessMask = vk::AccessFlagBits::eShaderRead;

        commandBuffer->pipelineBarrier(vk::PipelineStageFlagBits::eTransfer, vk::PipelineStageFlagBits::eFragmentShader, {}, {}, {}, barrier);

        endSingleTimeCommands(*commandBuffer);
    }

    vk::SampleCountFlagBits getMaxUsableSampleCount() {
        vk::PhysicalDeviceProperties physicalDeviceProperties = physicalDevice.getProperties();

        vk::SampleCountFlags counts = physicalDeviceProperties.limits.framebufferColorSampleCounts & physicalDeviceProperties.limits.framebufferDepthSampleCounts;
        if (counts & vk::SampleCountFlagBits::e64) { return vk::SampleCountFlagBits::e64; }
        if (counts & vk::SampleCountFlagBits::e32) { return vk::SampleCountFlagBits::e32; }
        if (counts & vk::SampleCountFlagBits::e16) { return vk::SampleCountFlagBits::e16; }
        if (counts & vk::SampleCountFlagBits::e8) { return vk::SampleCountFlagBits::e8; }
        if (counts & vk::SampleCountFlagBits::e4) { return vk::SampleCountFlagBits::e4; }
        if (counts & vk::SampleCountFlagBits::e2) { return vk::SampleCountFlagBits::e2; }

        return vk::SampleCountFlagBits::e1;
    }

    void createTextureImageView() {
        textureImageView = createImageView(textureImage, vk::Format::eR8G8B8A8Srgb, vk::ImageAspectFlagBits::eColor, mipLevels);
    }

    void createTextureSampler() {
        vk::PhysicalDeviceProperties properties = physicalDevice.getProperties();
        vk::SamplerCreateInfo samplerInfo {
            .magFilter = vk::Filter::eLinear,
            .minFilter = vk::Filter::eLinear,
            .mipmapMode = vk::SamplerMipmapMode::eLinear,
            .addressModeU = vk::SamplerAddressMode::eRepeat,
            .addressModeV = vk::SamplerAddressMode::eRepeat,
            .addressModeW = vk::SamplerAddressMode::eRepeat,
            .mipLodBias = 0.0f,
            .anisotropyEnable = vk::True,
            .maxAnisotropy = properties.limits.maxSamplerAnisotropy,
            .compareEnable = vk::False,
            .compareOp = vk::CompareOp::eAlways
        };
        textureSampler = vk::raii::Sampler(device, samplerInfo);
    }

    [[nodiscard]] vk::raii::ImageView createImageView(const vk::raii::Image& image, vk::Format format, vk::ImageAspectFlags aspectFlags, uint32_t mipLevels) const {
        vk::ImageViewCreateInfo viewInfo{
            .image = image,
            .viewType = vk::ImageViewType::e2D,
            .format = format,
            .subresourceRange = { aspectFlags, 0, mipLevels, 0, 1 }
        };
        return vk::raii::ImageView( device, viewInfo );
        }

    void createImage(uint32_t width, uint32_t height, uint32_t mipLevels, vk::SampleCountFlagBits numSamples, vk::Format format, vk::ImageTiling tiling, vk::ImageUsageFlags usage, vk::MemoryPropertyFlags properties, vk::raii::Image& image, vk::raii::DeviceMemory& imageMemory) {
        vk::ImageCreateInfo imageInfo{
            .imageType = vk::ImageType::e2D,
            .format = format,
            .extent = {width, height, 1},
            .mipLevels = mipLevels,
            .arrayLayers = 1,
            .samples = numSamples,
            .tiling = tiling,
            .usage = usage,
            .sharingMode = vk::SharingMode::eExclusive,
            .initialLayout = vk::ImageLayout::eUndefined
        };
        image = vk::raii::Image(device, imageInfo);

        vk::MemoryRequirements memRequirements = image.getMemoryRequirements();
        vk::MemoryAllocateInfo allocInfo{
            .allocationSize = memRequirements.size,
            .memoryTypeIndex = findMemoryType(memRequirements.memoryTypeBits, properties)
        };
        imageMemory = vk::raii::DeviceMemory(device, allocInfo);
        image.bindMemory(imageMemory, 0);
    }

    void transitionImageLayout(const vk::raii::Image& image, const vk::ImageLayout oldLayout, const vk::ImageLayout newLayout, uint32_t mipLevels) {
        const auto commandBuffer = beginSingleTimeCommands();

        if (appInfo.synchronization2Supported) {
            // Use Synchronization2 API
            vk::ImageMemoryBarrier2 barrier{
                .srcStageMask = vk::PipelineStageFlagBits2::eAllCommands,
                .dstStageMask = vk::PipelineStageFlagBits2::eAllCommands,
                .oldLayout = oldLayout,
                .newLayout = newLayout,
                .image = image,
                .subresourceRange = { vk::ImageAspectFlagBits::eColor, 0, mipLevels, 0, 1 }
            };

            if (oldLayout == vk::ImageLayout::eUndefined && newLayout == vk::ImageLayout::eTransferDstOptimal) {
                barrier.srcAccessMask = vk::AccessFlagBits2::eNone;
                barrier.dstAccessMask = vk::AccessFlagBits2::eTransferWrite;
                barrier.srcStageMask = vk::PipelineStageFlagBits2::eTopOfPipe;
                barrier.dstStageMask = vk::PipelineStageFlagBits2::eTransfer;
            } else if (oldLayout == vk::ImageLayout::eTransferDstOptimal && newLayout == vk::ImageLayout::eShaderReadOnlyOptimal) {
                barrier.srcAccessMask = vk::AccessFlagBits2::eTransferWrite;
                barrier.dstAccessMask = vk::AccessFlagBits2::eShaderRead;
                barrier.srcStageMask = vk::PipelineStageFlagBits2::eTransfer;
                barrier.dstStageMask = vk::PipelineStageFlagBits2::eFragmentShader;
            } else {
                throw std::invalid_argument("unsupported layout transition!");
            }

            vk::DependencyInfo dependencyInfo{
                .imageMemoryBarrierCount = 1,
                .pImageMemoryBarriers = &barrier
            };

            commandBuffer->pipelineBarrier2(dependencyInfo);
        } else {
            // Use traditional synchronization API
            vk::ImageMemoryBarrier barrier{
                .oldLayout = oldLayout,
                .newLayout = newLayout,
                .image = image,
                .subresourceRange = { vk::ImageAspectFlagBits::eColor, 0, mipLevels, 0, 1 }
            };

            vk::PipelineStageFlags sourceStage;
            vk::PipelineStageFlags destinationStage;

            if (oldLayout == vk::ImageLayout::eUndefined && newLayout == vk::ImageLayout::eTransferDstOptimal) {
                barrier.srcAccessMask = {};
                barrier.dstAccessMask = vk::AccessFlagBits::eTransferWrite;

                sourceStage = vk::PipelineStageFlagBits::eTopOfPipe;
                destinationStage = vk::PipelineStageFlagBits::eTransfer;
            } else if (oldLayout == vk::ImageLayout::eTransferDstOptimal && newLayout == vk::ImageLayout::eShaderReadOnlyOptimal) {
                barrier.srcAccessMask = vk::AccessFlagBits::eTransferWrite;
                barrier.dstAccessMask = vk::AccessFlagBits::eShaderRead;

                sourceStage = vk::PipelineStageFlagBits::eTransfer;
                destinationStage = vk::PipelineStageFlagBits::eFragmentShader;
            } else {
                throw std::invalid_argument("unsupported layout transition!");
            }
            commandBuffer->pipelineBarrier(sourceStage, destinationStage, {}, {}, nullptr, barrier);
        }

        endSingleTimeCommands(*commandBuffer);
    }

    void copyBufferToImage(const vk::raii::Buffer& buffer, const vk::raii::Image& image, uint32_t width, uint32_t height) {
        std::unique_ptr<vk::raii::CommandBuffer> commandBuffer = beginSingleTimeCommands();
        vk::BufferImageCopy region{
            .bufferOffset = 0,
            .bufferRowLength = 0,
            .bufferImageHeight = 0,
            .imageSubresource = { vk::ImageAspectFlagBits::eColor, 0, 0, 1 },
            .imageOffset = {0, 0, 0},
            .imageExtent = {width, height, 1}
        };
        commandBuffer->copyBufferToImage(buffer, image, vk::ImageLayout::eTransferDstOptimal, {region});
        endSingleTimeCommands(*commandBuffer);
    }

    void loadModel() {
        tinyobj::attrib_t attrib;
        std::vector<tinyobj::shape_t> shapes;
        std::vector<tinyobj::material_t> materials;
        std::string warn, err;

        if (!LoadObj(&attrib, &shapes, &materials, &warn, &err, MODEL_PATH.c_str())) {
            throw std::runtime_error(warn + err);
        }

        std::unordered_map<Vertex, uint32_t> uniqueVertices{};

        for (const auto& shape : shapes) {
            for (const auto& index : shape.mesh.indices) {
                Vertex vertex{};

                vertex.pos = {
                    attrib.vertices[3 * index.vertex_index + 0],
                    attrib.vertices[3 * index.vertex_index + 1],
                    attrib.vertices[3 * index.vertex_index + 2]
                };

                vertex.texCoord = {
                    attrib.texcoords[2 * index.texcoord_index + 0],
                    1.0f - attrib.texcoords[2 * index.texcoord_index + 1]
                };

                vertex.color = {1.0f, 1.0f, 1.0f};

                if (!uniqueVertices.contains(vertex)) {
                    uniqueVertices[vertex] = static_cast<uint32_t>(vertices.size());
                    vertices.push_back(vertex);
                }

                indices.push_back(uniqueVertices[vertex]);
            }
        }
    }

    void createVertexBuffer() {
        vk::DeviceSize bufferSize = sizeof(vertices[0]) * vertices.size();
        vk::raii::Buffer stagingBuffer({});
        vk::raii::DeviceMemory stagingBufferMemory({});
        createBuffer(bufferSize, vk::BufferUsageFlagBits::eTransferSrc, vk::MemoryPropertyFlagBits::eHostVisible | vk::MemoryPropertyFlagBits::eHostCoherent, stagingBuffer, stagingBufferMemory);

        void* dataStaging = stagingBufferMemory.mapMemory(0, bufferSize);
        memcpy(dataStaging, vertices.data(), bufferSize);
        stagingBufferMemory.unmapMemory();

        createBuffer(bufferSize, vk::BufferUsageFlagBits::eTransferDst | vk::BufferUsageFlagBits::eVertexBuffer, vk::MemoryPropertyFlagBits::eDeviceLocal, vertexBuffer, vertexBufferMemory);

        copyBuffer(stagingBuffer, vertexBuffer, bufferSize);
    }

    void createIndexBuffer() {
        vk::DeviceSize bufferSize = sizeof(indices[0]) * indices.size();

        vk::raii::Buffer stagingBuffer({});
        vk::raii::DeviceMemory stagingBufferMemory({});
        createBuffer(bufferSize, vk::BufferUsageFlagBits::eTransferSrc, vk::MemoryPropertyFlagBits::eHostVisible | vk::MemoryPropertyFlagBits::eHostCoherent, stagingBuffer, stagingBufferMemory);

        void* data = stagingBufferMemory.mapMemory(0, bufferSize);
        memcpy(data, indices.data(), bufferSize);
        stagingBufferMemory.unmapMemory();

        createBuffer(bufferSize, vk::BufferUsageFlagBits::eTransferDst | vk::BufferUsageFlagBits::eIndexBuffer, vk::MemoryPropertyFlagBits::eDeviceLocal, indexBuffer, indexBufferMemory);

        copyBuffer(stagingBuffer, indexBuffer, bufferSize);
    }

    void createUniformBuffers() {
        uniformBuffers.clear();
        uniformBuffersMemory.clear();
        uniformBuffersMapped.clear();

        for (size_t i = 0; i < MAX_FRAMES_IN_FLIGHT; i++) {
            vk::DeviceSize bufferSize = sizeof(UniformBufferObject);
            vk::raii::Buffer buffer({});
            vk::raii::DeviceMemory bufferMem({});
            createBuffer(bufferSize, vk::BufferUsageFlagBits::eUniformBuffer, vk::MemoryPropertyFlagBits::eHostVisible | vk::MemoryPropertyFlagBits::eHostCoherent, buffer, bufferMem);
            uniformBuffers.emplace_back(std::move(buffer));
            uniformBuffersMemory.emplace_back(std::move(bufferMem));
            uniformBuffersMapped.emplace_back(uniformBuffersMemory[i].mapMemory(0, bufferSize));
        }
    }

    void createDescriptorPool() {
        std::array poolSize {
            vk::DescriptorPoolSize(vk::DescriptorType::eUniformBuffer, MAX_FRAMES_IN_FLIGHT),
            vk::DescriptorPoolSize(vk::DescriptorType::eCombinedImageSampler, MAX_FRAMES_IN_FLIGHT)
        };
        vk::DescriptorPoolCreateInfo poolInfo{
            .flags = vk::DescriptorPoolCreateFlagBits::eFreeDescriptorSet,
            .maxSets = MAX_FRAMES_IN_FLIGHT,
            .poolSizeCount = static_cast<uint32_t>(poolSize.size()),
            .pPoolSizes = poolSize.data()
        };
        descriptorPool = vk::raii::DescriptorPool(device, poolInfo);
    }

    void createDescriptorSets() {
        std::vector<vk::DescriptorSetLayout> layouts(MAX_FRAMES_IN_FLIGHT, descriptorSetLayout);
        vk::DescriptorSetAllocateInfo allocInfo{
            .descriptorPool = descriptorPool,
            .descriptorSetCount = static_cast<uint32_t>(layouts.size()),
            .pSetLayouts = layouts.data()
        };

        descriptorSets.clear();
        descriptorSets = device.allocateDescriptorSets(allocInfo);

        for (size_t i = 0; i < MAX_FRAMES_IN_FLIGHT; i++) {
            vk::DescriptorBufferInfo bufferInfo{
                .buffer = uniformBuffers[i],
                .offset = 0,
                .range = sizeof(UniformBufferObject)
            };
            vk::DescriptorImageInfo imageInfo{
                .sampler = textureSampler,
                .imageView = textureImageView,
                .imageLayout = vk::ImageLayout::eShaderReadOnlyOptimal
            };
            std::array descriptorWrites{
                vk::WriteDescriptorSet{
                    .dstSet = descriptorSets[i],
                    .dstBinding = 0,
                    .dstArrayElement = 0,
                    .descriptorCount = 1,
                    .descriptorType = vk::DescriptorType::eUniformBuffer,
                    .pBufferInfo = &bufferInfo
                },
                vk::WriteDescriptorSet{
                    .dstSet = descriptorSets[i],
                    .dstBinding = 1,
                    .dstArrayElement = 0,
                    .descriptorCount = 1,
                    .descriptorType = vk::DescriptorType::eCombinedImageSampler,
                    .pImageInfo = &imageInfo
                }
            };
            device.updateDescriptorSets(descriptorWrites, {});
        }
    }

    void createBuffer(vk::DeviceSize size, vk::BufferUsageFlags usage, vk::MemoryPropertyFlags properties, vk::raii::Buffer& buffer, vk::raii::DeviceMemory& bufferMemory) {
        vk::BufferCreateInfo bufferInfo{
            .size = size,
            .usage = usage,
            .sharingMode = vk::SharingMode::eExclusive
        };
        buffer = vk::raii::Buffer(device, bufferInfo);
        vk::MemoryRequirements memRequirements = buffer.getMemoryRequirements();
        vk::MemoryAllocateInfo allocInfo{
            .allocationSize = memRequirements.size,
            .memoryTypeIndex = findMemoryType(memRequirements.memoryTypeBits, properties)
        };
        bufferMemory = vk::raii::DeviceMemory(device, allocInfo);
        buffer.bindMemory(bufferMemory, 0);
    }

    std::unique_ptr<vk::raii::CommandBuffer> beginSingleTimeCommands() {
        vk::CommandBufferAllocateInfo allocInfo{
            .commandPool = commandPool,
            .level = vk::CommandBufferLevel::ePrimary,
            .commandBufferCount = 1
        };
        std::unique_ptr<vk::raii::CommandBuffer> commandBuffer = std::make_unique<vk::raii::CommandBuffer>(std::move(vk::raii::CommandBuffers(device, allocInfo).front()));

        vk::CommandBufferBeginInfo beginInfo{
            .flags = vk::CommandBufferUsageFlagBits::eOneTimeSubmit
        };
        commandBuffer->begin(beginInfo);

        return commandBuffer;
    }

    void endSingleTimeCommands(const vk::raii::CommandBuffer& commandBuffer) const {
        commandBuffer.end();

        vk::SubmitInfo submitInfo{ .commandBufferCount = 1, .pCommandBuffers = &*commandBuffer };
        queue.submit(submitInfo, nullptr);
        queue.waitIdle();
    }

    void copyBuffer(vk::raii::Buffer & srcBuffer, vk::raii::Buffer & dstBuffer, vk::DeviceSize size) {
        vk::CommandBufferAllocateInfo allocInfo{ .commandPool = commandPool, .level = vk::CommandBufferLevel::ePrimary, .commandBufferCount = 1 };
        vk::raii::CommandBuffer commandCopyBuffer = std::move(device.allocateCommandBuffers(allocInfo).front());
        commandCopyBuffer.begin(vk::CommandBufferBeginInfo{ .flags = vk::CommandBufferUsageFlagBits::eOneTimeSubmit });
        commandCopyBuffer.copyBuffer(*srcBuffer, *dstBuffer, vk::BufferCopy{ .size = size });
        commandCopyBuffer.end();
        queue.submit(vk::SubmitInfo{ .commandBufferCount = 1, .pCommandBuffers = &*commandCopyBuffer }, nullptr);
        queue.waitIdle();
    }

    uint32_t findMemoryType(uint32_t typeFilter, vk::MemoryPropertyFlags properties) {
        vk::PhysicalDeviceMemoryProperties memProperties = physicalDevice.getMemoryProperties();

        for (uint32_t i = 0; i < memProperties.memoryTypeCount; i++) {
            if ((typeFilter & (1 << i)) && (memProperties.memoryTypes[i].propertyFlags & properties) == properties) {
                return i;
            }
        }

        throw std::runtime_error("failed to find suitable memory type!");
    }

    void createCommandBuffers() {
        commandBuffers.clear();
        vk::CommandBufferAllocateInfo allocInfo{ .commandPool = commandPool, .level = vk::CommandBufferLevel::ePrimary,
                                                 .commandBufferCount = MAX_FRAMES_IN_FLIGHT };
        commandBuffers = vk::raii::CommandBuffers(device, allocInfo);
    }

    void recordCommandBuffer(uint32_t imageIndex) {
        commandBuffers[currentFrame].begin({});

        vk::ClearValue clearColor = vk::ClearColorValue(0.0f, 0.0f, 0.0f, 1.0f);
        vk::ClearValue clearDepth = vk::ClearDepthStencilValue(1.0f, 0);
        std::array<vk::ClearValue, 2> clearValues = { clearColor, clearDepth };

        if (appInfo.dynamicRenderingSupported) {
            // Transition attachments to the correct layout
            if (appInfo.synchronization2Supported) {
                // Use Synchronization2 API for image transitions
                vk::ImageMemoryBarrier2 colorBarrier{
                    .srcStageMask = vk::PipelineStageFlagBits2::eColorAttachmentOutput,
                    .srcAccessMask = vk::AccessFlagBits2::eColorAttachmentWrite,
                    .dstStageMask = vk::PipelineStageFlagBits2::eColorAttachmentOutput,
                    .dstAccessMask = vk::AccessFlagBits2::eColorAttachmentWrite,
                    .oldLayout = vk::ImageLayout::eUndefined,
                    .newLayout = vk::ImageLayout::eColorAttachmentOptimal,
                    .image = *colorImage,
                    .subresourceRange = { vk::ImageAspectFlagBits::eColor, 0, 1, 0, 1 }
                };

                vk::ImageMemoryBarrier2 depthBarrier{
                    .srcStageMask = vk::PipelineStageFlagBits2::eEarlyFragmentTests | vk::PipelineStageFlagBits2::eLateFragmentTests,
                    .srcAccessMask = vk::AccessFlagBits2::eDepthStencilAttachmentWrite,
                    .dstStageMask = vk::PipelineStageFlagBits2::eEarlyFragmentTests | vk::PipelineStageFlagBits2::eLateFragmentTests,
                    .dstAccessMask = vk::AccessFlagBits2::eDepthStencilAttachmentWrite,
                    .oldLayout = vk::ImageLayout::eUndefined,
                    .newLayout = vk::ImageLayout::eDepthStencilAttachmentOptimal,
                    .image = *depthImage,
                    .subresourceRange = { vk::ImageAspectFlagBits::eDepth, 0, 1, 0, 1 }
                };

                vk::ImageMemoryBarrier2 swapchainBarrier{
                    .srcStageMask = vk::PipelineStageFlagBits2::eColorAttachmentOutput,
                    .srcAccessMask = vk::AccessFlagBits2::eNone,
                    .dstStageMask = vk::PipelineStageFlagBits2::eColorAttachmentOutput,
                    .dstAccessMask = vk::AccessFlagBits2::eColorAttachmentWrite,
                    .oldLayout = vk::ImageLayout::eUndefined,
                    .newLayout = vk::ImageLayout::eColorAttachmentOptimal,
                    .image = swapChainImages[imageIndex],
                    .subresourceRange = { vk::ImageAspectFlagBits::eColor, 0, 1, 0, 1 }
                };

                std::array<vk::ImageMemoryBarrier2, 3> barriers = { colorBarrier, depthBarrier, swapchainBarrier };
                vk::DependencyInfo dependencyInfo{
                    .imageMemoryBarrierCount = static_cast<uint32_t>(barriers.size()),
                    .pImageMemoryBarriers = barriers.data()
                };

                commandBuffers[currentFrame].pipelineBarrier2(dependencyInfo);
            } else {
                // Use traditional synchronization API
                vk::ImageMemoryBarrier colorBarrier{
                    .srcAccessMask = vk::AccessFlagBits::eNone,
                    .dstAccessMask = vk::AccessFlagBits::eColorAttachmentWrite,
                    .oldLayout = vk::ImageLayout::eUndefined,
                    .newLayout = vk::ImageLayout::eColorAttachmentOptimal,
                    .srcQueueFamilyIndex = VK_QUEUE_FAMILY_IGNORED,
                    .dstQueueFamilyIndex = VK_QUEUE_FAMILY_IGNORED,
                    .image = *colorImage,
                    .subresourceRange = { vk::ImageAspectFlagBits::eColor, 0, 1, 0, 1 }
                };

                vk::ImageMemoryBarrier depthBarrier{
                    .srcAccessMask = vk::AccessFlagBits::eNone,
                    .dstAccessMask = vk::AccessFlagBits::eDepthStencilAttachmentWrite,
                    .oldLayout = vk::ImageLayout::eUndefined,
                    .newLayout = vk::ImageLayout::eDepthStencilAttachmentOptimal,
                    .srcQueueFamilyIndex = VK_QUEUE_FAMILY_IGNORED,
                    .dstQueueFamilyIndex = VK_QUEUE_FAMILY_IGNORED,
                    .image = *depthImage,
                    .subresourceRange = { vk::ImageAspectFlagBits::eDepth, 0, 1, 0, 1 }
                };

                vk::ImageMemoryBarrier swapchainBarrier{
                    .srcAccessMask = vk::AccessFlagBits::eNone,
                    .dstAccessMask = vk::AccessFlagBits::eColorAttachmentWrite,
                    .oldLayout = vk::ImageLayout::eUndefined,
                    .newLayout = vk::ImageLayout::eColorAttachmentOptimal,
                    .srcQueueFamilyIndex = VK_QUEUE_FAMILY_IGNORED,
                    .dstQueueFamilyIndex = VK_QUEUE_FAMILY_IGNORED,
                    .image = swapChainImages[imageIndex],
                    .subresourceRange = { vk::ImageAspectFlagBits::eColor, 0, 1, 0, 1 }
                };

                std::array<vk::ImageMemoryBarrier, 3> barriers = { colorBarrier, depthBarrier, swapchainBarrier };
                commandBuffers[currentFrame].pipelineBarrier(
                    vk::PipelineStageFlagBits::eTopOfPipe,
                    vk::PipelineStageFlagBits::eColorAttachmentOutput | vk::PipelineStageFlagBits::eEarlyFragmentTests,
                    vk::DependencyFlagBits::eByRegion,
                    {},
                    {},
                    barriers
                );
            }

            // Setup rendering attachments
            vk::RenderingAttachmentInfo colorAttachment{
                .imageView = *colorImageView,
                .imageLayout = vk::ImageLayout::eColorAttachmentOptimal,
                .resolveMode = vk::ResolveModeFlagBits::eAverage,
                .resolveImageView = *swapChainImageViews[imageIndex],
                .resolveImageLayout = vk::ImageLayout::eColorAttachmentOptimal,
                .loadOp = vk::AttachmentLoadOp::eClear,
                .storeOp = vk::AttachmentStoreOp::eStore,
                .clearValue = clearColor
            };

            vk::RenderingAttachmentInfo depthAttachment{
                .imageView = *depthImageView,
                .imageLayout = vk::ImageLayout::eDepthStencilAttachmentOptimal,
                .loadOp = vk::AttachmentLoadOp::eClear,
                .storeOp = vk::AttachmentStoreOp::eDontCare,
                .clearValue = clearDepth
            };

            vk::RenderingInfo renderingInfo{
                .renderArea = {{0, 0}, swapChainExtent},
                .layerCount = 1,
                .colorAttachmentCount = 1,
                .pColorAttachments = &colorAttachment,
                .pDepthAttachment = &depthAttachment
            };

            commandBuffers[currentFrame].beginRendering(renderingInfo);
        } else {
            // Use traditional render pass
            std::cout << "Recording command buffer with traditional render pass\n";

            vk::RenderPassBeginInfo renderPassInfo{
                .renderPass = *renderPass,
                .framebuffer = *swapChainFramebuffers[imageIndex],
                .renderArea = {{0, 0}, swapChainExtent},
                .clearValueCount = static_cast<uint32_t>(clearValues.size()),
                .pClearValues = clearValues.data()
            };

            commandBuffers[currentFrame].beginRenderPass(renderPassInfo, vk::SubpassContents::eInline);
        }

        // Common rendering commands
        commandBuffers[currentFrame].bindPipeline(vk::PipelineBindPoint::eGraphics, *graphicsPipeline);
        commandBuffers[currentFrame].setViewport(0, vk::Viewport(0.0f, 0.0f, static_cast<float>(swapChainExtent.width), static_cast<float>(swapChainExtent.height), 0.0f, 1.0f));
        commandBuffers[currentFrame].setScissor(0, vk::Rect2D(vk::Offset2D(0, 0), swapChainExtent));
        commandBuffers[currentFrame].bindVertexBuffers(0, *vertexBuffer, {0});
        commandBuffers[currentFrame].bindIndexBuffer(*indexBuffer, 0, vk::IndexType::eUint32);
        commandBuffers[currentFrame].bindDescriptorSets(vk::PipelineBindPoint::eGraphics, pipelineLayout, 0, *descriptorSets[currentFrame], nullptr);
        commandBuffers[currentFrame].drawIndexed(indices.size(), 1, 0, 0, 0);

        if (appInfo.dynamicRenderingSupported) {
            commandBuffers[currentFrame].endRendering();

            // Transition swapchain image to present layout
            if (appInfo.synchronization2Supported) {
                vk::ImageMemoryBarrier2 barrier{
                    .srcStageMask = vk::PipelineStageFlagBits2::eColorAttachmentOutput,
                    .srcAccessMask = vk::AccessFlagBits2::eColorAttachmentWrite,
                    .dstStageMask = vk::PipelineStageFlagBits2::eBottomOfPipe,
                    .dstAccessMask = vk::AccessFlagBits2::eNone,
                    .oldLayout = vk::ImageLayout::eColorAttachmentOptimal,
                    .newLayout = vk::ImageLayout::ePresentSrcKHR,
                    .image = swapChainImages[imageIndex],
                    .subresourceRange = { vk::ImageAspectFlagBits::eColor, 0, 1, 0, 1 }
                };

                vk::DependencyInfo dependencyInfo{
                    .imageMemoryBarrierCount = 1,
                    .pImageMemoryBarriers = &barrier
                };

                commandBuffers[currentFrame].pipelineBarrier2(dependencyInfo);
            } else {
                vk::ImageMemoryBarrier barrier{
                    .srcAccessMask = vk::AccessFlagBits::eColorAttachmentWrite,
                    .dstAccessMask = vk::AccessFlagBits::eNone,
                    .oldLayout = vk::ImageLayout::eColorAttachmentOptimal,
                    .newLayout = vk::ImageLayout::ePresentSrcKHR,
                    .srcQueueFamilyIndex = VK_QUEUE_FAMILY_IGNORED,
                    .dstQueueFamilyIndex = VK_QUEUE_FAMILY_IGNORED,
                    .image = swapChainImages[imageIndex],
                    .subresourceRange = { vk::ImageAspectFlagBits::eColor, 0, 1, 0, 1 }
                };

                commandBuffers[currentFrame].pipelineBarrier(
                    vk::PipelineStageFlagBits::eColorAttachmentOutput,
                    vk::PipelineStageFlagBits::eBottomOfPipe,
                    vk::DependencyFlagBits::eByRegion,
                    {},
                    {},
                    { barrier }
                );
            }
        } else {
            commandBuffers[currentFrame].endRenderPass();
        }

        commandBuffers[currentFrame].end();
    }

    void createSyncObjects() {
        presentCompleteSemaphore.clear();
        renderFinishedSemaphore.clear();
        inFlightFences.clear();

        if (appInfo.timelineSemaphoresSupported) {
            // Create timeline semaphore
            std::cout << "Creating timeline semaphores\n";
            vk::SemaphoreTypeCreateInfo timelineCreateInfo{
                .semaphoreType = vk::SemaphoreType::eTimeline,
                .initialValue = 0
            };

            vk::SemaphoreCreateInfo semaphoreInfo{
                .pNext = &timelineCreateInfo
            };

            timelineSemaphore = vk::raii::Semaphore(device, semaphoreInfo);

            // Still need binary semaphores for swapchain operations
            for (size_t i = 0; i < MAX_FRAMES_IN_FLIGHT; i++) {
                presentCompleteSemaphore.emplace_back(device, vk::SemaphoreCreateInfo());
                renderFinishedSemaphore.emplace_back(device, vk::SemaphoreCreateInfo());
            }
        } else {
            // Create binary semaphores and fences
            std::cout << "Creating binary semaphores and fences\n";
            for (size_t i = 0; i < MAX_FRAMES_IN_FLIGHT; i++) {
                presentCompleteSemaphore.emplace_back(device, vk::SemaphoreCreateInfo());
                renderFinishedSemaphore.emplace_back(device, vk::SemaphoreCreateInfo());
            }
        }

        for (size_t i = 0; i < MAX_FRAMES_IN_FLIGHT; i++) {
            inFlightFences.emplace_back(device, vk::FenceCreateInfo{ .flags = vk::FenceCreateFlagBits::eSignaled });
        }
    }

    void updateUniformBuffer(uint32_t currentImage) const {
        static auto startTime = std::chrono::high_resolution_clock::now();

        auto currentTime = std::chrono::high_resolution_clock::now();
        float time = std::chrono::duration<float>(currentTime - startTime).count();

        UniformBufferObject ubo{};
        ubo.model = rotate(glm::mat4(1.0f), time * glm::radians(90.0f), glm::vec3(0.0f, 0.0f, 1.0f));
        ubo.view = lookAt(glm::vec3(2.0f, 2.0f, 2.0f), glm::vec3(0.0f, 0.0f, 0.0f), glm::vec3(0.0f, 0.0f, 1.0f));
        ubo.proj = glm::perspective(glm::radians(45.0f), static_cast<float>(swapChainExtent.width) / static_cast<float>(swapChainExtent.height), 0.1f, 10.0f);
        ubo.proj[1][1] *= -1;

        memcpy(uniformBuffersMapped[currentImage], &ubo, sizeof(ubo));
    }

    void drawFrame() {
        while (vk::Result::eTimeout == device.waitForFences(*inFlightFences[currentFrame], vk::True, UINT64_MAX))
            ;
        auto [result, imageIndex] = swapChain.acquireNextImage(UINT64_MAX, *presentCompleteSemaphore[currentFrame], nullptr);

        if (result == vk::Result::eErrorOutOfDateKHR) {
            recreateSwapChain();
            return;
        }
        if (result != vk::Result::eSuccess && result != vk::Result::eSuboptimalKHR) {
            throw std::runtime_error("failed to acquire swap chain image!");
        }
        updateUniformBuffer(currentFrame);

        device.resetFences(*inFlightFences[currentFrame]);
        commandBuffers[currentFrame].reset();
        recordCommandBuffer(imageIndex);

        if (appInfo.timelineSemaphoresSupported) {
            // Use timeline semaphores for GPU synchronization
            uint64_t waitValue = timelineValue;
            uint64_t signalValue = ++timelineValue;

            vk::TimelineSemaphoreSubmitInfo timelineInfo{
                .waitSemaphoreValueCount = 0,  // We'll still use binary semaphore for swapchain
                .signalSemaphoreValueCount = 1,
                .pSignalSemaphoreValues = &signalValue
            };

            std::array<vk::Semaphore, 2> waitSemaphores = { *presentCompleteSemaphore[currentFrame], *timelineSemaphore };
            std::array<vk::PipelineStageFlags, 2> waitStages = { vk::PipelineStageFlagBits::eColorAttachmentOutput, vk::PipelineStageFlagBits::eVertexInput };
            std::array<uint64_t, 2> waitValues = { 0, waitValue }; // Binary semaphore value is ignored

            std::array<vk::Semaphore, 2> signalSemaphores = { *renderFinishedSemaphore[currentFrame], *timelineSemaphore };
            std::array<uint64_t, 2> signalValues = { 0, signalValue }; // Binary semaphore value is ignored

            timelineInfo.waitSemaphoreValueCount = 1;  // Only for the timeline semaphore
            timelineInfo.pWaitSemaphoreValues = &waitValues[1];
            timelineInfo.signalSemaphoreValueCount = 1;  // Only for the timeline semaphore
            timelineInfo.pSignalSemaphoreValues = &signalValues[1];

            vk::SubmitInfo submitInfo{
                .pNext = &timelineInfo,
                .waitSemaphoreCount = 1,  // Only wait on the binary semaphore
                .pWaitSemaphores = &waitSemaphores[0],
                .pWaitDstStageMask = &waitStages[0],
                .commandBufferCount = 1,
                .pCommandBuffers = &*commandBuffers[currentFrame],
                .signalSemaphoreCount = 2,  // Signal both semaphores
                .pSignalSemaphores = signalSemaphores.data()
            };

            queue.submit(submitInfo, *inFlightFences[currentFrame]);
        } else {
            // Use traditional binary semaphores
            vk::PipelineStageFlags waitDestinationStageMask(vk::PipelineStageFlagBits::eColorAttachmentOutput);
            const vk::SubmitInfo submitInfo{
                .waitSemaphoreCount = 1,
                .pWaitSemaphores = &*presentCompleteSemaphore[currentFrame],
                .pWaitDstStageMask = &waitDestinationStageMask,
                .commandBufferCount = 1,
                .pCommandBuffers = &*commandBuffers[currentFrame],
                .signalSemaphoreCount = 1,
                .pSignalSemaphores = &*renderFinishedSemaphore[currentFrame]
            };
            queue.submit(submitInfo, *inFlightFences[currentFrame]);
        }

        try {
            const vk::PresentInfoKHR presentInfoKHR{
                .waitSemaphoreCount = 1,
                .pWaitSemaphores = &*renderFinishedSemaphore[currentFrame],
                .swapchainCount = 1,
                .pSwapchains = &*swapChain,
                .pImageIndices = &imageIndex
            };
            result = queue.presentKHR(presentInfoKHR);
            if (result == vk::Result::eErrorOutOfDateKHR || result == vk::Result::eSuboptimalKHR || framebufferResized) {
                framebufferResized = false;
                recreateSwapChain();
            } else if (result != vk::Result::eSuccess) {
                throw std::runtime_error("failed to present swap chain image!");
            }
        } catch (const vk::SystemError& e) {
            if (e.code().value() == static_cast<int>(vk::Result::eErrorOutOfDateKHR)) {
                recreateSwapChain();
                return;
            } else {
                throw;
            }
        }
        currentFrame = (currentFrame + 1) % MAX_FRAMES_IN_FLIGHT;
    }

    [[nodiscard]] vk::raii::ShaderModule createShaderModule(const std::vector<char>& code) const {
        vk::ShaderModuleCreateInfo createInfo{ .codeSize = code.size(), .pCode = reinterpret_cast<const uint32_t*>(code.data()) };
        vk::raii::ShaderModule shaderModule{ device, createInfo };

        return shaderModule;
    }

    static uint32_t chooseSwapMinImageCount(vk::SurfaceCapabilitiesKHR const & surfaceCapabilities) {
        auto minImageCount = std::max( 3u, surfaceCapabilities.minImageCount );
        if ((0 < surfaceCapabilities.maxImageCount) && (surfaceCapabilities.maxImageCount < minImageCount)) {
            minImageCount = surfaceCapabilities.maxImageCount;
        }
        return minImageCount;
    }

    static vk::SurfaceFormatKHR chooseSwapSurfaceFormat(const std::vector<vk::SurfaceFormatKHR>& availableFormats) {
        assert(!availableFormats.empty());
        const auto formatIt = std::ranges::find_if(
            availableFormats,
            []( const auto & format ) { return format.format == vk::Format::eB8G8R8A8Srgb && format.colorSpace == vk::ColorSpaceKHR::eSrgbNonlinear; } );
        return formatIt != availableFormats.end() ? *formatIt : availableFormats[0];
    }

    static vk::PresentModeKHR chooseSwapPresentMode(const std::vector<vk::PresentModeKHR>& availablePresentModes) {
        assert(std::ranges::any_of(availablePresentModes, [](auto presentMode){ return presentMode == vk::PresentModeKHR::eFifo; }));
        return std::ranges::any_of(availablePresentModes,
            [](const vk::PresentModeKHR value) { return vk::PresentModeKHR::eMailbox == value; } ) ? vk::PresentModeKHR::eMailbox : vk::PresentModeKHR::eFifo;
    }

    [[nodiscard]] vk::Extent2D chooseSwapExtent(const vk::SurfaceCapabilitiesKHR& capabilities) const {
        if (capabilities.currentExtent.width != 0xFFFFFFFF) {
            return capabilities.currentExtent;
        }
            int width, height;
            glfwGetFramebufferSize(window, &width, &height);

            return {
                std::clamp<uint32_t>(width, capabilities.minImageExtent.width, capabilities.maxImageExtent.width),
                std::clamp<uint32_t>(height, capabilities.minImageExtent.height, capabilities.maxImageExtent.height)
            };
    }

    [[nodiscard]] std::vector<const char*> getRequiredExtensions() const {
        // Get the required extensions from GLFW
        uint32_t glfwExtensionCount = 0;
        auto glfwExtensions = glfwGetRequiredInstanceExtensions(&glfwExtensionCount);
        std::vector extensions(glfwExtensions, glfwExtensions + glfwExtensionCount);

        // Check if the debug utils extension is available
        std::vector<vk::ExtensionProperties> props = context.enumerateInstanceExtensionProperties();
        bool debugUtilsAvailable = std::ranges::any_of(props,
            [](vk::ExtensionProperties const & ep) {
                return strcmp(ep.extensionName, vk::EXTDebugUtilsExtensionName) == 0;
>>>>>>> 994c895f
            });
		if (devIter != devices.end())
		{
			physicalDevice = *devIter;
			msaaSamples    = getMaxUsableSampleCount();
		}
		else
		{
			throw std::runtime_error("failed to find a suitable GPU!");
		}
	}

	void detectFeatureSupport()
	{
		// Get device properties to check Vulkan version
		vk::PhysicalDeviceProperties deviceProperties = physicalDevice.getProperties();

		// Get available extensions
		std::vector<vk::ExtensionProperties> availableExtensions = physicalDevice.enumerateDeviceExtensionProperties();

		// Check for dynamic rendering support
		if (deviceProperties.apiVersion >= VK_VERSION_1_3)
		{
			appInfo.dynamicRenderingSupported = true;
			std::cout << "Dynamic rendering supported via Vulkan 1.3\n";
		}
		else
		{
			// Check for the extension on older Vulkan versions
			for (const auto &extension : availableExtensions)
			{
				if (strcmp(extension.extensionName, VK_KHR_DYNAMIC_RENDERING_EXTENSION_NAME) == 0)
				{
					appInfo.dynamicRenderingSupported = true;
					std::cout << "Dynamic rendering supported via extension\n";
					break;
				}
			}
		}

		// Check for timeline semaphores support
		if (deviceProperties.apiVersion >= VK_VERSION_1_2)
		{
			appInfo.timelineSemaphoresSupported = true;
			std::cout << "Timeline semaphores supported via Vulkan 1.2\n";
		}
		else
		{
			// Check for the extension on older Vulkan versions
			for (const auto &extension : availableExtensions)
			{
				if (strcmp(extension.extensionName, VK_KHR_TIMELINE_SEMAPHORE_EXTENSION_NAME) == 0)
				{
					appInfo.timelineSemaphoresSupported = true;
					std::cout << "Timeline semaphores supported via extension\n";
					break;
				}
			}
		}

		// Check for synchronization2 support
		if (deviceProperties.apiVersion >= VK_VERSION_1_3)
		{
			appInfo.synchronization2Supported = true;
			std::cout << "Synchronization2 supported via Vulkan 1.3\n";
		}
		else
		{
			// Check for the extension on older Vulkan versions
			for (const auto &extension : availableExtensions)
			{
				if (strcmp(extension.extensionName, VK_KHR_SYNCHRONIZATION_2_EXTENSION_NAME) == 0)
				{
					appInfo.synchronization2Supported = true;
					std::cout << "Synchronization2 supported via extension\n";
					break;
				}
			}
		}

		// Add required extensions based on feature support
		if (appInfo.dynamicRenderingSupported && deviceProperties.apiVersion < VK_VERSION_1_3)
		{
			requiredDeviceExtension.push_back(VK_KHR_DYNAMIC_RENDERING_EXTENSION_NAME);
		}

		if (appInfo.timelineSemaphoresSupported && deviceProperties.apiVersion < VK_VERSION_1_2)
		{
			requiredDeviceExtension.push_back(VK_KHR_TIMELINE_SEMAPHORE_EXTENSION_NAME);
		}

		if (appInfo.synchronization2Supported && deviceProperties.apiVersion < VK_VERSION_1_3)
		{
			requiredDeviceExtension.push_back(VK_KHR_SYNCHRONIZATION_2_EXTENSION_NAME);
		}
	}

	void createLogicalDevice()
	{
		std::vector<vk::QueueFamilyProperties> queueFamilyProperties = physicalDevice.getQueueFamilyProperties();

		// get the first index into queueFamilyProperties which supports both graphics and present
		for (uint32_t qfpIndex = 0; qfpIndex < queueFamilyProperties.size(); qfpIndex++)
		{
			if ((queueFamilyProperties[qfpIndex].queueFlags & vk::QueueFlagBits::eGraphics) &&
			    physicalDevice.getSurfaceSupportKHR(qfpIndex, *surface))
			{
				// found a queue family that supports both graphics and present
				queueIndex = qfpIndex;
				break;
			}
		}
		if (queueIndex == ~0)
		{
			throw std::runtime_error("Could not find a queue for graphics and present -> terminating");
		}

		// Create device with appropriate features
		auto features = physicalDevice.getFeatures2();

		// Setup feature chain based on detected support
		void *pNext = nullptr;

		// Add dynamic rendering if supported
		vk::PhysicalDeviceVulkan13Features         vulkan13Features;
		vk::PhysicalDeviceDynamicRenderingFeatures dynamicRenderingFeatures;

		if (appInfo.dynamicRenderingSupported)
		{
			if (appInfo.synchronization2Supported)
			{
				vulkan13Features.dynamicRendering = vk::True;
				vulkan13Features.synchronization2 = vk::True;
				vulkan13Features.pNext            = pNext;
				pNext                             = &vulkan13Features;
			}
			else
			{
				dynamicRenderingFeatures.dynamicRendering = vk::True;
				dynamicRenderingFeatures.pNext            = pNext;
				pNext                                     = &dynamicRenderingFeatures;
			}
		}

		// Add timeline semaphores if supported
		vk::PhysicalDeviceTimelineSemaphoreFeatures timelineSemaphoreFeatures;
		if (appInfo.timelineSemaphoresSupported)
		{
			timelineSemaphoreFeatures.timelineSemaphore = vk::True;
			timelineSemaphoreFeatures.pNext             = pNext;
			pNext                                       = &timelineSemaphoreFeatures;
		}

		features.pNext = pNext;

		// create a Device
		float                     queuePriority = 0.0f;
		vk::DeviceQueueCreateInfo deviceQueueCreateInfo{.queueFamilyIndex = queueIndex, .queueCount = 1, .pQueuePriorities = &queuePriority};
		vk::DeviceCreateInfo      deviceCreateInfo{
		         .pNext                   = &features,
		         .queueCreateInfoCount    = 1,
		         .pQueueCreateInfos       = &deviceQueueCreateInfo,
		         .enabledExtensionCount   = static_cast<uint32_t>(requiredDeviceExtension.size()),
		         .ppEnabledExtensionNames = requiredDeviceExtension.data()};

		device = vk::raii::Device(physicalDevice, deviceCreateInfo);
		queue  = vk::raii::Queue(device, queueIndex, 0);
	}

	void createSwapChain()
	{
		auto surfaceCapabilities = physicalDevice.getSurfaceCapabilitiesKHR(*surface);
		swapChainExtent          = chooseSwapExtent(surfaceCapabilities);
		swapChainSurfaceFormat   = chooseSwapSurfaceFormat(physicalDevice.getSurfaceFormatsKHR(*surface));
		vk::SwapchainCreateInfoKHR swapChainCreateInfo{.surface          = *surface,
		                                               .minImageCount    = chooseSwapMinImageCount(surfaceCapabilities),
		                                               .imageFormat      = swapChainSurfaceFormat.format,
		                                               .imageColorSpace  = swapChainSurfaceFormat.colorSpace,
		                                               .imageExtent      = swapChainExtent,
		                                               .imageArrayLayers = 1,
		                                               .imageUsage       = vk::ImageUsageFlagBits::eColorAttachment,
		                                               .imageSharingMode = vk::SharingMode::eExclusive,
		                                               .preTransform     = surfaceCapabilities.currentTransform,
		                                               .compositeAlpha   = vk::CompositeAlphaFlagBitsKHR::eOpaque,
		                                               .presentMode      = chooseSwapPresentMode(physicalDevice.getSurfacePresentModesKHR(*surface)),
		                                               .clipped          = true};

		swapChain       = vk::raii::SwapchainKHR(device, swapChainCreateInfo);
		swapChainImages = swapChain.getImages();
	}

	void createImageViews()
	{
		assert(swapChainImageViews.empty());

		vk::ImageViewCreateInfo imageViewCreateInfo{
		    .viewType         = vk::ImageViewType::e2D,
		    .format           = swapChainSurfaceFormat.format,
		    .subresourceRange = {vk::ImageAspectFlagBits::eColor, 0, 1, 0, 1}};
		for (auto image : swapChainImages)
		{
			imageViewCreateInfo.image = image;
			swapChainImageViews.emplace_back(device, imageViewCreateInfo);
		}
	}

	void createRenderPass()
	{
		if (appInfo.dynamicRenderingSupported)
		{
			// No render pass needed with dynamic rendering
			std::cout << "Using dynamic rendering, skipping render pass creation\n";
			return;
		}

		std::cout << "Creating traditional render pass\n";

		// Color attachment description
		vk::AttachmentDescription colorAttachment{
		    .format         = swapChainSurfaceFormat.format,
		    .samples        = msaaSamples,
		    .loadOp         = vk::AttachmentLoadOp::eClear,
		    .storeOp        = vk::AttachmentStoreOp::eStore,
		    .stencilLoadOp  = vk::AttachmentLoadOp::eDontCare,
		    .stencilStoreOp = vk::AttachmentStoreOp::eDontCare,
		    .initialLayout  = vk::ImageLayout::eUndefined,
		    .finalLayout    = vk::ImageLayout::eColorAttachmentOptimal};

		vk::AttachmentDescription depthAttachment{
		    .format         = findDepthFormat(),
		    .samples        = msaaSamples,
		    .loadOp         = vk::AttachmentLoadOp::eClear,
		    .storeOp        = vk::AttachmentStoreOp::eDontCare,
		    .stencilLoadOp  = vk::AttachmentLoadOp::eDontCare,
		    .stencilStoreOp = vk::AttachmentStoreOp::eDontCare,
		    .initialLayout  = vk::ImageLayout::eUndefined,
		    .finalLayout    = vk::ImageLayout::eDepthStencilAttachmentOptimal};

		vk::AttachmentDescription colorAttachmentResolve{
		    .format         = swapChainSurfaceFormat.format,
		    .samples        = vk::SampleCountFlagBits::e1,
		    .loadOp         = vk::AttachmentLoadOp::eDontCare,
		    .storeOp        = vk::AttachmentStoreOp::eStore,
		    .stencilLoadOp  = vk::AttachmentLoadOp::eDontCare,
		    .stencilStoreOp = vk::AttachmentStoreOp::eDontCare,
		    .initialLayout  = vk::ImageLayout::eUndefined,
		    .finalLayout    = vk::ImageLayout::ePresentSrcKHR};

		// Subpass references
		vk::AttachmentReference colorAttachmentRef{
		    .attachment = 0,
		    .layout     = vk::ImageLayout::eColorAttachmentOptimal};

		vk::AttachmentReference depthAttachmentRef{
		    .attachment = 1,
		    .layout     = vk::ImageLayout::eDepthStencilAttachmentOptimal};

		vk::AttachmentReference colorAttachmentResolveRef{
		    .attachment = 2,
		    .layout     = vk::ImageLayout::eColorAttachmentOptimal};

		// Subpass description
		vk::SubpassDescription subpass{
		    .pipelineBindPoint       = vk::PipelineBindPoint::eGraphics,
		    .colorAttachmentCount    = 1,
		    .pColorAttachments       = &colorAttachmentRef,
		    .pResolveAttachments     = &colorAttachmentResolveRef,
		    .pDepthStencilAttachment = &depthAttachmentRef};

		// Dependency to ensure proper image layout transitions
		vk::SubpassDependency dependency{
		    .srcSubpass    = VK_SUBPASS_EXTERNAL,
		    .dstSubpass    = 0,
		    .srcStageMask  = vk::PipelineStageFlagBits::eColorAttachmentOutput | vk::PipelineStageFlagBits::eEarlyFragmentTests,
		    .dstStageMask  = vk::PipelineStageFlagBits::eColorAttachmentOutput | vk::PipelineStageFlagBits::eEarlyFragmentTests,
		    .srcAccessMask = vk::AccessFlagBits::eNone,
		    .dstAccessMask = vk::AccessFlagBits::eColorAttachmentWrite | vk::AccessFlagBits::eDepthStencilAttachmentWrite};

		// Create the render pass
		std::array               attachments = {colorAttachment, depthAttachment, colorAttachmentResolve};
		vk::RenderPassCreateInfo renderPassInfo{
		    .attachmentCount = static_cast<uint32_t>(attachments.size()),
		    .pAttachments    = attachments.data(),
		    .subpassCount    = 1,
		    .pSubpasses      = &subpass,
		    .dependencyCount = 1,
		    .pDependencies   = &dependency};

		renderPass = vk::raii::RenderPass(device, renderPassInfo);
	}

	void createFramebuffers()
	{
		if (appInfo.dynamicRenderingSupported)
		{
			// No framebuffers needed with dynamic rendering
			std::cout << "Using dynamic rendering, skipping framebuffer creation\n";
			return;
		}

		std::cout << "Creating traditional framebuffers\n";

		swapChainFramebuffers.clear();

		for (size_t i = 0; i < swapChainImageViews.size(); i++)
		{
			std::array attachments = {
			    *colorImageView,
			    *depthImageView,
			    *swapChainImageViews[i]};

			vk::FramebufferCreateInfo framebufferInfo{
			    .renderPass      = *renderPass,
			    .attachmentCount = static_cast<uint32_t>(attachments.size()),
			    .pAttachments    = attachments.data(),
			    .width           = swapChainExtent.width,
			    .height          = swapChainExtent.height,
			    .layers          = 1};

			swapChainFramebuffers.emplace_back(device, framebufferInfo);
		}
	}

	void createDescriptorSetLayout()
	{
		std::array bindings = {
		    vk::DescriptorSetLayoutBinding(0, vk::DescriptorType::eUniformBuffer, 1, vk::ShaderStageFlagBits::eVertex, nullptr),
		    vk::DescriptorSetLayoutBinding(1, vk::DescriptorType::eCombinedImageSampler, 1, vk::ShaderStageFlagBits::eFragment, nullptr)};

		vk::DescriptorSetLayoutCreateInfo layoutInfo{.bindingCount = static_cast<uint32_t>(bindings.size()), .pBindings = bindings.data()};
		descriptorSetLayout = vk::raii::DescriptorSetLayout(device, layoutInfo);
	}

	void createGraphicsPipeline()
	{
		vk::raii::ShaderModule shaderModule = createShaderModule(readFile("shaders/slang.spv"));

		vk::PipelineShaderStageCreateInfo vertShaderStageInfo{.stage = vk::ShaderStageFlagBits::eVertex, .module = shaderModule, .pName = "vertMain"};
		vk::PipelineShaderStageCreateInfo fragShaderStageInfo{.stage = vk::ShaderStageFlagBits::eFragment, .module = shaderModule, .pName = "fragMain"};
		vk::PipelineShaderStageCreateInfo shaderStages[] = {vertShaderStageInfo, fragShaderStageInfo};

		auto                                   bindingDescription    = Vertex::getBindingDescription();
		auto                                   attributeDescriptions = Vertex::getAttributeDescriptions();
		vk::PipelineVertexInputStateCreateInfo vertexInputInfo{
		    .vertexBindingDescriptionCount   = 1,
		    .pVertexBindingDescriptions      = &bindingDescription,
		    .vertexAttributeDescriptionCount = static_cast<uint32_t>(attributeDescriptions.size()),
		    .pVertexAttributeDescriptions    = attributeDescriptions.data()};
		vk::PipelineInputAssemblyStateCreateInfo inputAssembly{
		    .topology               = vk::PrimitiveTopology::eTriangleList,
		    .primitiveRestartEnable = vk::False};
		vk::PipelineViewportStateCreateInfo viewportState{
		    .viewportCount = 1,
		    .scissorCount  = 1};
		vk::PipelineRasterizationStateCreateInfo rasterizer{
		    .depthClampEnable        = vk::False,
		    .rasterizerDiscardEnable = vk::False,
		    .polygonMode             = vk::PolygonMode::eFill,
		    .cullMode                = vk::CullModeFlagBits::eBack,
		    .frontFace               = vk::FrontFace::eCounterClockwise,
		    .depthBiasEnable         = vk::False};
		rasterizer.lineWidth = 1.0f;
		vk::PipelineMultisampleStateCreateInfo multisampling{
		    .rasterizationSamples = msaaSamples,
		    .sampleShadingEnable  = vk::False};
		vk::PipelineDepthStencilStateCreateInfo depthStencil{
		    .depthTestEnable       = vk::True,
		    .depthWriteEnable      = vk::True,
		    .depthCompareOp        = vk::CompareOp::eLess,
		    .depthBoundsTestEnable = vk::False,
		    .stencilTestEnable     = vk::False};
		vk::PipelineColorBlendAttachmentState colorBlendAttachment;
		colorBlendAttachment.colorWriteMask = vk::ColorComponentFlagBits::eR | vk::ColorComponentFlagBits::eG | vk::ColorComponentFlagBits::eB | vk::ColorComponentFlagBits::eA;
		colorBlendAttachment.blendEnable    = vk::False;

		vk::PipelineColorBlendStateCreateInfo colorBlending{
		    .logicOpEnable   = vk::False,
		    .logicOp         = vk::LogicOp::eCopy,
		    .attachmentCount = 1,
		    .pAttachments    = &colorBlendAttachment};

		std::vector dynamicStates = {
		    vk::DynamicState::eViewport,
		    vk::DynamicState::eScissor};
		vk::PipelineDynamicStateCreateInfo dynamicState{.dynamicStateCount = static_cast<uint32_t>(dynamicStates.size()), .pDynamicStates = dynamicStates.data()};

		vk::PipelineLayoutCreateInfo pipelineLayoutInfo{.setLayoutCount = 1, .pSetLayouts = &*descriptorSetLayout, .pushConstantRangeCount = 0};

		pipelineLayout = vk::raii::PipelineLayout(device, pipelineLayoutInfo);

		vk::StructureChain<vk::GraphicsPipelineCreateInfo, vk::PipelineRenderingCreateInfo> pipelineCreateInfoChain = {
		    {.stageCount          = 2,
		     .pStages             = shaderStages,
		     .pVertexInputState   = &vertexInputInfo,
		     .pInputAssemblyState = &inputAssembly,
		     .pViewportState      = &viewportState,
		     .pRasterizationState = &rasterizer,
		     .pMultisampleState   = &multisampling,
		     .pDepthStencilState  = &depthStencil,
		     .pColorBlendState    = &colorBlending,
		     .pDynamicState       = &dynamicState,
		     .layout              = pipelineLayout,
		     .renderPass          = nullptr},
		    {.colorAttachmentCount = 1, .pColorAttachmentFormats = &swapChainSurfaceFormat.format, .depthAttachmentFormat = findDepthFormat()}};

		if (appInfo.dynamicRenderingSupported)
		{
			std::cout << "Configuring pipeline for dynamic rendering\n";
		}
		else
		{
			std::cout << "Configuring pipeline for traditional render pass\n";
			pipelineCreateInfoChain.unlink<vk::PipelineRenderingCreateInfo>();
			pipelineCreateInfoChain.get<vk::GraphicsPipelineCreateInfo>().renderPass = *renderPass;
		}

		graphicsPipeline = vk::raii::Pipeline(device, nullptr, pipelineCreateInfoChain.get<vk::GraphicsPipelineCreateInfo>());
	}

	void createCommandPool()
	{
		vk::CommandPoolCreateInfo poolInfo{
		    .flags            = vk::CommandPoolCreateFlagBits::eResetCommandBuffer,
		    .queueFamilyIndex = queueIndex};
		commandPool = vk::raii::CommandPool(device, poolInfo);
	}

	void createColorResources()
	{
		vk::Format colorFormat = swapChainSurfaceFormat.format;

		createImage(swapChainExtent.width, swapChainExtent.height, 1, msaaSamples, colorFormat, vk::ImageTiling::eOptimal, vk::ImageUsageFlagBits::eTransientAttachment | vk::ImageUsageFlagBits::eColorAttachment, vk::MemoryPropertyFlagBits::eDeviceLocal, colorImage, colorImageMemory);
		colorImageView = createImageView(colorImage, colorFormat, vk::ImageAspectFlagBits::eColor, 1);
	}

	void createDepthResources()
	{
		vk::Format depthFormat = findDepthFormat();

		createImage(swapChainExtent.width, swapChainExtent.height, 1, msaaSamples, depthFormat, vk::ImageTiling::eOptimal, vk::ImageUsageFlagBits::eDepthStencilAttachment, vk::MemoryPropertyFlagBits::eDeviceLocal, depthImage, depthImageMemory);
		depthImageView = createImageView(depthImage, depthFormat, vk::ImageAspectFlagBits::eDepth, 1);
	}

	vk::Format findSupportedFormat(const std::vector<vk::Format> &candidates, vk::ImageTiling tiling, vk::FormatFeatureFlags features) const
	{
		for (const auto format : candidates)
		{
			vk::FormatProperties props = physicalDevice.getFormatProperties(format);

			if (tiling == vk::ImageTiling::eLinear && (props.linearTilingFeatures & features) == features)
			{
				return format;
			}
			if (tiling == vk::ImageTiling::eOptimal && (props.optimalTilingFeatures & features) == features)
			{
				return format;
			}
		}

		throw std::runtime_error("failed to find supported format!");
	}

	[[nodiscard]] vk::Format findDepthFormat() const
	{
		return findSupportedFormat(
		    {vk::Format::eD32Sfloat, vk::Format::eD32SfloatS8Uint, vk::Format::eD24UnormS8Uint},
		    vk::ImageTiling::eOptimal,
		    vk::FormatFeatureFlagBits::eDepthStencilAttachment);
	}

	static bool hasStencilComponent(vk::Format format)
	{
		return format == vk::Format::eD32SfloatS8Uint || format == vk::Format::eD24UnormS8Uint;
	}

	void createTextureImage()
	{
		int            texWidth, texHeight, texChannels;
		stbi_uc       *pixels    = stbi_load(TEXTURE_PATH.c_str(), &texWidth, &texHeight, &texChannels, STBI_rgb_alpha);
		vk::DeviceSize imageSize = texWidth * texHeight * 4;
		mipLevels                = static_cast<uint32_t>(std::floor(std::log2(std::max(texWidth, texHeight)))) + 1;

		if (!pixels)
		{
			throw std::runtime_error("failed to load texture image!");
		}

		vk::raii::Buffer       stagingBuffer({});
		vk::raii::DeviceMemory stagingBufferMemory({});
		createBuffer(imageSize, vk::BufferUsageFlagBits::eTransferSrc, vk::MemoryPropertyFlagBits::eHostVisible | vk::MemoryPropertyFlagBits::eHostCoherent, stagingBuffer, stagingBufferMemory);

		void *data = stagingBufferMemory.mapMemory(0, imageSize);
		memcpy(data, pixels, imageSize);
		stagingBufferMemory.unmapMemory();

		stbi_image_free(pixels);

		createImage(texWidth, texHeight, mipLevels, vk::SampleCountFlagBits::e1, vk::Format::eR8G8B8A8Srgb, vk::ImageTiling::eOptimal, vk::ImageUsageFlagBits::eTransferSrc | vk::ImageUsageFlagBits::eTransferDst | vk::ImageUsageFlagBits::eSampled, vk::MemoryPropertyFlagBits::eDeviceLocal, textureImage, textureImageMemory);

		transitionImageLayout(textureImage, vk::ImageLayout::eUndefined, vk::ImageLayout::eTransferDstOptimal, mipLevels);
		copyBufferToImage(stagingBuffer, textureImage, static_cast<uint32_t>(texWidth), static_cast<uint32_t>(texHeight));

		generateMipmaps(textureImage, vk::Format::eR8G8B8A8Srgb, texWidth, texHeight, mipLevels);
	}

	void generateMipmaps(vk::raii::Image &image, vk::Format imageFormat, int32_t texWidth, int32_t texHeight, uint32_t mipLevels)
	{
		// Check if image format supports linear blit-ing
		vk::FormatProperties formatProperties = physicalDevice.getFormatProperties(imageFormat);

		if (!(formatProperties.optimalTilingFeatures & vk::FormatFeatureFlagBits::eSampledImageFilterLinear))
		{
			throw std::runtime_error("texture image format does not support linear blitting!");
		}

		std::unique_ptr<vk::raii::CommandBuffer> commandBuffer = beginSingleTimeCommands();

		vk::ImageMemoryBarrier barrier          = {.srcAccessMask = vk::AccessFlagBits::eTransferWrite, .dstAccessMask = vk::AccessFlagBits::eTransferRead, .oldLayout = vk::ImageLayout::eTransferDstOptimal, .newLayout = vk::ImageLayout::eTransferSrcOptimal, .srcQueueFamilyIndex = vk::QueueFamilyIgnored, .dstQueueFamilyIndex = vk::QueueFamilyIgnored, .image = image};
		barrier.subresourceRange.aspectMask     = vk::ImageAspectFlagBits::eColor;
		barrier.subresourceRange.baseArrayLayer = 0;
		barrier.subresourceRange.layerCount     = 1;
		barrier.subresourceRange.levelCount     = 1;

		int32_t mipWidth  = texWidth;
		int32_t mipHeight = texHeight;

		for (uint32_t i = 1; i < mipLevels; i++)
		{
			barrier.subresourceRange.baseMipLevel = i - 1;
			barrier.oldLayout                     = vk::ImageLayout::eTransferDstOptimal;
			barrier.newLayout                     = vk::ImageLayout::eTransferSrcOptimal;
			barrier.srcAccessMask                 = vk::AccessFlagBits::eTransferWrite;
			barrier.dstAccessMask                 = vk::AccessFlagBits::eTransferRead;

			commandBuffer->pipelineBarrier(vk::PipelineStageFlagBits::eTransfer, vk::PipelineStageFlagBits::eTransfer, {}, {}, {}, barrier);

			vk::ArrayWrapper1D<vk::Offset3D, 2> offsets, dstOffsets;
			offsets[0]          = vk::Offset3D(0, 0, 0);
			offsets[1]          = vk::Offset3D(mipWidth, mipHeight, 1);
			dstOffsets[0]       = vk::Offset3D(0, 0, 0);
			dstOffsets[1]       = vk::Offset3D(mipWidth > 1 ? mipWidth / 2 : 1, mipHeight > 1 ? mipHeight / 2 : 1, 1);
			vk::ImageBlit blit  = {.srcSubresource = {}, .srcOffsets = offsets, .dstSubresource = {}, .dstOffsets = dstOffsets};
			blit.srcSubresource = vk::ImageSubresourceLayers(vk::ImageAspectFlagBits::eColor, i - 1, 0, 1);
			blit.dstSubresource = vk::ImageSubresourceLayers(vk::ImageAspectFlagBits::eColor, i, 0, 1);

			commandBuffer->blitImage(image, vk::ImageLayout::eTransferSrcOptimal, image, vk::ImageLayout::eTransferDstOptimal, {blit}, vk::Filter::eLinear);

			barrier.oldLayout     = vk::ImageLayout::eTransferSrcOptimal;
			barrier.newLayout     = vk::ImageLayout::eShaderReadOnlyOptimal;
			barrier.srcAccessMask = vk::AccessFlagBits::eTransferRead;
			barrier.dstAccessMask = vk::AccessFlagBits::eShaderRead;

			commandBuffer->pipelineBarrier(vk::PipelineStageFlagBits::eTransfer, vk::PipelineStageFlagBits::eFragmentShader, {}, {}, {}, barrier);

			if (mipWidth > 1)
				mipWidth /= 2;
			if (mipHeight > 1)
				mipHeight /= 2;
		}

		barrier.subresourceRange.baseMipLevel = mipLevels - 1;
		barrier.oldLayout                     = vk::ImageLayout::eTransferDstOptimal;
		barrier.newLayout                     = vk::ImageLayout::eShaderReadOnlyOptimal;
		barrier.srcAccessMask                 = vk::AccessFlagBits::eTransferWrite;
		barrier.dstAccessMask                 = vk::AccessFlagBits::eShaderRead;

		commandBuffer->pipelineBarrier(vk::PipelineStageFlagBits::eTransfer, vk::PipelineStageFlagBits::eFragmentShader, {}, {}, {}, barrier);

		endSingleTimeCommands(*commandBuffer);
	}

	vk::SampleCountFlagBits getMaxUsableSampleCount()
	{
		vk::PhysicalDeviceProperties physicalDeviceProperties = physicalDevice.getProperties();

		vk::SampleCountFlags counts = physicalDeviceProperties.limits.framebufferColorSampleCounts & physicalDeviceProperties.limits.framebufferDepthSampleCounts;
		if (counts & vk::SampleCountFlagBits::e64)
		{
			return vk::SampleCountFlagBits::e64;
		}
		if (counts & vk::SampleCountFlagBits::e32)
		{
			return vk::SampleCountFlagBits::e32;
		}
		if (counts & vk::SampleCountFlagBits::e16)
		{
			return vk::SampleCountFlagBits::e16;
		}
		if (counts & vk::SampleCountFlagBits::e8)
		{
			return vk::SampleCountFlagBits::e8;
		}
		if (counts & vk::SampleCountFlagBits::e4)
		{
			return vk::SampleCountFlagBits::e4;
		}
		if (counts & vk::SampleCountFlagBits::e2)
		{
			return vk::SampleCountFlagBits::e2;
		}

		return vk::SampleCountFlagBits::e1;
	}

	void createTextureImageView()
	{
		textureImageView = createImageView(textureImage, vk::Format::eR8G8B8A8Srgb, vk::ImageAspectFlagBits::eColor, mipLevels);
	}

	void createTextureSampler()
	{
		vk::PhysicalDeviceProperties properties = physicalDevice.getProperties();
		vk::SamplerCreateInfo        samplerInfo{
		           .magFilter        = vk::Filter::eLinear,
		           .minFilter        = vk::Filter::eLinear,
		           .mipmapMode       = vk::SamplerMipmapMode::eLinear,
		           .addressModeU     = vk::SamplerAddressMode::eRepeat,
		           .addressModeV     = vk::SamplerAddressMode::eRepeat,
		           .addressModeW     = vk::SamplerAddressMode::eRepeat,
		           .mipLodBias       = 0.0f,
		           .anisotropyEnable = vk::True,
		           .maxAnisotropy    = properties.limits.maxSamplerAnisotropy,
		           .compareEnable    = vk::False,
		           .compareOp        = vk::CompareOp::eAlways};
		textureSampler = vk::raii::Sampler(device, samplerInfo);
	}

	[[nodiscard]] vk::raii::ImageView createImageView(const vk::raii::Image &image, vk::Format format, vk::ImageAspectFlags aspectFlags, uint32_t mipLevels) const
	{
		vk::ImageViewCreateInfo viewInfo{
		    .image            = image,
		    .viewType         = vk::ImageViewType::e2D,
		    .format           = format,
		    .subresourceRange = {aspectFlags, 0, mipLevels, 0, 1}};
		return vk::raii::ImageView(device, viewInfo);
	}

	void createImage(uint32_t width, uint32_t height, uint32_t mipLevels, vk::SampleCountFlagBits numSamples, vk::Format format, vk::ImageTiling tiling, vk::ImageUsageFlags usage, vk::MemoryPropertyFlags properties, vk::raii::Image &image, vk::raii::DeviceMemory &imageMemory)
	{
		vk::ImageCreateInfo imageInfo{
		    .imageType     = vk::ImageType::e2D,
		    .format        = format,
		    .extent        = {width, height, 1},
		    .mipLevels     = mipLevels,
		    .arrayLayers   = 1,
		    .samples       = numSamples,
		    .tiling        = tiling,
		    .usage         = usage,
		    .sharingMode   = vk::SharingMode::eExclusive,
		    .initialLayout = vk::ImageLayout::eUndefined};
		image = vk::raii::Image(device, imageInfo);

		vk::MemoryRequirements memRequirements = image.getMemoryRequirements();
		vk::MemoryAllocateInfo allocInfo{
		    .allocationSize  = memRequirements.size,
		    .memoryTypeIndex = findMemoryType(memRequirements.memoryTypeBits, properties)};
		imageMemory = vk::raii::DeviceMemory(device, allocInfo);
		image.bindMemory(imageMemory, 0);
	}

	void transitionImageLayout(const vk::raii::Image &image, const vk::ImageLayout oldLayout, const vk::ImageLayout newLayout, uint32_t mipLevels)
	{
		const auto commandBuffer = beginSingleTimeCommands();

		if (appInfo.synchronization2Supported)
		{
			// Use Synchronization2 API
			vk::ImageMemoryBarrier2 barrier{
			    .srcStageMask     = vk::PipelineStageFlagBits2::eAllCommands,
			    .dstStageMask     = vk::PipelineStageFlagBits2::eAllCommands,
			    .oldLayout        = oldLayout,
			    .newLayout        = newLayout,
			    .image            = image,
			    .subresourceRange = {vk::ImageAspectFlagBits::eColor, 0, mipLevels, 0, 1}};

			if (oldLayout == vk::ImageLayout::eUndefined && newLayout == vk::ImageLayout::eTransferDstOptimal)
			{
				barrier.srcAccessMask = vk::AccessFlagBits2::eNone;
				barrier.dstAccessMask = vk::AccessFlagBits2::eTransferWrite;
				barrier.srcStageMask  = vk::PipelineStageFlagBits2::eTopOfPipe;
				barrier.dstStageMask  = vk::PipelineStageFlagBits2::eTransfer;
			}
			else if (oldLayout == vk::ImageLayout::eTransferDstOptimal && newLayout == vk::ImageLayout::eShaderReadOnlyOptimal)
			{
				barrier.srcAccessMask = vk::AccessFlagBits2::eTransferWrite;
				barrier.dstAccessMask = vk::AccessFlagBits2::eShaderRead;
				barrier.srcStageMask  = vk::PipelineStageFlagBits2::eTransfer;
				barrier.dstStageMask  = vk::PipelineStageFlagBits2::eFragmentShader;
			}
			else
			{
				throw std::invalid_argument("unsupported layout transition!");
			}

			vk::DependencyInfo dependencyInfo{
			    .imageMemoryBarrierCount = 1,
			    .pImageMemoryBarriers    = &barrier};

			commandBuffer->pipelineBarrier2(dependencyInfo);
		}
		else
		{
			// Use traditional synchronization API
			vk::ImageMemoryBarrier barrier{
			    .oldLayout        = oldLayout,
			    .newLayout        = newLayout,
			    .image            = image,
			    .subresourceRange = {vk::ImageAspectFlagBits::eColor, 0, mipLevels, 0, 1}};

			vk::PipelineStageFlags sourceStage;
			vk::PipelineStageFlags destinationStage;

			if (oldLayout == vk::ImageLayout::eUndefined && newLayout == vk::ImageLayout::eTransferDstOptimal)
			{
				barrier.srcAccessMask = {};
				barrier.dstAccessMask = vk::AccessFlagBits::eTransferWrite;

				sourceStage      = vk::PipelineStageFlagBits::eTopOfPipe;
				destinationStage = vk::PipelineStageFlagBits::eTransfer;
			}
			else if (oldLayout == vk::ImageLayout::eTransferDstOptimal && newLayout == vk::ImageLayout::eShaderReadOnlyOptimal)
			{
				barrier.srcAccessMask = vk::AccessFlagBits::eTransferWrite;
				barrier.dstAccessMask = vk::AccessFlagBits::eShaderRead;

				sourceStage      = vk::PipelineStageFlagBits::eTransfer;
				destinationStage = vk::PipelineStageFlagBits::eFragmentShader;
			}
			else
			{
				throw std::invalid_argument("unsupported layout transition!");
			}
			commandBuffer->pipelineBarrier(sourceStage, destinationStage, {}, {}, nullptr, barrier);
		}

		endSingleTimeCommands(*commandBuffer);
	}

	void copyBufferToImage(const vk::raii::Buffer &buffer, const vk::raii::Image &image, uint32_t width, uint32_t height)
	{
		std::unique_ptr<vk::raii::CommandBuffer> commandBuffer = beginSingleTimeCommands();
		vk::BufferImageCopy                      region{
		                         .bufferOffset      = 0,
		                         .bufferRowLength   = 0,
		                         .bufferImageHeight = 0,
		                         .imageSubresource  = {vk::ImageAspectFlagBits::eColor, 0, 0, 1},
		                         .imageOffset       = {0, 0, 0},
		                         .imageExtent       = {width, height, 1}};
		commandBuffer->copyBufferToImage(buffer, image, vk::ImageLayout::eTransferDstOptimal, {region});
		endSingleTimeCommands(*commandBuffer);
	}

	void loadModel()
	{
		tinyobj::attrib_t                attrib;
		std::vector<tinyobj::shape_t>    shapes;
		std::vector<tinyobj::material_t> materials;
		std::string                      warn, err;

		if (!LoadObj(&attrib, &shapes, &materials, &warn, &err, MODEL_PATH.c_str()))
		{
			throw std::runtime_error(warn + err);
		}

		std::unordered_map<Vertex, uint32_t> uniqueVertices{};

		for (const auto &shape : shapes)
		{
			for (const auto &index : shape.mesh.indices)
			{
				Vertex vertex{};

				vertex.pos = {
				    attrib.vertices[3 * index.vertex_index + 0],
				    attrib.vertices[3 * index.vertex_index + 1],
				    attrib.vertices[3 * index.vertex_index + 2]};

				vertex.texCoord = {
				    attrib.texcoords[2 * index.texcoord_index + 0],
				    1.0f - attrib.texcoords[2 * index.texcoord_index + 1]};

				vertex.color = {1.0f, 1.0f, 1.0f};

				if (!uniqueVertices.contains(vertex))
				{
					uniqueVertices[vertex] = static_cast<uint32_t>(vertices.size());
					vertices.push_back(vertex);
				}

				indices.push_back(uniqueVertices[vertex]);
			}
		}
	}

	void createVertexBuffer()
	{
		vk::DeviceSize         bufferSize = sizeof(vertices[0]) * vertices.size();
		vk::raii::Buffer       stagingBuffer({});
		vk::raii::DeviceMemory stagingBufferMemory({});
		createBuffer(bufferSize, vk::BufferUsageFlagBits::eTransferSrc, vk::MemoryPropertyFlagBits::eHostVisible | vk::MemoryPropertyFlagBits::eHostCoherent, stagingBuffer, stagingBufferMemory);

		void *dataStaging = stagingBufferMemory.mapMemory(0, bufferSize);
		memcpy(dataStaging, vertices.data(), bufferSize);
		stagingBufferMemory.unmapMemory();

		createBuffer(bufferSize, vk::BufferUsageFlagBits::eTransferDst | vk::BufferUsageFlagBits::eVertexBuffer, vk::MemoryPropertyFlagBits::eDeviceLocal, vertexBuffer, vertexBufferMemory);

		copyBuffer(stagingBuffer, vertexBuffer, bufferSize);
	}

	void createIndexBuffer()
	{
		vk::DeviceSize bufferSize = sizeof(indices[0]) * indices.size();

		vk::raii::Buffer       stagingBuffer({});
		vk::raii::DeviceMemory stagingBufferMemory({});
		createBuffer(bufferSize, vk::BufferUsageFlagBits::eTransferSrc, vk::MemoryPropertyFlagBits::eHostVisible | vk::MemoryPropertyFlagBits::eHostCoherent, stagingBuffer, stagingBufferMemory);

		void *data = stagingBufferMemory.mapMemory(0, bufferSize);
		memcpy(data, indices.data(), bufferSize);
		stagingBufferMemory.unmapMemory();

		createBuffer(bufferSize, vk::BufferUsageFlagBits::eTransferDst | vk::BufferUsageFlagBits::eIndexBuffer, vk::MemoryPropertyFlagBits::eDeviceLocal, indexBuffer, indexBufferMemory);

		copyBuffer(stagingBuffer, indexBuffer, bufferSize);
	}

	void createUniformBuffers()
	{
		uniformBuffers.clear();
		uniformBuffersMemory.clear();
		uniformBuffersMapped.clear();

		for (size_t i = 0; i < MAX_FRAMES_IN_FLIGHT; i++)
		{
			vk::DeviceSize         bufferSize = sizeof(UniformBufferObject);
			vk::raii::Buffer       buffer({});
			vk::raii::DeviceMemory bufferMem({});
			createBuffer(bufferSize, vk::BufferUsageFlagBits::eUniformBuffer, vk::MemoryPropertyFlagBits::eHostVisible | vk::MemoryPropertyFlagBits::eHostCoherent, buffer, bufferMem);
			uniformBuffers.emplace_back(std::move(buffer));
			uniformBuffersMemory.emplace_back(std::move(bufferMem));
			uniformBuffersMapped.emplace_back(uniformBuffersMemory[i].mapMemory(0, bufferSize));
		}
	}

	void createDescriptorPool()
	{
		std::array poolSize{
		    vk::DescriptorPoolSize(vk::DescriptorType::eUniformBuffer, MAX_FRAMES_IN_FLIGHT),
		    vk::DescriptorPoolSize(vk::DescriptorType::eCombinedImageSampler, MAX_FRAMES_IN_FLIGHT)};
		vk::DescriptorPoolCreateInfo poolInfo{
		    .flags         = vk::DescriptorPoolCreateFlagBits::eFreeDescriptorSet,
		    .maxSets       = MAX_FRAMES_IN_FLIGHT,
		    .poolSizeCount = static_cast<uint32_t>(poolSize.size()),
		    .pPoolSizes    = poolSize.data()};
		descriptorPool = vk::raii::DescriptorPool(device, poolInfo);
	}

	void createDescriptorSets()
	{
		std::vector<vk::DescriptorSetLayout> layouts(MAX_FRAMES_IN_FLIGHT, descriptorSetLayout);
		vk::DescriptorSetAllocateInfo        allocInfo{
		           .descriptorPool     = descriptorPool,
		           .descriptorSetCount = static_cast<uint32_t>(layouts.size()),
		           .pSetLayouts        = layouts.data()};

		descriptorSets.clear();
		descriptorSets = device.allocateDescriptorSets(allocInfo);

		for (size_t i = 0; i < MAX_FRAMES_IN_FLIGHT; i++)
		{
			vk::DescriptorBufferInfo bufferInfo{
			    .buffer = uniformBuffers[i],
			    .offset = 0,
			    .range  = sizeof(UniformBufferObject)};
			vk::DescriptorImageInfo imageInfo{
			    .sampler     = textureSampler,
			    .imageView   = textureImageView,
			    .imageLayout = vk::ImageLayout::eShaderReadOnlyOptimal};
			std::array descriptorWrites{
			    vk::WriteDescriptorSet{
			        .dstSet          = descriptorSets[i],
			        .dstBinding      = 0,
			        .dstArrayElement = 0,
			        .descriptorCount = 1,
			        .descriptorType  = vk::DescriptorType::eUniformBuffer,
			        .pBufferInfo     = &bufferInfo},
			    vk::WriteDescriptorSet{
			        .dstSet          = descriptorSets[i],
			        .dstBinding      = 1,
			        .dstArrayElement = 0,
			        .descriptorCount = 1,
			        .descriptorType  = vk::DescriptorType::eCombinedImageSampler,
			        .pImageInfo      = &imageInfo}};
			device.updateDescriptorSets(descriptorWrites, {});
		}
	}

	void createBuffer(vk::DeviceSize size, vk::BufferUsageFlags usage, vk::MemoryPropertyFlags properties, vk::raii::Buffer &buffer, vk::raii::DeviceMemory &bufferMemory)
	{
		vk::BufferCreateInfo bufferInfo{
		    .size        = size,
		    .usage       = usage,
		    .sharingMode = vk::SharingMode::eExclusive};
		buffer                                 = vk::raii::Buffer(device, bufferInfo);
		vk::MemoryRequirements memRequirements = buffer.getMemoryRequirements();
		vk::MemoryAllocateInfo allocInfo{
		    .allocationSize  = memRequirements.size,
		    .memoryTypeIndex = findMemoryType(memRequirements.memoryTypeBits, properties)};
		bufferMemory = vk::raii::DeviceMemory(device, allocInfo);
		buffer.bindMemory(bufferMemory, 0);
	}

	std::unique_ptr<vk::raii::CommandBuffer> beginSingleTimeCommands()
	{
		vk::CommandBufferAllocateInfo allocInfo{
		    .commandPool        = commandPool,
		    .level              = vk::CommandBufferLevel::ePrimary,
		    .commandBufferCount = 1};
		std::unique_ptr<vk::raii::CommandBuffer> commandBuffer = std::make_unique<vk::raii::CommandBuffer>(std::move(vk::raii::CommandBuffers(device, allocInfo).front()));

		vk::CommandBufferBeginInfo beginInfo{
		    .flags = vk::CommandBufferUsageFlagBits::eOneTimeSubmit};
		commandBuffer->begin(beginInfo);

		return commandBuffer;
	}

	void endSingleTimeCommands(const vk::raii::CommandBuffer &commandBuffer) const
	{
		commandBuffer.end();

		vk::SubmitInfo submitInfo{.commandBufferCount = 1, .pCommandBuffers = &*commandBuffer};
		queue.submit(submitInfo, nullptr);
		queue.waitIdle();
	}

	void copyBuffer(vk::raii::Buffer &srcBuffer, vk::raii::Buffer &dstBuffer, vk::DeviceSize size)
	{
		vk::CommandBufferAllocateInfo allocInfo{.commandPool = commandPool, .level = vk::CommandBufferLevel::ePrimary, .commandBufferCount = 1};
		vk::raii::CommandBuffer       commandCopyBuffer = std::move(device.allocateCommandBuffers(allocInfo).front());
		commandCopyBuffer.begin(vk::CommandBufferBeginInfo{.flags = vk::CommandBufferUsageFlagBits::eOneTimeSubmit});
		commandCopyBuffer.copyBuffer(*srcBuffer, *dstBuffer, vk::BufferCopy{.size = size});
		commandCopyBuffer.end();
		queue.submit(vk::SubmitInfo{.commandBufferCount = 1, .pCommandBuffers = &*commandCopyBuffer}, nullptr);
		queue.waitIdle();
	}

	uint32_t findMemoryType(uint32_t typeFilter, vk::MemoryPropertyFlags properties)
	{
		vk::PhysicalDeviceMemoryProperties memProperties = physicalDevice.getMemoryProperties();

		for (uint32_t i = 0; i < memProperties.memoryTypeCount; i++)
		{
			if ((typeFilter & (1 << i)) && (memProperties.memoryTypes[i].propertyFlags & properties) == properties)
			{
				return i;
			}
		}

		throw std::runtime_error("failed to find suitable memory type!");
	}

	void createCommandBuffers()
	{
		commandBuffers.clear();
		vk::CommandBufferAllocateInfo allocInfo{.commandPool = commandPool, .level = vk::CommandBufferLevel::ePrimary, .commandBufferCount = MAX_FRAMES_IN_FLIGHT};
		commandBuffers = vk::raii::CommandBuffers(device, allocInfo);
	}

	void recordCommandBuffer(uint32_t imageIndex)
	{
		commandBuffers[currentFrame].begin({});

		vk::ClearValue                clearColor  = vk::ClearColorValue(0.0f, 0.0f, 0.0f, 1.0f);
		vk::ClearValue                clearDepth  = vk::ClearDepthStencilValue(1.0f, 0);
		std::array<vk::ClearValue, 2> clearValues = {clearColor, clearDepth};

		if (appInfo.dynamicRenderingSupported)
		{
			// Transition attachments to the correct layout
			if (appInfo.synchronization2Supported)
			{
				// Use Synchronization2 API for image transitions
				vk::ImageMemoryBarrier2 colorBarrier{
				    .srcStageMask     = vk::PipelineStageFlagBits2::eTopOfPipe,
				    .srcAccessMask    = vk::AccessFlagBits2::eNone,
				    .dstStageMask     = vk::PipelineStageFlagBits2::eColorAttachmentOutput,
				    .dstAccessMask    = vk::AccessFlagBits2::eColorAttachmentWrite,
				    .oldLayout        = vk::ImageLayout::eUndefined,
				    .newLayout        = vk::ImageLayout::eColorAttachmentOptimal,
				    .image            = *colorImage,
				    .subresourceRange = {vk::ImageAspectFlagBits::eColor, 0, 1, 0, 1}};

				vk::ImageMemoryBarrier2 depthBarrier{
				    .srcStageMask     = vk::PipelineStageFlagBits2::eEarlyFragmentTests | vk::PipelineStageFlagBits2::eLateFragmentTests,
				    .srcAccessMask    = vk::AccessFlagBits2::eNone,
				    .dstStageMask     = vk::PipelineStageFlagBits2::eEarlyFragmentTests | vk::PipelineStageFlagBits2::eLateFragmentTests,
				    .dstAccessMask    = vk::AccessFlagBits2::eDepthStencilAttachmentWrite,
				    .oldLayout        = vk::ImageLayout::eUndefined,
				    .newLayout        = vk::ImageLayout::eDepthStencilAttachmentOptimal,
				    .image            = *depthImage,
				    .subresourceRange = {vk::ImageAspectFlagBits::eDepth, 0, 1, 0, 1}};

				vk::ImageMemoryBarrier2 swapchainBarrier{
				    .srcStageMask     = vk::PipelineStageFlagBits2::eTopOfPipe,
				    .srcAccessMask    = vk::AccessFlagBits2::eNone,
				    .dstStageMask     = vk::PipelineStageFlagBits2::eColorAttachmentOutput,
				    .dstAccessMask    = vk::AccessFlagBits2::eColorAttachmentWrite,
				    .oldLayout        = vk::ImageLayout::eUndefined,
				    .newLayout        = vk::ImageLayout::eColorAttachmentOptimal,
				    .image            = swapChainImages[imageIndex],
				    .subresourceRange = {vk::ImageAspectFlagBits::eColor, 0, 1, 0, 1}};

				std::array<vk::ImageMemoryBarrier2, 3> barriers = {colorBarrier, depthBarrier, swapchainBarrier};
				vk::DependencyInfo                     dependencyInfo{
				                        .imageMemoryBarrierCount = static_cast<uint32_t>(barriers.size()),
				                        .pImageMemoryBarriers    = barriers.data()};

				commandBuffers[currentFrame].pipelineBarrier2(dependencyInfo);
			}
			else
			{
				// Use traditional synchronization API
				vk::ImageMemoryBarrier colorBarrier{
				    .srcAccessMask       = vk::AccessFlagBits::eNone,
				    .dstAccessMask       = vk::AccessFlagBits::eColorAttachmentWrite,
				    .oldLayout           = vk::ImageLayout::eUndefined,
				    .newLayout           = vk::ImageLayout::eColorAttachmentOptimal,
				    .srcQueueFamilyIndex = VK_QUEUE_FAMILY_IGNORED,
				    .dstQueueFamilyIndex = VK_QUEUE_FAMILY_IGNORED,
				    .image               = *colorImage,
				    .subresourceRange    = {vk::ImageAspectFlagBits::eColor, 0, 1, 0, 1}};

				vk::ImageMemoryBarrier depthBarrier{
				    .srcAccessMask       = vk::AccessFlagBits::eNone,
				    .dstAccessMask       = vk::AccessFlagBits::eDepthStencilAttachmentWrite,
				    .oldLayout           = vk::ImageLayout::eUndefined,
				    .newLayout           = vk::ImageLayout::eDepthStencilAttachmentOptimal,
				    .srcQueueFamilyIndex = VK_QUEUE_FAMILY_IGNORED,
				    .dstQueueFamilyIndex = VK_QUEUE_FAMILY_IGNORED,
				    .image               = *depthImage,
				    .subresourceRange    = {vk::ImageAspectFlagBits::eDepth, 0, 1, 0, 1}};

				vk::ImageMemoryBarrier swapchainBarrier{
				    .srcAccessMask       = vk::AccessFlagBits::eNone,
				    .dstAccessMask       = vk::AccessFlagBits::eColorAttachmentWrite,
				    .oldLayout           = vk::ImageLayout::eUndefined,
				    .newLayout           = vk::ImageLayout::eColorAttachmentOptimal,
				    .srcQueueFamilyIndex = VK_QUEUE_FAMILY_IGNORED,
				    .dstQueueFamilyIndex = VK_QUEUE_FAMILY_IGNORED,
				    .image               = swapChainImages[imageIndex],
				    .subresourceRange    = {vk::ImageAspectFlagBits::eColor, 0, 1, 0, 1}};

				std::array<vk::ImageMemoryBarrier, 3> barriers = {colorBarrier, depthBarrier, swapchainBarrier};
				commandBuffers[currentFrame].pipelineBarrier(
				    vk::PipelineStageFlagBits::eTopOfPipe,
				    vk::PipelineStageFlagBits::eColorAttachmentOutput | vk::PipelineStageFlagBits::eEarlyFragmentTests,
				    vk::DependencyFlagBits::eByRegion,
				    {},
				    {},
				    barriers);
			}

			// Setup rendering attachments
			vk::RenderingAttachmentInfo colorAttachment{
			    .imageView          = *colorImageView,
			    .imageLayout        = vk::ImageLayout::eColorAttachmentOptimal,
			    .resolveMode        = vk::ResolveModeFlagBits::eAverage,
			    .resolveImageView   = *swapChainImageViews[imageIndex],
			    .resolveImageLayout = vk::ImageLayout::eColorAttachmentOptimal,
			    .loadOp             = vk::AttachmentLoadOp::eClear,
			    .storeOp            = vk::AttachmentStoreOp::eStore,
			    .clearValue         = clearColor};

			vk::RenderingAttachmentInfo depthAttachment{
			    .imageView   = *depthImageView,
			    .imageLayout = vk::ImageLayout::eDepthStencilAttachmentOptimal,
			    .loadOp      = vk::AttachmentLoadOp::eClear,
			    .storeOp     = vk::AttachmentStoreOp::eDontCare,
			    .clearValue  = clearDepth};

			vk::RenderingInfo renderingInfo{
			    .renderArea           = {{0, 0}, swapChainExtent},
			    .layerCount           = 1,
			    .colorAttachmentCount = 1,
			    .pColorAttachments    = &colorAttachment,
			    .pDepthAttachment     = &depthAttachment};

			commandBuffers[currentFrame].beginRendering(renderingInfo);
		}
		else
		{
			// Use traditional render pass
			std::cout << "Recording command buffer with traditional render pass\n";

			vk::RenderPassBeginInfo renderPassInfo{
			    .renderPass      = *renderPass,
			    .framebuffer     = *swapChainFramebuffers[imageIndex],
			    .renderArea      = {{0, 0}, swapChainExtent},
			    .clearValueCount = static_cast<uint32_t>(clearValues.size()),
			    .pClearValues    = clearValues.data()};

			commandBuffers[currentFrame].beginRenderPass(renderPassInfo, vk::SubpassContents::eInline);
		}

		// Common rendering commands
		commandBuffers[currentFrame].bindPipeline(vk::PipelineBindPoint::eGraphics, *graphicsPipeline);
		commandBuffers[currentFrame].setViewport(0, vk::Viewport(0.0f, 0.0f, static_cast<float>(swapChainExtent.width), static_cast<float>(swapChainExtent.height), 0.0f, 1.0f));
		commandBuffers[currentFrame].setScissor(0, vk::Rect2D(vk::Offset2D(0, 0), swapChainExtent));
		commandBuffers[currentFrame].bindVertexBuffers(0, *vertexBuffer, {0});
		commandBuffers[currentFrame].bindIndexBuffer(*indexBuffer, 0, vk::IndexType::eUint32);
		commandBuffers[currentFrame].bindDescriptorSets(vk::PipelineBindPoint::eGraphics, pipelineLayout, 0, *descriptorSets[currentFrame], nullptr);
		commandBuffers[currentFrame].drawIndexed(indices.size(), 1, 0, 0, 0);

		if (appInfo.dynamicRenderingSupported)
		{
			commandBuffers[currentFrame].endRendering();

			// Transition swapchain image to present layout
			if (appInfo.synchronization2Supported)
			{
				vk::ImageMemoryBarrier2 barrier{
				    .srcStageMask     = vk::PipelineStageFlagBits2::eColorAttachmentOutput,
				    .srcAccessMask    = vk::AccessFlagBits2::eColorAttachmentWrite,
				    .dstStageMask     = vk::PipelineStageFlagBits2::eBottomOfPipe,
				    .dstAccessMask    = vk::AccessFlagBits2::eNone,
				    .oldLayout        = vk::ImageLayout::eColorAttachmentOptimal,
				    .newLayout        = vk::ImageLayout::ePresentSrcKHR,
				    .image            = swapChainImages[imageIndex],
				    .subresourceRange = {vk::ImageAspectFlagBits::eColor, 0, 1, 0, 1}};

				vk::DependencyInfo dependencyInfo{
				    .imageMemoryBarrierCount = 1,
				    .pImageMemoryBarriers    = &barrier};

				commandBuffers[currentFrame].pipelineBarrier2(dependencyInfo);
			}
			else
			{
				vk::ImageMemoryBarrier barrier{
				    .srcAccessMask       = vk::AccessFlagBits::eColorAttachmentWrite,
				    .dstAccessMask       = vk::AccessFlagBits::eNone,
				    .oldLayout           = vk::ImageLayout::eColorAttachmentOptimal,
				    .newLayout           = vk::ImageLayout::ePresentSrcKHR,
				    .srcQueueFamilyIndex = VK_QUEUE_FAMILY_IGNORED,
				    .dstQueueFamilyIndex = VK_QUEUE_FAMILY_IGNORED,
				    .image               = swapChainImages[imageIndex],
				    .subresourceRange    = {vk::ImageAspectFlagBits::eColor, 0, 1, 0, 1}};

				commandBuffers[currentFrame].pipelineBarrier(
				    vk::PipelineStageFlagBits::eColorAttachmentOutput,
				    vk::PipelineStageFlagBits::eBottomOfPipe,
				    vk::DependencyFlagBits::eByRegion,
				    {},
				    {},
				    {barrier});
			}
		}
		else
		{
			commandBuffers[currentFrame].endRenderPass();
		}

		commandBuffers[currentFrame].end();
	}

	void createSyncObjects()
	{
		presentCompleteSemaphore.clear();
		renderFinishedSemaphore.clear();
		inFlightFences.clear();

		if (appInfo.timelineSemaphoresSupported)
		{
			// Create timeline semaphore
			std::cout << "Creating timeline semaphores\n";
			vk::SemaphoreTypeCreateInfo timelineCreateInfo{
			    .semaphoreType = vk::SemaphoreType::eTimeline,
			    .initialValue  = 0};

			vk::SemaphoreCreateInfo semaphoreInfo{
			    .pNext = &timelineCreateInfo};

			timelineSemaphore = vk::raii::Semaphore(device, semaphoreInfo);

			// Still need binary semaphores for swapchain operations
			for (size_t i = 0; i < MAX_FRAMES_IN_FLIGHT; i++)
			{
				presentCompleteSemaphore.emplace_back(device, vk::SemaphoreCreateInfo());
				renderFinishedSemaphore.emplace_back(device, vk::SemaphoreCreateInfo());
			}
		}
		else
		{
			// Create binary semaphores and fences
			std::cout << "Creating binary semaphores and fences\n";
			for (size_t i = 0; i < MAX_FRAMES_IN_FLIGHT; i++)
			{
				presentCompleteSemaphore.emplace_back(device, vk::SemaphoreCreateInfo());
				renderFinishedSemaphore.emplace_back(device, vk::SemaphoreCreateInfo());
			}
		}

		for (size_t i = 0; i < MAX_FRAMES_IN_FLIGHT; i++)
		{
			inFlightFences.emplace_back(device, vk::FenceCreateInfo{.flags = vk::FenceCreateFlagBits::eSignaled});
		}
	}

	void updateUniformBuffer(uint32_t currentImage) const
	{
		static auto startTime = std::chrono::high_resolution_clock::now();

		auto  currentTime = std::chrono::high_resolution_clock::now();
		float time        = std::chrono::duration<float>(currentTime - startTime).count();

		UniformBufferObject ubo{};
		ubo.model = rotate(glm::mat4(1.0f), time * glm::radians(90.0f), glm::vec3(0.0f, 0.0f, 1.0f));
		ubo.view  = lookAt(glm::vec3(2.0f, 2.0f, 2.0f), glm::vec3(0.0f, 0.0f, 0.0f), glm::vec3(0.0f, 0.0f, 1.0f));
		ubo.proj  = glm::perspective(glm::radians(45.0f), static_cast<float>(swapChainExtent.width) / static_cast<float>(swapChainExtent.height), 0.1f, 10.0f);
		ubo.proj[1][1] *= -1;

		memcpy(uniformBuffersMapped[currentImage], &ubo, sizeof(ubo));
	}

	void drawFrame()
	{
		while (vk::Result::eTimeout == device.waitForFences(*inFlightFences[currentFrame], vk::True, UINT64_MAX))
			;
		auto [result, imageIndex] = swapChain.acquireNextImage(UINT64_MAX, *presentCompleteSemaphore[currentFrame], nullptr);

		if (result == vk::Result::eErrorOutOfDateKHR)
		{
			recreateSwapChain();
			return;
		}
		if (result != vk::Result::eSuccess && result != vk::Result::eSuboptimalKHR)
		{
			throw std::runtime_error("failed to acquire swap chain image!");
		}
		updateUniformBuffer(currentFrame);

		device.resetFences(*inFlightFences[currentFrame]);
		commandBuffers[currentFrame].reset();
		recordCommandBuffer(imageIndex);

		if (appInfo.timelineSemaphoresSupported)
		{
			// Use timeline semaphores for GPU synchronization
			uint64_t waitValue   = timelineValue;
			uint64_t signalValue = ++timelineValue;

			vk::TimelineSemaphoreSubmitInfo timelineInfo{
			    .waitSemaphoreValueCount   = 0,        // We'll still use binary semaphore for swapchain
			    .signalSemaphoreValueCount = 1,
			    .pSignalSemaphoreValues    = &signalValue};

			std::array<vk::Semaphore, 2>          waitSemaphores = {*presentCompleteSemaphore[currentFrame], *timelineSemaphore};
			std::array<vk::PipelineStageFlags, 2> waitStages     = {vk::PipelineStageFlagBits::eColorAttachmentOutput, vk::PipelineStageFlagBits::eVertexInput};
			std::array<uint64_t, 2>               waitValues     = {0, waitValue};        // Binary semaphore value is ignored

			std::array<vk::Semaphore, 2> signalSemaphores = {*renderFinishedSemaphore[currentFrame], *timelineSemaphore};
			std::array<uint64_t, 2>      signalValues     = {0, signalValue};        // Binary semaphore value is ignored

			timelineInfo.waitSemaphoreValueCount   = 1;        // Only for the timeline semaphore
			timelineInfo.pWaitSemaphoreValues      = &waitValues[1];
			timelineInfo.signalSemaphoreValueCount = 1;        // Only for the timeline semaphore
			timelineInfo.pSignalSemaphoreValues    = &signalValues[1];

			vk::SubmitInfo submitInfo{
			    .pNext                = &timelineInfo,
			    .waitSemaphoreCount   = 1,        // Only wait on the binary semaphore
			    .pWaitSemaphores      = &waitSemaphores[0],
			    .pWaitDstStageMask    = &waitStages[0],
			    .commandBufferCount   = 1,
			    .pCommandBuffers      = &*commandBuffers[currentFrame],
			    .signalSemaphoreCount = 2,        // Signal both semaphores
			    .pSignalSemaphores    = signalSemaphores.data()};

			queue.submit(submitInfo, *inFlightFences[currentFrame]);
		}
		else
		{
			// Use traditional binary semaphores
			vk::PipelineStageFlags waitDestinationStageMask(vk::PipelineStageFlagBits::eColorAttachmentOutput);
			const vk::SubmitInfo   submitInfo{
			      .waitSemaphoreCount   = 1,
			      .pWaitSemaphores      = &*presentCompleteSemaphore[currentFrame],
			      .pWaitDstStageMask    = &waitDestinationStageMask,
			      .commandBufferCount   = 1,
			      .pCommandBuffers      = &*commandBuffers[currentFrame],
			      .signalSemaphoreCount = 1,
			      .pSignalSemaphores    = &*renderFinishedSemaphore[currentFrame]};
			queue.submit(submitInfo, *inFlightFences[currentFrame]);
		}

		try
		{
			const vk::PresentInfoKHR presentInfoKHR{
			    .waitSemaphoreCount = 1,
			    .pWaitSemaphores    = &*renderFinishedSemaphore[currentFrame],
			    .swapchainCount     = 1,
			    .pSwapchains        = &*swapChain,
			    .pImageIndices      = &imageIndex};
			result = queue.presentKHR(presentInfoKHR);
			if (result == vk::Result::eErrorOutOfDateKHR || result == vk::Result::eSuboptimalKHR || framebufferResized)
			{
				framebufferResized = false;
				recreateSwapChain();
			}
			else if (result != vk::Result::eSuccess)
			{
				throw std::runtime_error("failed to present swap chain image!");
			}
		}
		catch (const vk::SystemError &e)
		{
			if (e.code().value() == static_cast<int>(vk::Result::eErrorOutOfDateKHR))
			{
				recreateSwapChain();
				return;
			}
			else
			{
				throw;
			}
		}
		currentFrame = (currentFrame + 1) % MAX_FRAMES_IN_FLIGHT;
	}

	[[nodiscard]] vk::raii::ShaderModule createShaderModule(const std::vector<char> &code) const
	{
		vk::ShaderModuleCreateInfo createInfo{.codeSize = code.size(), .pCode = reinterpret_cast<const uint32_t *>(code.data())};
		vk::raii::ShaderModule     shaderModule{device, createInfo};

		return shaderModule;
	}

	static uint32_t chooseSwapMinImageCount(vk::SurfaceCapabilitiesKHR const &surfaceCapabilities)
	{
		auto minImageCount = std::max(3u, surfaceCapabilities.minImageCount);
		if ((0 < surfaceCapabilities.maxImageCount) && (surfaceCapabilities.maxImageCount < minImageCount))
		{
			minImageCount = surfaceCapabilities.maxImageCount;
		}
		return minImageCount;
	}

	static vk::SurfaceFormatKHR chooseSwapSurfaceFormat(const std::vector<vk::SurfaceFormatKHR> &availableFormats)
	{
		assert(!availableFormats.empty());
		const auto formatIt = std::ranges::find_if(
		    availableFormats,
		    [](const auto &format) { return format.format == vk::Format::eB8G8R8A8Srgb && format.colorSpace == vk::ColorSpaceKHR::eSrgbNonlinear; });
		return formatIt != availableFormats.end() ? *formatIt : availableFormats[0];
	}

	static vk::PresentModeKHR chooseSwapPresentMode(const std::vector<vk::PresentModeKHR> &availablePresentModes)
	{
		assert(std::ranges::any_of(availablePresentModes, [](auto presentMode) { return presentMode == vk::PresentModeKHR::eFifo; }));
		return std::ranges::any_of(availablePresentModes,
		                           [](const vk::PresentModeKHR value) { return vk::PresentModeKHR::eMailbox == value; }) ?
		           vk::PresentModeKHR::eMailbox :
		           vk::PresentModeKHR::eFifo;
	}

	[[nodiscard]] vk::Extent2D chooseSwapExtent(const vk::SurfaceCapabilitiesKHR &capabilities) const
	{
		if (capabilities.currentExtent.width != 0xFFFFFFFF)
		{
			return capabilities.currentExtent;
		}
		int width, height;
		glfwGetFramebufferSize(window, &width, &height);

		return {
		    std::clamp<uint32_t>(width, capabilities.minImageExtent.width, capabilities.maxImageExtent.width),
		    std::clamp<uint32_t>(height, capabilities.minImageExtent.height, capabilities.maxImageExtent.height)};
	}

	[[nodiscard]] std::vector<const char *> getRequiredExtensions() const
	{
		// Get the required extensions from GLFW
		uint32_t    glfwExtensionCount = 0;
		auto        glfwExtensions     = glfwGetRequiredInstanceExtensions(&glfwExtensionCount);
		std::vector extensions(glfwExtensions, glfwExtensions + glfwExtensionCount);

		// Check if the debug utils extension is available
		std::vector<vk::ExtensionProperties> props               = context.enumerateInstanceExtensionProperties();
		bool                                 debugUtilsAvailable = std::ranges::any_of(props,
		                                                                               [](vk::ExtensionProperties const &ep) {
                                                           return strcmp(ep.extensionName, vk::EXTDebugUtilsExtensionName) == 0;
                                                       });

		// Always include the debug utils extension if available
		// This allows validation layers to be enabled via vulkanconfig
		if (debugUtilsAvailable)
		{
			extensions.push_back(vk::EXTDebugUtilsExtensionName);
		}
		else
		{
			std::cout << "VK_EXT_debug_utils extension not available. Validation layers may not work." << std::endl;
		}

		return extensions;
	}

	static VKAPI_ATTR vk::Bool32 VKAPI_CALL debugCallback(vk::DebugUtilsMessageSeverityFlagBitsEXT severity, vk::DebugUtilsMessageTypeFlagsEXT type, const vk::DebugUtilsMessengerCallbackDataEXT *pCallbackData, void *)
	{
		if (severity == vk::DebugUtilsMessageSeverityFlagBitsEXT::eError || severity == vk::DebugUtilsMessageSeverityFlagBitsEXT::eWarning)
		{
			std::cerr << "validation layer: type " << to_string(type) << " msg: " << pCallbackData->pMessage << std::endl;
		}

		return vk::False;
	}

	static std::vector<char> readFile(const std::string &filename)
	{
		std::ifstream file(filename, std::ios::ate | std::ios::binary);

		if (!file.is_open())
		{
			throw std::runtime_error("failed to open file!");
		}
		std::vector<char> buffer(file.tellg());
		file.seekg(0, std::ios::beg);
		file.read(buffer.data(), static_cast<std::streamsize>(buffer.size()));
		file.close();

		return buffer;
	}
};

int main()
{
	try
	{
		HelloTriangleApplication app;
		app.run();
	}
	catch (const std::exception &e)
	{
		std::cerr << e.what() << std::endl;
		return EXIT_FAILURE;
	}

	return EXIT_SUCCESS;
}<|MERGE_RESOLUTION|>--- conflicted
+++ resolved
@@ -1,24 +1,24 @@
-#include <algorithm>
-#include <array>
-#include <assert.h>
-#include <chrono>
-#include <cstdlib>
-#include <cstring>
+#include <iostream>
 #include <fstream>
-#include <iostream>
-#include <limits>
-#include <memory>
-#include <optional>
 #include <stdexcept>
 #include <vector>
+#include <cstring>
+#include <cstdlib>
+#include <memory>
+#include <algorithm>
+#include <limits>
+#include <array>
+#include <chrono>
+#include <optional>
+#include <assert.h>
 
 #if defined(__INTELLISENSE__) || !defined(USE_CPP20_MODULES)
-#	include <vulkan/vulkan_raii.hpp>
+#include <vulkan/vulkan_raii.hpp>
 #else
 import vulkan_hpp;
 #endif
 
-#define GLFW_INCLUDE_VULKAN        // REQUIRED only for GLFW CreateWindowSurface.
+#define GLFW_INCLUDE_VULKAN // REQUIRED only for GLFW CreateWindowSurface.
 #include <GLFW/glfw3.h>
 
 #define GLM_FORCE_RADIANS
@@ -34,343 +34,56 @@
 #define TINYOBJLOADER_IMPLEMENTATION
 #include <tiny_obj_loader.h>
 
-constexpr uint32_t WIDTH                = 800;
-constexpr uint32_t HEIGHT               = 600;
-const std::string  MODEL_PATH           = "models/viking_room.obj";
-const std::string  TEXTURE_PATH         = "textures/viking_room.png";
-constexpr int      MAX_FRAMES_IN_FLIGHT = 2;
+constexpr uint32_t WIDTH = 800;
+constexpr uint32_t HEIGHT = 600;
+const std::string MODEL_PATH = "models/viking_room.obj";
+const std::string TEXTURE_PATH = "textures/viking_room.png";
+constexpr int MAX_FRAMES_IN_FLIGHT = 2;
 
 // Validation layers are now managed by vulkanconfig instead of being hard-coded
 // See the Ecosystem Utilities chapter for details on using vulkanconfig
 
 // Application info structure to store feature support flags
-struct AppInfo
-{
-	bool dynamicRenderingSupported   = false;
-	bool timelineSemaphoresSupported = false;
-	bool synchronization2Supported   = false;
+struct AppInfo {
+    bool dynamicRenderingSupported = false;
+    bool timelineSemaphoresSupported = false;
+    bool synchronization2Supported = false;
 };
 
-struct Vertex
-{
-	glm::vec3 pos;
-	glm::vec3 color;
-	glm::vec2 texCoord;
-
-	static vk::VertexInputBindingDescription getBindingDescription()
-	{
-		return {0, sizeof(Vertex), vk::VertexInputRate::eVertex};
-	}
-
-	static std::array<vk::VertexInputAttributeDescription, 3> getAttributeDescriptions()
-	{
-		return {
-		    vk::VertexInputAttributeDescription(0, 0, vk::Format::eR32G32B32Sfloat, offsetof(Vertex, pos)),
-		    vk::VertexInputAttributeDescription(1, 0, vk::Format::eR32G32B32Sfloat, offsetof(Vertex, color)),
-		    vk::VertexInputAttributeDescription(2, 0, vk::Format::eR32G32Sfloat, offsetof(Vertex, texCoord))};
-	}
-
-	bool operator==(const Vertex &other) const
-	{
-		return pos == other.pos && color == other.color && texCoord == other.texCoord;
-	}
+struct Vertex {
+    glm::vec3 pos;
+    glm::vec3 color;
+    glm::vec2 texCoord;
+
+    static vk::VertexInputBindingDescription getBindingDescription() {
+        return { 0, sizeof(Vertex), vk::VertexInputRate::eVertex };
+    }
+
+    static std::array<vk::VertexInputAttributeDescription, 3> getAttributeDescriptions() {
+        return {
+            vk::VertexInputAttributeDescription( 0, 0, vk::Format::eR32G32B32Sfloat, offsetof(Vertex, pos) ),
+            vk::VertexInputAttributeDescription( 1, 0, vk::Format::eR32G32B32Sfloat, offsetof(Vertex, color) ),
+            vk::VertexInputAttributeDescription( 2, 0, vk::Format::eR32G32Sfloat, offsetof(Vertex, texCoord) )
+        };
+    }
+
+    bool operator==(const Vertex& other) const {
+        return pos == other.pos && color == other.color && texCoord == other.texCoord;
+    }
 };
 
-template <>
-struct std::hash<Vertex>
-{
-	size_t operator()(Vertex const &vertex) const noexcept
-	{
-		return ((hash<glm::vec3>()(vertex.pos) ^ (hash<glm::vec3>()(vertex.color) << 1)) >> 1) ^ (hash<glm::vec2>()(vertex.texCoord) << 1);
-	}
+template<> struct std::hash<Vertex> {
+        size_t operator()(Vertex const& vertex) const noexcept {
+            return ((hash<glm::vec3>()(vertex.pos) ^ (hash<glm::vec3>()(vertex.color) << 1)) >> 1) ^ (hash<glm::vec2>()(vertex.texCoord) << 1);
+        }
+    };
+
+struct UniformBufferObject {
+    alignas(16) glm::mat4 model;
+    alignas(16) glm::mat4 view;
+    alignas(16) glm::mat4 proj;
 };
 
-struct UniformBufferObject
-{
-	alignas(16) glm::mat4 model;
-	alignas(16) glm::mat4 view;
-	alignas(16) glm::mat4 proj;
-};
-
-<<<<<<< HEAD
-class HelloTriangleApplication
-{
-  public:
-	void run()
-	{
-		initWindow();
-		initVulkan();
-		mainLoop();
-		cleanup();
-	}
-
-  private:
-	AppInfo appInfo;
-
-	GLFWwindow                      *window = nullptr;
-	vk::raii::Context                context;
-	vk::raii::Instance               instance       = nullptr;
-	vk::raii::DebugUtilsMessengerEXT debugMessenger = nullptr;
-	vk::raii::SurfaceKHR             surface        = nullptr;
-	vk::raii::PhysicalDevice         physicalDevice = nullptr;
-	vk::SampleCountFlagBits          msaaSamples    = vk::SampleCountFlagBits::e1;
-	vk::raii::Device                 device         = nullptr;
-	uint32_t                         queueIndex     = ~0;
-	vk::raii::Queue                  queue          = nullptr;
-	vk::raii::SwapchainKHR           swapChain      = nullptr;
-	std::vector<vk::Image>           swapChainImages;
-	vk::SurfaceFormatKHR             swapChainSurfaceFormat;
-	vk::Extent2D                     swapChainExtent;
-	std::vector<vk::raii::ImageView> swapChainImageViews;
-
-	// Traditional render pass (fallback for non-dynamic rendering)
-	vk::raii::RenderPass               renderPass = nullptr;
-	std::vector<vk::raii::Framebuffer> swapChainFramebuffers;
-
-	vk::raii::DescriptorSetLayout descriptorSetLayout = nullptr;
-	vk::raii::PipelineLayout      pipelineLayout      = nullptr;
-	vk::raii::Pipeline            graphicsPipeline    = nullptr;
-
-	vk::raii::Image        colorImage       = nullptr;
-	vk::raii::DeviceMemory colorImageMemory = nullptr;
-	vk::raii::ImageView    colorImageView   = nullptr;
-
-	vk::raii::Image        depthImage       = nullptr;
-	vk::raii::DeviceMemory depthImageMemory = nullptr;
-	vk::raii::ImageView    depthImageView   = nullptr;
-
-	uint32_t               mipLevels          = 0;
-	vk::raii::Image        textureImage       = nullptr;
-	vk::raii::DeviceMemory textureImageMemory = nullptr;
-	vk::raii::ImageView    textureImageView   = nullptr;
-	vk::raii::Sampler      textureSampler     = nullptr;
-
-	std::vector<Vertex>    vertices;
-	std::vector<uint32_t>  indices;
-	vk::raii::Buffer       vertexBuffer       = nullptr;
-	vk::raii::DeviceMemory vertexBufferMemory = nullptr;
-	vk::raii::Buffer       indexBuffer        = nullptr;
-	vk::raii::DeviceMemory indexBufferMemory  = nullptr;
-
-	std::vector<vk::raii::Buffer>       uniformBuffers;
-	std::vector<vk::raii::DeviceMemory> uniformBuffersMemory;
-	std::vector<void *>                 uniformBuffersMapped;
-
-	vk::raii::DescriptorPool             descriptorPool = nullptr;
-	std::vector<vk::raii::DescriptorSet> descriptorSets;
-
-	vk::raii::CommandPool                commandPool = nullptr;
-	std::vector<vk::raii::CommandBuffer> commandBuffers;
-
-	// Synchronization objects
-	std::vector<vk::raii::Semaphore> presentCompleteSemaphore;
-	std::vector<vk::raii::Semaphore> renderFinishedSemaphore;
-	std::vector<vk::raii::Fence>     inFlightFences;
-	vk::raii::Semaphore              timelineSemaphore = nullptr;
-	uint64_t                         timelineValue     = 0;
-	uint32_t                         currentFrame      = 0;
-
-	bool framebufferResized = false;
-
-	std::vector<const char *> requiredDeviceExtension = {
-	    vk::KHRSwapchainExtensionName};
-
-	void initWindow()
-	{
-		glfwInit();
-
-		glfwWindowHint(GLFW_CLIENT_API, GLFW_NO_API);
-		glfwWindowHint(GLFW_RESIZABLE, GLFW_TRUE);
-
-		window = glfwCreateWindow(WIDTH, HEIGHT, "Vulkan Compatibility Example", nullptr, nullptr);
-		glfwSetWindowUserPointer(window, this);
-		glfwSetFramebufferSizeCallback(window, framebufferResizeCallback);
-	}
-
-	static void framebufferResizeCallback(GLFWwindow *window, int width, int height)
-	{
-		auto app                = static_cast<HelloTriangleApplication *>(glfwGetWindowUserPointer(window));
-		app->framebufferResized = true;
-	}
-
-	void initVulkan()
-	{
-		createInstance();
-		setupDebugMessenger();
-		createSurface();
-		pickPhysicalDevice();
-		detectFeatureSupport();
-		createLogicalDevice();
-		createSwapChain();
-		createImageViews();
-
-		// Create traditional render pass if dynamic rendering is not supported
-		if (!appInfo.dynamicRenderingSupported)
-		{
-			createRenderPass();
-			createFramebuffers();
-		}
-
-		createDescriptorSetLayout();
-		createGraphicsPipeline();
-		createCommandPool();
-		createColorResources();
-		createDepthResources();
-		createTextureImage();
-		createTextureImageView();
-		createTextureSampler();
-		loadModel();
-		createVertexBuffer();
-		createIndexBuffer();
-		createUniformBuffers();
-		createDescriptorPool();
-		createDescriptorSets();
-		createCommandBuffers();
-		createSyncObjects();
-
-		// Print feature support summary
-		std::cout << "\nFeature support summary:\n";
-		std::cout << "- Dynamic Rendering: " << (appInfo.dynamicRenderingSupported ? "Yes" : "No") << "\n";
-		std::cout << "- Timeline Semaphores: " << (appInfo.timelineSemaphoresSupported ? "Yes" : "No") << "\n";
-		std::cout << "- Synchronization2: " << (appInfo.synchronization2Supported ? "Yes" : "No") << "\n";
-	}
-
-	void mainLoop()
-	{
-		while (!glfwWindowShouldClose(window))
-		{
-			glfwPollEvents();
-			drawFrame();
-		}
-
-		device.waitIdle();
-	}
-
-	void cleanupSwapChain()
-	{
-		swapChainFramebuffers.clear();
-		swapChainImageViews.clear();
-		swapChain = nullptr;
-	}
-
-	void cleanup() const
-	{
-		glfwDestroyWindow(window);
-		glfwTerminate();
-	}
-
-	void recreateSwapChain()
-	{
-		int width = 0, height = 0;
-		glfwGetFramebufferSize(window, &width, &height);
-		while (width == 0 || height == 0)
-		{
-			glfwGetFramebufferSize(window, &width, &height);
-			glfwWaitEvents();
-		}
-
-		device.waitIdle();
-
-		cleanupSwapChain();
-		createSwapChain();
-		createImageViews();
-
-		// Recreate traditional render pass and framebuffers if dynamic rendering is not supported
-		if (!appInfo.dynamicRenderingSupported)
-		{
-			createRenderPass();
-			createFramebuffers();
-		}
-
-		createColorResources();
-		createDepthResources();
-	}
-
-	void createInstance()
-	{
-		// Validation layers are now managed by vulkanconfig instead of being hard-coded
-
-		constexpr vk::ApplicationInfo appInfo{
-		    .pApplicationName   = "Hello Triangle",
-		    .applicationVersion = VK_MAKE_VERSION(1, 0, 0),
-		    .pEngineName        = "No Engine",
-		    .engineVersion      = VK_MAKE_VERSION(1, 0, 0),
-		    .apiVersion         = vk::ApiVersion14};
-
-		auto extensions = getRequiredExtensions();
-
-		vk::InstanceCreateInfo createInfo{
-		    .pApplicationInfo        = &appInfo,
-		    .enabledExtensionCount   = static_cast<uint32_t>(extensions.size()),
-		    .ppEnabledExtensionNames = extensions.data()};
-
-		instance = vk::raii::Instance(context, createInfo);
-	}
-
-	void setupDebugMessenger()
-	{
-		// Always set up the debug messenger
-		// It will only be used if validation layers are enabled via vulkanconfig
-
-		vk::DebugUtilsMessageSeverityFlagsEXT severityFlags(
-		    vk::DebugUtilsMessageSeverityFlagBitsEXT::eVerbose |
-		    vk::DebugUtilsMessageSeverityFlagBitsEXT::eWarning |
-		    vk::DebugUtilsMessageSeverityFlagBitsEXT::eError);
-
-		vk::DebugUtilsMessageTypeFlagsEXT messageTypeFlags(
-		    vk::DebugUtilsMessageTypeFlagBitsEXT::eGeneral |
-		    vk::DebugUtilsMessageTypeFlagBitsEXT::ePerformance |
-		    vk::DebugUtilsMessageTypeFlagBitsEXT::eValidation);
-
-		vk::DebugUtilsMessengerCreateInfoEXT debugUtilsMessengerCreateInfoEXT{
-		    .messageSeverity = severityFlags,
-		    .messageType     = messageTypeFlags,
-		    .pfnUserCallback = &debugCallback};
-
-		try
-		{
-			debugMessenger = instance.createDebugUtilsMessengerEXT(debugUtilsMessengerCreateInfoEXT);
-		}
-		catch (vk::SystemError &err)
-		{
-			// If the debug utils extension is not available, this will fail
-			// That's okay; it just means validation layers aren't enabled
-			std::cout << "Debug messenger not available. Validation layers may not be enabled." << std::endl;
-		}
-	}
-
-	void createSurface()
-	{
-		VkSurfaceKHR _surface;
-		if (glfwCreateWindowSurface(*instance, window, nullptr, &_surface) != 0)
-		{
-			throw std::runtime_error("failed to create window surface!");
-		}
-		surface = vk::raii::SurfaceKHR(instance, _surface);
-	}
-
-	void pickPhysicalDevice()
-	{
-		std::vector<vk::raii::PhysicalDevice> devices = instance.enumeratePhysicalDevices();
-		const auto                            devIter = std::ranges::find_if(
-            devices,
-            [&](auto const &device) {
-                // Check if any of the queue families support graphics operations
-                auto queueFamilies = device.getQueueFamilyProperties();
-                bool supportsGraphics =
-                    std::ranges::any_of(queueFamilies, [](auto const &qfp) { return !!(qfp.queueFlags & vk::QueueFlagBits::eGraphics); });
-
-                // Check if all required device extensions are available
-                auto availableDeviceExtensions = device.enumerateDeviceExtensionProperties();
-                bool supportsAllRequiredExtensions =
-                    std::ranges::all_of(requiredDeviceExtension,
-			                                                       [&availableDeviceExtensions](auto const &requiredDeviceExtension) {
-                                            return std::ranges::any_of(availableDeviceExtensions,
-				                                                                                  [requiredDeviceExtension](auto const &availableDeviceExtension) { return strcmp(availableDeviceExtension.extensionName, requiredDeviceExtension) == 0; });
-                                        });
-
-                return supportsGraphics && supportsAllRequiredExtensions;
-=======
 class HelloTriangleApplication {
 public:
     void run() {
@@ -1948,1455 +1661,50 @@
         bool debugUtilsAvailable = std::ranges::any_of(props,
             [](vk::ExtensionProperties const & ep) {
                 return strcmp(ep.extensionName, vk::EXTDebugUtilsExtensionName) == 0;
->>>>>>> 994c895f
             });
-		if (devIter != devices.end())
-		{
-			physicalDevice = *devIter;
-			msaaSamples    = getMaxUsableSampleCount();
-		}
-		else
-		{
-			throw std::runtime_error("failed to find a suitable GPU!");
-		}
-	}
-
-	void detectFeatureSupport()
-	{
-		// Get device properties to check Vulkan version
-		vk::PhysicalDeviceProperties deviceProperties = physicalDevice.getProperties();
-
-		// Get available extensions
-		std::vector<vk::ExtensionProperties> availableExtensions = physicalDevice.enumerateDeviceExtensionProperties();
-
-		// Check for dynamic rendering support
-		if (deviceProperties.apiVersion >= VK_VERSION_1_3)
-		{
-			appInfo.dynamicRenderingSupported = true;
-			std::cout << "Dynamic rendering supported via Vulkan 1.3\n";
-		}
-		else
-		{
-			// Check for the extension on older Vulkan versions
-			for (const auto &extension : availableExtensions)
-			{
-				if (strcmp(extension.extensionName, VK_KHR_DYNAMIC_RENDERING_EXTENSION_NAME) == 0)
-				{
-					appInfo.dynamicRenderingSupported = true;
-					std::cout << "Dynamic rendering supported via extension\n";
-					break;
-				}
-			}
-		}
-
-		// Check for timeline semaphores support
-		if (deviceProperties.apiVersion >= VK_VERSION_1_2)
-		{
-			appInfo.timelineSemaphoresSupported = true;
-			std::cout << "Timeline semaphores supported via Vulkan 1.2\n";
-		}
-		else
-		{
-			// Check for the extension on older Vulkan versions
-			for (const auto &extension : availableExtensions)
-			{
-				if (strcmp(extension.extensionName, VK_KHR_TIMELINE_SEMAPHORE_EXTENSION_NAME) == 0)
-				{
-					appInfo.timelineSemaphoresSupported = true;
-					std::cout << "Timeline semaphores supported via extension\n";
-					break;
-				}
-			}
-		}
-
-		// Check for synchronization2 support
-		if (deviceProperties.apiVersion >= VK_VERSION_1_3)
-		{
-			appInfo.synchronization2Supported = true;
-			std::cout << "Synchronization2 supported via Vulkan 1.3\n";
-		}
-		else
-		{
-			// Check for the extension on older Vulkan versions
-			for (const auto &extension : availableExtensions)
-			{
-				if (strcmp(extension.extensionName, VK_KHR_SYNCHRONIZATION_2_EXTENSION_NAME) == 0)
-				{
-					appInfo.synchronization2Supported = true;
-					std::cout << "Synchronization2 supported via extension\n";
-					break;
-				}
-			}
-		}
-
-		// Add required extensions based on feature support
-		if (appInfo.dynamicRenderingSupported && deviceProperties.apiVersion < VK_VERSION_1_3)
-		{
-			requiredDeviceExtension.push_back(VK_KHR_DYNAMIC_RENDERING_EXTENSION_NAME);
-		}
-
-		if (appInfo.timelineSemaphoresSupported && deviceProperties.apiVersion < VK_VERSION_1_2)
-		{
-			requiredDeviceExtension.push_back(VK_KHR_TIMELINE_SEMAPHORE_EXTENSION_NAME);
-		}
-
-		if (appInfo.synchronization2Supported && deviceProperties.apiVersion < VK_VERSION_1_3)
-		{
-			requiredDeviceExtension.push_back(VK_KHR_SYNCHRONIZATION_2_EXTENSION_NAME);
-		}
-	}
-
-	void createLogicalDevice()
-	{
-		std::vector<vk::QueueFamilyProperties> queueFamilyProperties = physicalDevice.getQueueFamilyProperties();
-
-		// get the first index into queueFamilyProperties which supports both graphics and present
-		for (uint32_t qfpIndex = 0; qfpIndex < queueFamilyProperties.size(); qfpIndex++)
-		{
-			if ((queueFamilyProperties[qfpIndex].queueFlags & vk::QueueFlagBits::eGraphics) &&
-			    physicalDevice.getSurfaceSupportKHR(qfpIndex, *surface))
-			{
-				// found a queue family that supports both graphics and present
-				queueIndex = qfpIndex;
-				break;
-			}
-		}
-		if (queueIndex == ~0)
-		{
-			throw std::runtime_error("Could not find a queue for graphics and present -> terminating");
-		}
-
-		// Create device with appropriate features
-		auto features = physicalDevice.getFeatures2();
-
-		// Setup feature chain based on detected support
-		void *pNext = nullptr;
-
-		// Add dynamic rendering if supported
-		vk::PhysicalDeviceVulkan13Features         vulkan13Features;
-		vk::PhysicalDeviceDynamicRenderingFeatures dynamicRenderingFeatures;
-
-		if (appInfo.dynamicRenderingSupported)
-		{
-			if (appInfo.synchronization2Supported)
-			{
-				vulkan13Features.dynamicRendering = vk::True;
-				vulkan13Features.synchronization2 = vk::True;
-				vulkan13Features.pNext            = pNext;
-				pNext                             = &vulkan13Features;
-			}
-			else
-			{
-				dynamicRenderingFeatures.dynamicRendering = vk::True;
-				dynamicRenderingFeatures.pNext            = pNext;
-				pNext                                     = &dynamicRenderingFeatures;
-			}
-		}
-
-		// Add timeline semaphores if supported
-		vk::PhysicalDeviceTimelineSemaphoreFeatures timelineSemaphoreFeatures;
-		if (appInfo.timelineSemaphoresSupported)
-		{
-			timelineSemaphoreFeatures.timelineSemaphore = vk::True;
-			timelineSemaphoreFeatures.pNext             = pNext;
-			pNext                                       = &timelineSemaphoreFeatures;
-		}
-
-		features.pNext = pNext;
-
-		// create a Device
-		float                     queuePriority = 0.0f;
-		vk::DeviceQueueCreateInfo deviceQueueCreateInfo{.queueFamilyIndex = queueIndex, .queueCount = 1, .pQueuePriorities = &queuePriority};
-		vk::DeviceCreateInfo      deviceCreateInfo{
-		         .pNext                   = &features,
-		         .queueCreateInfoCount    = 1,
-		         .pQueueCreateInfos       = &deviceQueueCreateInfo,
-		         .enabledExtensionCount   = static_cast<uint32_t>(requiredDeviceExtension.size()),
-		         .ppEnabledExtensionNames = requiredDeviceExtension.data()};
-
-		device = vk::raii::Device(physicalDevice, deviceCreateInfo);
-		queue  = vk::raii::Queue(device, queueIndex, 0);
-	}
-
-	void createSwapChain()
-	{
-		auto surfaceCapabilities = physicalDevice.getSurfaceCapabilitiesKHR(*surface);
-		swapChainExtent          = chooseSwapExtent(surfaceCapabilities);
-		swapChainSurfaceFormat   = chooseSwapSurfaceFormat(physicalDevice.getSurfaceFormatsKHR(*surface));
-		vk::SwapchainCreateInfoKHR swapChainCreateInfo{.surface          = *surface,
-		                                               .minImageCount    = chooseSwapMinImageCount(surfaceCapabilities),
-		                                               .imageFormat      = swapChainSurfaceFormat.format,
-		                                               .imageColorSpace  = swapChainSurfaceFormat.colorSpace,
-		                                               .imageExtent      = swapChainExtent,
-		                                               .imageArrayLayers = 1,
-		                                               .imageUsage       = vk::ImageUsageFlagBits::eColorAttachment,
-		                                               .imageSharingMode = vk::SharingMode::eExclusive,
-		                                               .preTransform     = surfaceCapabilities.currentTransform,
-		                                               .compositeAlpha   = vk::CompositeAlphaFlagBitsKHR::eOpaque,
-		                                               .presentMode      = chooseSwapPresentMode(physicalDevice.getSurfacePresentModesKHR(*surface)),
-		                                               .clipped          = true};
-
-		swapChain       = vk::raii::SwapchainKHR(device, swapChainCreateInfo);
-		swapChainImages = swapChain.getImages();
-	}
-
-	void createImageViews()
-	{
-		assert(swapChainImageViews.empty());
-
-		vk::ImageViewCreateInfo imageViewCreateInfo{
-		    .viewType         = vk::ImageViewType::e2D,
-		    .format           = swapChainSurfaceFormat.format,
-		    .subresourceRange = {vk::ImageAspectFlagBits::eColor, 0, 1, 0, 1}};
-		for (auto image : swapChainImages)
-		{
-			imageViewCreateInfo.image = image;
-			swapChainImageViews.emplace_back(device, imageViewCreateInfo);
-		}
-	}
-
-	void createRenderPass()
-	{
-		if (appInfo.dynamicRenderingSupported)
-		{
-			// No render pass needed with dynamic rendering
-			std::cout << "Using dynamic rendering, skipping render pass creation\n";
-			return;
-		}
-
-		std::cout << "Creating traditional render pass\n";
-
-		// Color attachment description
-		vk::AttachmentDescription colorAttachment{
-		    .format         = swapChainSurfaceFormat.format,
-		    .samples        = msaaSamples,
-		    .loadOp         = vk::AttachmentLoadOp::eClear,
-		    .storeOp        = vk::AttachmentStoreOp::eStore,
-		    .stencilLoadOp  = vk::AttachmentLoadOp::eDontCare,
-		    .stencilStoreOp = vk::AttachmentStoreOp::eDontCare,
-		    .initialLayout  = vk::ImageLayout::eUndefined,
-		    .finalLayout    = vk::ImageLayout::eColorAttachmentOptimal};
-
-		vk::AttachmentDescription depthAttachment{
-		    .format         = findDepthFormat(),
-		    .samples        = msaaSamples,
-		    .loadOp         = vk::AttachmentLoadOp::eClear,
-		    .storeOp        = vk::AttachmentStoreOp::eDontCare,
-		    .stencilLoadOp  = vk::AttachmentLoadOp::eDontCare,
-		    .stencilStoreOp = vk::AttachmentStoreOp::eDontCare,
-		    .initialLayout  = vk::ImageLayout::eUndefined,
-		    .finalLayout    = vk::ImageLayout::eDepthStencilAttachmentOptimal};
-
-		vk::AttachmentDescription colorAttachmentResolve{
-		    .format         = swapChainSurfaceFormat.format,
-		    .samples        = vk::SampleCountFlagBits::e1,
-		    .loadOp         = vk::AttachmentLoadOp::eDontCare,
-		    .storeOp        = vk::AttachmentStoreOp::eStore,
-		    .stencilLoadOp  = vk::AttachmentLoadOp::eDontCare,
-		    .stencilStoreOp = vk::AttachmentStoreOp::eDontCare,
-		    .initialLayout  = vk::ImageLayout::eUndefined,
-		    .finalLayout    = vk::ImageLayout::ePresentSrcKHR};
-
-		// Subpass references
-		vk::AttachmentReference colorAttachmentRef{
-		    .attachment = 0,
-		    .layout     = vk::ImageLayout::eColorAttachmentOptimal};
-
-		vk::AttachmentReference depthAttachmentRef{
-		    .attachment = 1,
-		    .layout     = vk::ImageLayout::eDepthStencilAttachmentOptimal};
-
-		vk::AttachmentReference colorAttachmentResolveRef{
-		    .attachment = 2,
-		    .layout     = vk::ImageLayout::eColorAttachmentOptimal};
-
-		// Subpass description
-		vk::SubpassDescription subpass{
-		    .pipelineBindPoint       = vk::PipelineBindPoint::eGraphics,
-		    .colorAttachmentCount    = 1,
-		    .pColorAttachments       = &colorAttachmentRef,
-		    .pResolveAttachments     = &colorAttachmentResolveRef,
-		    .pDepthStencilAttachment = &depthAttachmentRef};
-
-		// Dependency to ensure proper image layout transitions
-		vk::SubpassDependency dependency{
-		    .srcSubpass    = VK_SUBPASS_EXTERNAL,
-		    .dstSubpass    = 0,
-		    .srcStageMask  = vk::PipelineStageFlagBits::eColorAttachmentOutput | vk::PipelineStageFlagBits::eEarlyFragmentTests,
-		    .dstStageMask  = vk::PipelineStageFlagBits::eColorAttachmentOutput | vk::PipelineStageFlagBits::eEarlyFragmentTests,
-		    .srcAccessMask = vk::AccessFlagBits::eNone,
-		    .dstAccessMask = vk::AccessFlagBits::eColorAttachmentWrite | vk::AccessFlagBits::eDepthStencilAttachmentWrite};
-
-		// Create the render pass
-		std::array               attachments = {colorAttachment, depthAttachment, colorAttachmentResolve};
-		vk::RenderPassCreateInfo renderPassInfo{
-		    .attachmentCount = static_cast<uint32_t>(attachments.size()),
-		    .pAttachments    = attachments.data(),
-		    .subpassCount    = 1,
-		    .pSubpasses      = &subpass,
-		    .dependencyCount = 1,
-		    .pDependencies   = &dependency};
-
-		renderPass = vk::raii::RenderPass(device, renderPassInfo);
-	}
-
-	void createFramebuffers()
-	{
-		if (appInfo.dynamicRenderingSupported)
-		{
-			// No framebuffers needed with dynamic rendering
-			std::cout << "Using dynamic rendering, skipping framebuffer creation\n";
-			return;
-		}
-
-		std::cout << "Creating traditional framebuffers\n";
-
-		swapChainFramebuffers.clear();
-
-		for (size_t i = 0; i < swapChainImageViews.size(); i++)
-		{
-			std::array attachments = {
-			    *colorImageView,
-			    *depthImageView,
-			    *swapChainImageViews[i]};
-
-			vk::FramebufferCreateInfo framebufferInfo{
-			    .renderPass      = *renderPass,
-			    .attachmentCount = static_cast<uint32_t>(attachments.size()),
-			    .pAttachments    = attachments.data(),
-			    .width           = swapChainExtent.width,
-			    .height          = swapChainExtent.height,
-			    .layers          = 1};
-
-			swapChainFramebuffers.emplace_back(device, framebufferInfo);
-		}
-	}
-
-	void createDescriptorSetLayout()
-	{
-		std::array bindings = {
-		    vk::DescriptorSetLayoutBinding(0, vk::DescriptorType::eUniformBuffer, 1, vk::ShaderStageFlagBits::eVertex, nullptr),
-		    vk::DescriptorSetLayoutBinding(1, vk::DescriptorType::eCombinedImageSampler, 1, vk::ShaderStageFlagBits::eFragment, nullptr)};
-
-		vk::DescriptorSetLayoutCreateInfo layoutInfo{.bindingCount = static_cast<uint32_t>(bindings.size()), .pBindings = bindings.data()};
-		descriptorSetLayout = vk::raii::DescriptorSetLayout(device, layoutInfo);
-	}
-
-	void createGraphicsPipeline()
-	{
-		vk::raii::ShaderModule shaderModule = createShaderModule(readFile("shaders/slang.spv"));
-
-		vk::PipelineShaderStageCreateInfo vertShaderStageInfo{.stage = vk::ShaderStageFlagBits::eVertex, .module = shaderModule, .pName = "vertMain"};
-		vk::PipelineShaderStageCreateInfo fragShaderStageInfo{.stage = vk::ShaderStageFlagBits::eFragment, .module = shaderModule, .pName = "fragMain"};
-		vk::PipelineShaderStageCreateInfo shaderStages[] = {vertShaderStageInfo, fragShaderStageInfo};
-
-		auto                                   bindingDescription    = Vertex::getBindingDescription();
-		auto                                   attributeDescriptions = Vertex::getAttributeDescriptions();
-		vk::PipelineVertexInputStateCreateInfo vertexInputInfo{
-		    .vertexBindingDescriptionCount   = 1,
-		    .pVertexBindingDescriptions      = &bindingDescription,
-		    .vertexAttributeDescriptionCount = static_cast<uint32_t>(attributeDescriptions.size()),
-		    .pVertexAttributeDescriptions    = attributeDescriptions.data()};
-		vk::PipelineInputAssemblyStateCreateInfo inputAssembly{
-		    .topology               = vk::PrimitiveTopology::eTriangleList,
-		    .primitiveRestartEnable = vk::False};
-		vk::PipelineViewportStateCreateInfo viewportState{
-		    .viewportCount = 1,
-		    .scissorCount  = 1};
-		vk::PipelineRasterizationStateCreateInfo rasterizer{
-		    .depthClampEnable        = vk::False,
-		    .rasterizerDiscardEnable = vk::False,
-		    .polygonMode             = vk::PolygonMode::eFill,
-		    .cullMode                = vk::CullModeFlagBits::eBack,
-		    .frontFace               = vk::FrontFace::eCounterClockwise,
-		    .depthBiasEnable         = vk::False};
-		rasterizer.lineWidth = 1.0f;
-		vk::PipelineMultisampleStateCreateInfo multisampling{
-		    .rasterizationSamples = msaaSamples,
-		    .sampleShadingEnable  = vk::False};
-		vk::PipelineDepthStencilStateCreateInfo depthStencil{
-		    .depthTestEnable       = vk::True,
-		    .depthWriteEnable      = vk::True,
-		    .depthCompareOp        = vk::CompareOp::eLess,
-		    .depthBoundsTestEnable = vk::False,
-		    .stencilTestEnable     = vk::False};
-		vk::PipelineColorBlendAttachmentState colorBlendAttachment;
-		colorBlendAttachment.colorWriteMask = vk::ColorComponentFlagBits::eR | vk::ColorComponentFlagBits::eG | vk::ColorComponentFlagBits::eB | vk::ColorComponentFlagBits::eA;
-		colorBlendAttachment.blendEnable    = vk::False;
-
-		vk::PipelineColorBlendStateCreateInfo colorBlending{
-		    .logicOpEnable   = vk::False,
-		    .logicOp         = vk::LogicOp::eCopy,
-		    .attachmentCount = 1,
-		    .pAttachments    = &colorBlendAttachment};
-
-		std::vector dynamicStates = {
-		    vk::DynamicState::eViewport,
-		    vk::DynamicState::eScissor};
-		vk::PipelineDynamicStateCreateInfo dynamicState{.dynamicStateCount = static_cast<uint32_t>(dynamicStates.size()), .pDynamicStates = dynamicStates.data()};
-
-		vk::PipelineLayoutCreateInfo pipelineLayoutInfo{.setLayoutCount = 1, .pSetLayouts = &*descriptorSetLayout, .pushConstantRangeCount = 0};
-
-		pipelineLayout = vk::raii::PipelineLayout(device, pipelineLayoutInfo);
-
-		vk::StructureChain<vk::GraphicsPipelineCreateInfo, vk::PipelineRenderingCreateInfo> pipelineCreateInfoChain = {
-		    {.stageCount          = 2,
-		     .pStages             = shaderStages,
-		     .pVertexInputState   = &vertexInputInfo,
-		     .pInputAssemblyState = &inputAssembly,
-		     .pViewportState      = &viewportState,
-		     .pRasterizationState = &rasterizer,
-		     .pMultisampleState   = &multisampling,
-		     .pDepthStencilState  = &depthStencil,
-		     .pColorBlendState    = &colorBlending,
-		     .pDynamicState       = &dynamicState,
-		     .layout              = pipelineLayout,
-		     .renderPass          = nullptr},
-		    {.colorAttachmentCount = 1, .pColorAttachmentFormats = &swapChainSurfaceFormat.format, .depthAttachmentFormat = findDepthFormat()}};
-
-		if (appInfo.dynamicRenderingSupported)
-		{
-			std::cout << "Configuring pipeline for dynamic rendering\n";
-		}
-		else
-		{
-			std::cout << "Configuring pipeline for traditional render pass\n";
-			pipelineCreateInfoChain.unlink<vk::PipelineRenderingCreateInfo>();
-			pipelineCreateInfoChain.get<vk::GraphicsPipelineCreateInfo>().renderPass = *renderPass;
-		}
-
-		graphicsPipeline = vk::raii::Pipeline(device, nullptr, pipelineCreateInfoChain.get<vk::GraphicsPipelineCreateInfo>());
-	}
-
-	void createCommandPool()
-	{
-		vk::CommandPoolCreateInfo poolInfo{
-		    .flags            = vk::CommandPoolCreateFlagBits::eResetCommandBuffer,
-		    .queueFamilyIndex = queueIndex};
-		commandPool = vk::raii::CommandPool(device, poolInfo);
-	}
-
-	void createColorResources()
-	{
-		vk::Format colorFormat = swapChainSurfaceFormat.format;
-
-		createImage(swapChainExtent.width, swapChainExtent.height, 1, msaaSamples, colorFormat, vk::ImageTiling::eOptimal, vk::ImageUsageFlagBits::eTransientAttachment | vk::ImageUsageFlagBits::eColorAttachment, vk::MemoryPropertyFlagBits::eDeviceLocal, colorImage, colorImageMemory);
-		colorImageView = createImageView(colorImage, colorFormat, vk::ImageAspectFlagBits::eColor, 1);
-	}
-
-	void createDepthResources()
-	{
-		vk::Format depthFormat = findDepthFormat();
-
-		createImage(swapChainExtent.width, swapChainExtent.height, 1, msaaSamples, depthFormat, vk::ImageTiling::eOptimal, vk::ImageUsageFlagBits::eDepthStencilAttachment, vk::MemoryPropertyFlagBits::eDeviceLocal, depthImage, depthImageMemory);
-		depthImageView = createImageView(depthImage, depthFormat, vk::ImageAspectFlagBits::eDepth, 1);
-	}
-
-	vk::Format findSupportedFormat(const std::vector<vk::Format> &candidates, vk::ImageTiling tiling, vk::FormatFeatureFlags features) const
-	{
-		for (const auto format : candidates)
-		{
-			vk::FormatProperties props = physicalDevice.getFormatProperties(format);
-
-			if (tiling == vk::ImageTiling::eLinear && (props.linearTilingFeatures & features) == features)
-			{
-				return format;
-			}
-			if (tiling == vk::ImageTiling::eOptimal && (props.optimalTilingFeatures & features) == features)
-			{
-				return format;
-			}
-		}
-
-		throw std::runtime_error("failed to find supported format!");
-	}
-
-	[[nodiscard]] vk::Format findDepthFormat() const
-	{
-		return findSupportedFormat(
-		    {vk::Format::eD32Sfloat, vk::Format::eD32SfloatS8Uint, vk::Format::eD24UnormS8Uint},
-		    vk::ImageTiling::eOptimal,
-		    vk::FormatFeatureFlagBits::eDepthStencilAttachment);
-	}
-
-	static bool hasStencilComponent(vk::Format format)
-	{
-		return format == vk::Format::eD32SfloatS8Uint || format == vk::Format::eD24UnormS8Uint;
-	}
-
-	void createTextureImage()
-	{
-		int            texWidth, texHeight, texChannels;
-		stbi_uc       *pixels    = stbi_load(TEXTURE_PATH.c_str(), &texWidth, &texHeight, &texChannels, STBI_rgb_alpha);
-		vk::DeviceSize imageSize = texWidth * texHeight * 4;
-		mipLevels                = static_cast<uint32_t>(std::floor(std::log2(std::max(texWidth, texHeight)))) + 1;
-
-		if (!pixels)
-		{
-			throw std::runtime_error("failed to load texture image!");
-		}
-
-		vk::raii::Buffer       stagingBuffer({});
-		vk::raii::DeviceMemory stagingBufferMemory({});
-		createBuffer(imageSize, vk::BufferUsageFlagBits::eTransferSrc, vk::MemoryPropertyFlagBits::eHostVisible | vk::MemoryPropertyFlagBits::eHostCoherent, stagingBuffer, stagingBufferMemory);
-
-		void *data = stagingBufferMemory.mapMemory(0, imageSize);
-		memcpy(data, pixels, imageSize);
-		stagingBufferMemory.unmapMemory();
-
-		stbi_image_free(pixels);
-
-		createImage(texWidth, texHeight, mipLevels, vk::SampleCountFlagBits::e1, vk::Format::eR8G8B8A8Srgb, vk::ImageTiling::eOptimal, vk::ImageUsageFlagBits::eTransferSrc | vk::ImageUsageFlagBits::eTransferDst | vk::ImageUsageFlagBits::eSampled, vk::MemoryPropertyFlagBits::eDeviceLocal, textureImage, textureImageMemory);
-
-		transitionImageLayout(textureImage, vk::ImageLayout::eUndefined, vk::ImageLayout::eTransferDstOptimal, mipLevels);
-		copyBufferToImage(stagingBuffer, textureImage, static_cast<uint32_t>(texWidth), static_cast<uint32_t>(texHeight));
-
-		generateMipmaps(textureImage, vk::Format::eR8G8B8A8Srgb, texWidth, texHeight, mipLevels);
-	}
-
-	void generateMipmaps(vk::raii::Image &image, vk::Format imageFormat, int32_t texWidth, int32_t texHeight, uint32_t mipLevels)
-	{
-		// Check if image format supports linear blit-ing
-		vk::FormatProperties formatProperties = physicalDevice.getFormatProperties(imageFormat);
-
-		if (!(formatProperties.optimalTilingFeatures & vk::FormatFeatureFlagBits::eSampledImageFilterLinear))
-		{
-			throw std::runtime_error("texture image format does not support linear blitting!");
-		}
-
-		std::unique_ptr<vk::raii::CommandBuffer> commandBuffer = beginSingleTimeCommands();
-
-		vk::ImageMemoryBarrier barrier          = {.srcAccessMask = vk::AccessFlagBits::eTransferWrite, .dstAccessMask = vk::AccessFlagBits::eTransferRead, .oldLayout = vk::ImageLayout::eTransferDstOptimal, .newLayout = vk::ImageLayout::eTransferSrcOptimal, .srcQueueFamilyIndex = vk::QueueFamilyIgnored, .dstQueueFamilyIndex = vk::QueueFamilyIgnored, .image = image};
-		barrier.subresourceRange.aspectMask     = vk::ImageAspectFlagBits::eColor;
-		barrier.subresourceRange.baseArrayLayer = 0;
-		barrier.subresourceRange.layerCount     = 1;
-		barrier.subresourceRange.levelCount     = 1;
-
-		int32_t mipWidth  = texWidth;
-		int32_t mipHeight = texHeight;
-
-		for (uint32_t i = 1; i < mipLevels; i++)
-		{
-			barrier.subresourceRange.baseMipLevel = i - 1;
-			barrier.oldLayout                     = vk::ImageLayout::eTransferDstOptimal;
-			barrier.newLayout                     = vk::ImageLayout::eTransferSrcOptimal;
-			barrier.srcAccessMask                 = vk::AccessFlagBits::eTransferWrite;
-			barrier.dstAccessMask                 = vk::AccessFlagBits::eTransferRead;
-
-			commandBuffer->pipelineBarrier(vk::PipelineStageFlagBits::eTransfer, vk::PipelineStageFlagBits::eTransfer, {}, {}, {}, barrier);
-
-			vk::ArrayWrapper1D<vk::Offset3D, 2> offsets, dstOffsets;
-			offsets[0]          = vk::Offset3D(0, 0, 0);
-			offsets[1]          = vk::Offset3D(mipWidth, mipHeight, 1);
-			dstOffsets[0]       = vk::Offset3D(0, 0, 0);
-			dstOffsets[1]       = vk::Offset3D(mipWidth > 1 ? mipWidth / 2 : 1, mipHeight > 1 ? mipHeight / 2 : 1, 1);
-			vk::ImageBlit blit  = {.srcSubresource = {}, .srcOffsets = offsets, .dstSubresource = {}, .dstOffsets = dstOffsets};
-			blit.srcSubresource = vk::ImageSubresourceLayers(vk::ImageAspectFlagBits::eColor, i - 1, 0, 1);
-			blit.dstSubresource = vk::ImageSubresourceLayers(vk::ImageAspectFlagBits::eColor, i, 0, 1);
-
-			commandBuffer->blitImage(image, vk::ImageLayout::eTransferSrcOptimal, image, vk::ImageLayout::eTransferDstOptimal, {blit}, vk::Filter::eLinear);
-
-			barrier.oldLayout     = vk::ImageLayout::eTransferSrcOptimal;
-			barrier.newLayout     = vk::ImageLayout::eShaderReadOnlyOptimal;
-			barrier.srcAccessMask = vk::AccessFlagBits::eTransferRead;
-			barrier.dstAccessMask = vk::AccessFlagBits::eShaderRead;
-
-			commandBuffer->pipelineBarrier(vk::PipelineStageFlagBits::eTransfer, vk::PipelineStageFlagBits::eFragmentShader, {}, {}, {}, barrier);
-
-			if (mipWidth > 1)
-				mipWidth /= 2;
-			if (mipHeight > 1)
-				mipHeight /= 2;
-		}
-
-		barrier.subresourceRange.baseMipLevel = mipLevels - 1;
-		barrier.oldLayout                     = vk::ImageLayout::eTransferDstOptimal;
-		barrier.newLayout                     = vk::ImageLayout::eShaderReadOnlyOptimal;
-		barrier.srcAccessMask                 = vk::AccessFlagBits::eTransferWrite;
-		barrier.dstAccessMask                 = vk::AccessFlagBits::eShaderRead;
-
-		commandBuffer->pipelineBarrier(vk::PipelineStageFlagBits::eTransfer, vk::PipelineStageFlagBits::eFragmentShader, {}, {}, {}, barrier);
-
-		endSingleTimeCommands(*commandBuffer);
-	}
-
-	vk::SampleCountFlagBits getMaxUsableSampleCount()
-	{
-		vk::PhysicalDeviceProperties physicalDeviceProperties = physicalDevice.getProperties();
-
-		vk::SampleCountFlags counts = physicalDeviceProperties.limits.framebufferColorSampleCounts & physicalDeviceProperties.limits.framebufferDepthSampleCounts;
-		if (counts & vk::SampleCountFlagBits::e64)
-		{
-			return vk::SampleCountFlagBits::e64;
-		}
-		if (counts & vk::SampleCountFlagBits::e32)
-		{
-			return vk::SampleCountFlagBits::e32;
-		}
-		if (counts & vk::SampleCountFlagBits::e16)
-		{
-			return vk::SampleCountFlagBits::e16;
-		}
-		if (counts & vk::SampleCountFlagBits::e8)
-		{
-			return vk::SampleCountFlagBits::e8;
-		}
-		if (counts & vk::SampleCountFlagBits::e4)
-		{
-			return vk::SampleCountFlagBits::e4;
-		}
-		if (counts & vk::SampleCountFlagBits::e2)
-		{
-			return vk::SampleCountFlagBits::e2;
-		}
-
-		return vk::SampleCountFlagBits::e1;
-	}
-
-	void createTextureImageView()
-	{
-		textureImageView = createImageView(textureImage, vk::Format::eR8G8B8A8Srgb, vk::ImageAspectFlagBits::eColor, mipLevels);
-	}
-
-	void createTextureSampler()
-	{
-		vk::PhysicalDeviceProperties properties = physicalDevice.getProperties();
-		vk::SamplerCreateInfo        samplerInfo{
-		           .magFilter        = vk::Filter::eLinear,
-		           .minFilter        = vk::Filter::eLinear,
-		           .mipmapMode       = vk::SamplerMipmapMode::eLinear,
-		           .addressModeU     = vk::SamplerAddressMode::eRepeat,
-		           .addressModeV     = vk::SamplerAddressMode::eRepeat,
-		           .addressModeW     = vk::SamplerAddressMode::eRepeat,
-		           .mipLodBias       = 0.0f,
-		           .anisotropyEnable = vk::True,
-		           .maxAnisotropy    = properties.limits.maxSamplerAnisotropy,
-		           .compareEnable    = vk::False,
-		           .compareOp        = vk::CompareOp::eAlways};
-		textureSampler = vk::raii::Sampler(device, samplerInfo);
-	}
-
-	[[nodiscard]] vk::raii::ImageView createImageView(const vk::raii::Image &image, vk::Format format, vk::ImageAspectFlags aspectFlags, uint32_t mipLevels) const
-	{
-		vk::ImageViewCreateInfo viewInfo{
-		    .image            = image,
-		    .viewType         = vk::ImageViewType::e2D,
-		    .format           = format,
-		    .subresourceRange = {aspectFlags, 0, mipLevels, 0, 1}};
-		return vk::raii::ImageView(device, viewInfo);
-	}
-
-	void createImage(uint32_t width, uint32_t height, uint32_t mipLevels, vk::SampleCountFlagBits numSamples, vk::Format format, vk::ImageTiling tiling, vk::ImageUsageFlags usage, vk::MemoryPropertyFlags properties, vk::raii::Image &image, vk::raii::DeviceMemory &imageMemory)
-	{
-		vk::ImageCreateInfo imageInfo{
-		    .imageType     = vk::ImageType::e2D,
-		    .format        = format,
-		    .extent        = {width, height, 1},
-		    .mipLevels     = mipLevels,
-		    .arrayLayers   = 1,
-		    .samples       = numSamples,
-		    .tiling        = tiling,
-		    .usage         = usage,
-		    .sharingMode   = vk::SharingMode::eExclusive,
-		    .initialLayout = vk::ImageLayout::eUndefined};
-		image = vk::raii::Image(device, imageInfo);
-
-		vk::MemoryRequirements memRequirements = image.getMemoryRequirements();
-		vk::MemoryAllocateInfo allocInfo{
-		    .allocationSize  = memRequirements.size,
-		    .memoryTypeIndex = findMemoryType(memRequirements.memoryTypeBits, properties)};
-		imageMemory = vk::raii::DeviceMemory(device, allocInfo);
-		image.bindMemory(imageMemory, 0);
-	}
-
-	void transitionImageLayout(const vk::raii::Image &image, const vk::ImageLayout oldLayout, const vk::ImageLayout newLayout, uint32_t mipLevels)
-	{
-		const auto commandBuffer = beginSingleTimeCommands();
-
-		if (appInfo.synchronization2Supported)
-		{
-			// Use Synchronization2 API
-			vk::ImageMemoryBarrier2 barrier{
-			    .srcStageMask     = vk::PipelineStageFlagBits2::eAllCommands,
-			    .dstStageMask     = vk::PipelineStageFlagBits2::eAllCommands,
-			    .oldLayout        = oldLayout,
-			    .newLayout        = newLayout,
-			    .image            = image,
-			    .subresourceRange = {vk::ImageAspectFlagBits::eColor, 0, mipLevels, 0, 1}};
-
-			if (oldLayout == vk::ImageLayout::eUndefined && newLayout == vk::ImageLayout::eTransferDstOptimal)
-			{
-				barrier.srcAccessMask = vk::AccessFlagBits2::eNone;
-				barrier.dstAccessMask = vk::AccessFlagBits2::eTransferWrite;
-				barrier.srcStageMask  = vk::PipelineStageFlagBits2::eTopOfPipe;
-				barrier.dstStageMask  = vk::PipelineStageFlagBits2::eTransfer;
-			}
-			else if (oldLayout == vk::ImageLayout::eTransferDstOptimal && newLayout == vk::ImageLayout::eShaderReadOnlyOptimal)
-			{
-				barrier.srcAccessMask = vk::AccessFlagBits2::eTransferWrite;
-				barrier.dstAccessMask = vk::AccessFlagBits2::eShaderRead;
-				barrier.srcStageMask  = vk::PipelineStageFlagBits2::eTransfer;
-				barrier.dstStageMask  = vk::PipelineStageFlagBits2::eFragmentShader;
-			}
-			else
-			{
-				throw std::invalid_argument("unsupported layout transition!");
-			}
-
-			vk::DependencyInfo dependencyInfo{
-			    .imageMemoryBarrierCount = 1,
-			    .pImageMemoryBarriers    = &barrier};
-
-			commandBuffer->pipelineBarrier2(dependencyInfo);
-		}
-		else
-		{
-			// Use traditional synchronization API
-			vk::ImageMemoryBarrier barrier{
-			    .oldLayout        = oldLayout,
-			    .newLayout        = newLayout,
-			    .image            = image,
-			    .subresourceRange = {vk::ImageAspectFlagBits::eColor, 0, mipLevels, 0, 1}};
-
-			vk::PipelineStageFlags sourceStage;
-			vk::PipelineStageFlags destinationStage;
-
-			if (oldLayout == vk::ImageLayout::eUndefined && newLayout == vk::ImageLayout::eTransferDstOptimal)
-			{
-				barrier.srcAccessMask = {};
-				barrier.dstAccessMask = vk::AccessFlagBits::eTransferWrite;
-
-				sourceStage      = vk::PipelineStageFlagBits::eTopOfPipe;
-				destinationStage = vk::PipelineStageFlagBits::eTransfer;
-			}
-			else if (oldLayout == vk::ImageLayout::eTransferDstOptimal && newLayout == vk::ImageLayout::eShaderReadOnlyOptimal)
-			{
-				barrier.srcAccessMask = vk::AccessFlagBits::eTransferWrite;
-				barrier.dstAccessMask = vk::AccessFlagBits::eShaderRead;
-
-				sourceStage      = vk::PipelineStageFlagBits::eTransfer;
-				destinationStage = vk::PipelineStageFlagBits::eFragmentShader;
-			}
-			else
-			{
-				throw std::invalid_argument("unsupported layout transition!");
-			}
-			commandBuffer->pipelineBarrier(sourceStage, destinationStage, {}, {}, nullptr, barrier);
-		}
-
-		endSingleTimeCommands(*commandBuffer);
-	}
-
-	void copyBufferToImage(const vk::raii::Buffer &buffer, const vk::raii::Image &image, uint32_t width, uint32_t height)
-	{
-		std::unique_ptr<vk::raii::CommandBuffer> commandBuffer = beginSingleTimeCommands();
-		vk::BufferImageCopy                      region{
-		                         .bufferOffset      = 0,
-		                         .bufferRowLength   = 0,
-		                         .bufferImageHeight = 0,
-		                         .imageSubresource  = {vk::ImageAspectFlagBits::eColor, 0, 0, 1},
-		                         .imageOffset       = {0, 0, 0},
-		                         .imageExtent       = {width, height, 1}};
-		commandBuffer->copyBufferToImage(buffer, image, vk::ImageLayout::eTransferDstOptimal, {region});
-		endSingleTimeCommands(*commandBuffer);
-	}
-
-	void loadModel()
-	{
-		tinyobj::attrib_t                attrib;
-		std::vector<tinyobj::shape_t>    shapes;
-		std::vector<tinyobj::material_t> materials;
-		std::string                      warn, err;
-
-		if (!LoadObj(&attrib, &shapes, &materials, &warn, &err, MODEL_PATH.c_str()))
-		{
-			throw std::runtime_error(warn + err);
-		}
-
-		std::unordered_map<Vertex, uint32_t> uniqueVertices{};
-
-		for (const auto &shape : shapes)
-		{
-			for (const auto &index : shape.mesh.indices)
-			{
-				Vertex vertex{};
-
-				vertex.pos = {
-				    attrib.vertices[3 * index.vertex_index + 0],
-				    attrib.vertices[3 * index.vertex_index + 1],
-				    attrib.vertices[3 * index.vertex_index + 2]};
-
-				vertex.texCoord = {
-				    attrib.texcoords[2 * index.texcoord_index + 0],
-				    1.0f - attrib.texcoords[2 * index.texcoord_index + 1]};
-
-				vertex.color = {1.0f, 1.0f, 1.0f};
-
-				if (!uniqueVertices.contains(vertex))
-				{
-					uniqueVertices[vertex] = static_cast<uint32_t>(vertices.size());
-					vertices.push_back(vertex);
-				}
-
-				indices.push_back(uniqueVertices[vertex]);
-			}
-		}
-	}
-
-	void createVertexBuffer()
-	{
-		vk::DeviceSize         bufferSize = sizeof(vertices[0]) * vertices.size();
-		vk::raii::Buffer       stagingBuffer({});
-		vk::raii::DeviceMemory stagingBufferMemory({});
-		createBuffer(bufferSize, vk::BufferUsageFlagBits::eTransferSrc, vk::MemoryPropertyFlagBits::eHostVisible | vk::MemoryPropertyFlagBits::eHostCoherent, stagingBuffer, stagingBufferMemory);
-
-		void *dataStaging = stagingBufferMemory.mapMemory(0, bufferSize);
-		memcpy(dataStaging, vertices.data(), bufferSize);
-		stagingBufferMemory.unmapMemory();
-
-		createBuffer(bufferSize, vk::BufferUsageFlagBits::eTransferDst | vk::BufferUsageFlagBits::eVertexBuffer, vk::MemoryPropertyFlagBits::eDeviceLocal, vertexBuffer, vertexBufferMemory);
-
-		copyBuffer(stagingBuffer, vertexBuffer, bufferSize);
-	}
-
-	void createIndexBuffer()
-	{
-		vk::DeviceSize bufferSize = sizeof(indices[0]) * indices.size();
-
-		vk::raii::Buffer       stagingBuffer({});
-		vk::raii::DeviceMemory stagingBufferMemory({});
-		createBuffer(bufferSize, vk::BufferUsageFlagBits::eTransferSrc, vk::MemoryPropertyFlagBits::eHostVisible | vk::MemoryPropertyFlagBits::eHostCoherent, stagingBuffer, stagingBufferMemory);
-
-		void *data = stagingBufferMemory.mapMemory(0, bufferSize);
-		memcpy(data, indices.data(), bufferSize);
-		stagingBufferMemory.unmapMemory();
-
-		createBuffer(bufferSize, vk::BufferUsageFlagBits::eTransferDst | vk::BufferUsageFlagBits::eIndexBuffer, vk::MemoryPropertyFlagBits::eDeviceLocal, indexBuffer, indexBufferMemory);
-
-		copyBuffer(stagingBuffer, indexBuffer, bufferSize);
-	}
-
-	void createUniformBuffers()
-	{
-		uniformBuffers.clear();
-		uniformBuffersMemory.clear();
-		uniformBuffersMapped.clear();
-
-		for (size_t i = 0; i < MAX_FRAMES_IN_FLIGHT; i++)
-		{
-			vk::DeviceSize         bufferSize = sizeof(UniformBufferObject);
-			vk::raii::Buffer       buffer({});
-			vk::raii::DeviceMemory bufferMem({});
-			createBuffer(bufferSize, vk::BufferUsageFlagBits::eUniformBuffer, vk::MemoryPropertyFlagBits::eHostVisible | vk::MemoryPropertyFlagBits::eHostCoherent, buffer, bufferMem);
-			uniformBuffers.emplace_back(std::move(buffer));
-			uniformBuffersMemory.emplace_back(std::move(bufferMem));
-			uniformBuffersMapped.emplace_back(uniformBuffersMemory[i].mapMemory(0, bufferSize));
-		}
-	}
-
-	void createDescriptorPool()
-	{
-		std::array poolSize{
-		    vk::DescriptorPoolSize(vk::DescriptorType::eUniformBuffer, MAX_FRAMES_IN_FLIGHT),
-		    vk::DescriptorPoolSize(vk::DescriptorType::eCombinedImageSampler, MAX_FRAMES_IN_FLIGHT)};
-		vk::DescriptorPoolCreateInfo poolInfo{
-		    .flags         = vk::DescriptorPoolCreateFlagBits::eFreeDescriptorSet,
-		    .maxSets       = MAX_FRAMES_IN_FLIGHT,
-		    .poolSizeCount = static_cast<uint32_t>(poolSize.size()),
-		    .pPoolSizes    = poolSize.data()};
-		descriptorPool = vk::raii::DescriptorPool(device, poolInfo);
-	}
-
-	void createDescriptorSets()
-	{
-		std::vector<vk::DescriptorSetLayout> layouts(MAX_FRAMES_IN_FLIGHT, descriptorSetLayout);
-		vk::DescriptorSetAllocateInfo        allocInfo{
-		           .descriptorPool     = descriptorPool,
-		           .descriptorSetCount = static_cast<uint32_t>(layouts.size()),
-		           .pSetLayouts        = layouts.data()};
-
-		descriptorSets.clear();
-		descriptorSets = device.allocateDescriptorSets(allocInfo);
-
-		for (size_t i = 0; i < MAX_FRAMES_IN_FLIGHT; i++)
-		{
-			vk::DescriptorBufferInfo bufferInfo{
-			    .buffer = uniformBuffers[i],
-			    .offset = 0,
-			    .range  = sizeof(UniformBufferObject)};
-			vk::DescriptorImageInfo imageInfo{
-			    .sampler     = textureSampler,
-			    .imageView   = textureImageView,
-			    .imageLayout = vk::ImageLayout::eShaderReadOnlyOptimal};
-			std::array descriptorWrites{
-			    vk::WriteDescriptorSet{
-			        .dstSet          = descriptorSets[i],
-			        .dstBinding      = 0,
-			        .dstArrayElement = 0,
-			        .descriptorCount = 1,
-			        .descriptorType  = vk::DescriptorType::eUniformBuffer,
-			        .pBufferInfo     = &bufferInfo},
-			    vk::WriteDescriptorSet{
-			        .dstSet          = descriptorSets[i],
-			        .dstBinding      = 1,
-			        .dstArrayElement = 0,
-			        .descriptorCount = 1,
-			        .descriptorType  = vk::DescriptorType::eCombinedImageSampler,
-			        .pImageInfo      = &imageInfo}};
-			device.updateDescriptorSets(descriptorWrites, {});
-		}
-	}
-
-	void createBuffer(vk::DeviceSize size, vk::BufferUsageFlags usage, vk::MemoryPropertyFlags properties, vk::raii::Buffer &buffer, vk::raii::DeviceMemory &bufferMemory)
-	{
-		vk::BufferCreateInfo bufferInfo{
-		    .size        = size,
-		    .usage       = usage,
-		    .sharingMode = vk::SharingMode::eExclusive};
-		buffer                                 = vk::raii::Buffer(device, bufferInfo);
-		vk::MemoryRequirements memRequirements = buffer.getMemoryRequirements();
-		vk::MemoryAllocateInfo allocInfo{
-		    .allocationSize  = memRequirements.size,
-		    .memoryTypeIndex = findMemoryType(memRequirements.memoryTypeBits, properties)};
-		bufferMemory = vk::raii::DeviceMemory(device, allocInfo);
-		buffer.bindMemory(bufferMemory, 0);
-	}
-
-	std::unique_ptr<vk::raii::CommandBuffer> beginSingleTimeCommands()
-	{
-		vk::CommandBufferAllocateInfo allocInfo{
-		    .commandPool        = commandPool,
-		    .level              = vk::CommandBufferLevel::ePrimary,
-		    .commandBufferCount = 1};
-		std::unique_ptr<vk::raii::CommandBuffer> commandBuffer = std::make_unique<vk::raii::CommandBuffer>(std::move(vk::raii::CommandBuffers(device, allocInfo).front()));
-
-		vk::CommandBufferBeginInfo beginInfo{
-		    .flags = vk::CommandBufferUsageFlagBits::eOneTimeSubmit};
-		commandBuffer->begin(beginInfo);
-
-		return commandBuffer;
-	}
-
-	void endSingleTimeCommands(const vk::raii::CommandBuffer &commandBuffer) const
-	{
-		commandBuffer.end();
-
-		vk::SubmitInfo submitInfo{.commandBufferCount = 1, .pCommandBuffers = &*commandBuffer};
-		queue.submit(submitInfo, nullptr);
-		queue.waitIdle();
-	}
-
-	void copyBuffer(vk::raii::Buffer &srcBuffer, vk::raii::Buffer &dstBuffer, vk::DeviceSize size)
-	{
-		vk::CommandBufferAllocateInfo allocInfo{.commandPool = commandPool, .level = vk::CommandBufferLevel::ePrimary, .commandBufferCount = 1};
-		vk::raii::CommandBuffer       commandCopyBuffer = std::move(device.allocateCommandBuffers(allocInfo).front());
-		commandCopyBuffer.begin(vk::CommandBufferBeginInfo{.flags = vk::CommandBufferUsageFlagBits::eOneTimeSubmit});
-		commandCopyBuffer.copyBuffer(*srcBuffer, *dstBuffer, vk::BufferCopy{.size = size});
-		commandCopyBuffer.end();
-		queue.submit(vk::SubmitInfo{.commandBufferCount = 1, .pCommandBuffers = &*commandCopyBuffer}, nullptr);
-		queue.waitIdle();
-	}
-
-	uint32_t findMemoryType(uint32_t typeFilter, vk::MemoryPropertyFlags properties)
-	{
-		vk::PhysicalDeviceMemoryProperties memProperties = physicalDevice.getMemoryProperties();
-
-		for (uint32_t i = 0; i < memProperties.memoryTypeCount; i++)
-		{
-			if ((typeFilter & (1 << i)) && (memProperties.memoryTypes[i].propertyFlags & properties) == properties)
-			{
-				return i;
-			}
-		}
-
-		throw std::runtime_error("failed to find suitable memory type!");
-	}
-
-	void createCommandBuffers()
-	{
-		commandBuffers.clear();
-		vk::CommandBufferAllocateInfo allocInfo{.commandPool = commandPool, .level = vk::CommandBufferLevel::ePrimary, .commandBufferCount = MAX_FRAMES_IN_FLIGHT};
-		commandBuffers = vk::raii::CommandBuffers(device, allocInfo);
-	}
-
-	void recordCommandBuffer(uint32_t imageIndex)
-	{
-		commandBuffers[currentFrame].begin({});
-
-		vk::ClearValue                clearColor  = vk::ClearColorValue(0.0f, 0.0f, 0.0f, 1.0f);
-		vk::ClearValue                clearDepth  = vk::ClearDepthStencilValue(1.0f, 0);
-		std::array<vk::ClearValue, 2> clearValues = {clearColor, clearDepth};
-
-		if (appInfo.dynamicRenderingSupported)
-		{
-			// Transition attachments to the correct layout
-			if (appInfo.synchronization2Supported)
-			{
-				// Use Synchronization2 API for image transitions
-				vk::ImageMemoryBarrier2 colorBarrier{
-				    .srcStageMask     = vk::PipelineStageFlagBits2::eTopOfPipe,
-				    .srcAccessMask    = vk::AccessFlagBits2::eNone,
-				    .dstStageMask     = vk::PipelineStageFlagBits2::eColorAttachmentOutput,
-				    .dstAccessMask    = vk::AccessFlagBits2::eColorAttachmentWrite,
-				    .oldLayout        = vk::ImageLayout::eUndefined,
-				    .newLayout        = vk::ImageLayout::eColorAttachmentOptimal,
-				    .image            = *colorImage,
-				    .subresourceRange = {vk::ImageAspectFlagBits::eColor, 0, 1, 0, 1}};
-
-				vk::ImageMemoryBarrier2 depthBarrier{
-				    .srcStageMask     = vk::PipelineStageFlagBits2::eEarlyFragmentTests | vk::PipelineStageFlagBits2::eLateFragmentTests,
-				    .srcAccessMask    = vk::AccessFlagBits2::eNone,
-				    .dstStageMask     = vk::PipelineStageFlagBits2::eEarlyFragmentTests | vk::PipelineStageFlagBits2::eLateFragmentTests,
-				    .dstAccessMask    = vk::AccessFlagBits2::eDepthStencilAttachmentWrite,
-				    .oldLayout        = vk::ImageLayout::eUndefined,
-				    .newLayout        = vk::ImageLayout::eDepthStencilAttachmentOptimal,
-				    .image            = *depthImage,
-				    .subresourceRange = {vk::ImageAspectFlagBits::eDepth, 0, 1, 0, 1}};
-
-				vk::ImageMemoryBarrier2 swapchainBarrier{
-				    .srcStageMask     = vk::PipelineStageFlagBits2::eTopOfPipe,
-				    .srcAccessMask    = vk::AccessFlagBits2::eNone,
-				    .dstStageMask     = vk::PipelineStageFlagBits2::eColorAttachmentOutput,
-				    .dstAccessMask    = vk::AccessFlagBits2::eColorAttachmentWrite,
-				    .oldLayout        = vk::ImageLayout::eUndefined,
-				    .newLayout        = vk::ImageLayout::eColorAttachmentOptimal,
-				    .image            = swapChainImages[imageIndex],
-				    .subresourceRange = {vk::ImageAspectFlagBits::eColor, 0, 1, 0, 1}};
-
-				std::array<vk::ImageMemoryBarrier2, 3> barriers = {colorBarrier, depthBarrier, swapchainBarrier};
-				vk::DependencyInfo                     dependencyInfo{
-				                        .imageMemoryBarrierCount = static_cast<uint32_t>(barriers.size()),
-				                        .pImageMemoryBarriers    = barriers.data()};
-
-				commandBuffers[currentFrame].pipelineBarrier2(dependencyInfo);
-			}
-			else
-			{
-				// Use traditional synchronization API
-				vk::ImageMemoryBarrier colorBarrier{
-				    .srcAccessMask       = vk::AccessFlagBits::eNone,
-				    .dstAccessMask       = vk::AccessFlagBits::eColorAttachmentWrite,
-				    .oldLayout           = vk::ImageLayout::eUndefined,
-				    .newLayout           = vk::ImageLayout::eColorAttachmentOptimal,
-				    .srcQueueFamilyIndex = VK_QUEUE_FAMILY_IGNORED,
-				    .dstQueueFamilyIndex = VK_QUEUE_FAMILY_IGNORED,
-				    .image               = *colorImage,
-				    .subresourceRange    = {vk::ImageAspectFlagBits::eColor, 0, 1, 0, 1}};
-
-				vk::ImageMemoryBarrier depthBarrier{
-				    .srcAccessMask       = vk::AccessFlagBits::eNone,
-				    .dstAccessMask       = vk::AccessFlagBits::eDepthStencilAttachmentWrite,
-				    .oldLayout           = vk::ImageLayout::eUndefined,
-				    .newLayout           = vk::ImageLayout::eDepthStencilAttachmentOptimal,
-				    .srcQueueFamilyIndex = VK_QUEUE_FAMILY_IGNORED,
-				    .dstQueueFamilyIndex = VK_QUEUE_FAMILY_IGNORED,
-				    .image               = *depthImage,
-				    .subresourceRange    = {vk::ImageAspectFlagBits::eDepth, 0, 1, 0, 1}};
-
-				vk::ImageMemoryBarrier swapchainBarrier{
-				    .srcAccessMask       = vk::AccessFlagBits::eNone,
-				    .dstAccessMask       = vk::AccessFlagBits::eColorAttachmentWrite,
-				    .oldLayout           = vk::ImageLayout::eUndefined,
-				    .newLayout           = vk::ImageLayout::eColorAttachmentOptimal,
-				    .srcQueueFamilyIndex = VK_QUEUE_FAMILY_IGNORED,
-				    .dstQueueFamilyIndex = VK_QUEUE_FAMILY_IGNORED,
-				    .image               = swapChainImages[imageIndex],
-				    .subresourceRange    = {vk::ImageAspectFlagBits::eColor, 0, 1, 0, 1}};
-
-				std::array<vk::ImageMemoryBarrier, 3> barriers = {colorBarrier, depthBarrier, swapchainBarrier};
-				commandBuffers[currentFrame].pipelineBarrier(
-				    vk::PipelineStageFlagBits::eTopOfPipe,
-				    vk::PipelineStageFlagBits::eColorAttachmentOutput | vk::PipelineStageFlagBits::eEarlyFragmentTests,
-				    vk::DependencyFlagBits::eByRegion,
-				    {},
-				    {},
-				    barriers);
-			}
-
-			// Setup rendering attachments
-			vk::RenderingAttachmentInfo colorAttachment{
-			    .imageView          = *colorImageView,
-			    .imageLayout        = vk::ImageLayout::eColorAttachmentOptimal,
-			    .resolveMode        = vk::ResolveModeFlagBits::eAverage,
-			    .resolveImageView   = *swapChainImageViews[imageIndex],
-			    .resolveImageLayout = vk::ImageLayout::eColorAttachmentOptimal,
-			    .loadOp             = vk::AttachmentLoadOp::eClear,
-			    .storeOp            = vk::AttachmentStoreOp::eStore,
-			    .clearValue         = clearColor};
-
-			vk::RenderingAttachmentInfo depthAttachment{
-			    .imageView   = *depthImageView,
-			    .imageLayout = vk::ImageLayout::eDepthStencilAttachmentOptimal,
-			    .loadOp      = vk::AttachmentLoadOp::eClear,
-			    .storeOp     = vk::AttachmentStoreOp::eDontCare,
-			    .clearValue  = clearDepth};
-
-			vk::RenderingInfo renderingInfo{
-			    .renderArea           = {{0, 0}, swapChainExtent},
-			    .layerCount           = 1,
-			    .colorAttachmentCount = 1,
-			    .pColorAttachments    = &colorAttachment,
-			    .pDepthAttachment     = &depthAttachment};
-
-			commandBuffers[currentFrame].beginRendering(renderingInfo);
-		}
-		else
-		{
-			// Use traditional render pass
-			std::cout << "Recording command buffer with traditional render pass\n";
-
-			vk::RenderPassBeginInfo renderPassInfo{
-			    .renderPass      = *renderPass,
-			    .framebuffer     = *swapChainFramebuffers[imageIndex],
-			    .renderArea      = {{0, 0}, swapChainExtent},
-			    .clearValueCount = static_cast<uint32_t>(clearValues.size()),
-			    .pClearValues    = clearValues.data()};
-
-			commandBuffers[currentFrame].beginRenderPass(renderPassInfo, vk::SubpassContents::eInline);
-		}
-
-		// Common rendering commands
-		commandBuffers[currentFrame].bindPipeline(vk::PipelineBindPoint::eGraphics, *graphicsPipeline);
-		commandBuffers[currentFrame].setViewport(0, vk::Viewport(0.0f, 0.0f, static_cast<float>(swapChainExtent.width), static_cast<float>(swapChainExtent.height), 0.0f, 1.0f));
-		commandBuffers[currentFrame].setScissor(0, vk::Rect2D(vk::Offset2D(0, 0), swapChainExtent));
-		commandBuffers[currentFrame].bindVertexBuffers(0, *vertexBuffer, {0});
-		commandBuffers[currentFrame].bindIndexBuffer(*indexBuffer, 0, vk::IndexType::eUint32);
-		commandBuffers[currentFrame].bindDescriptorSets(vk::PipelineBindPoint::eGraphics, pipelineLayout, 0, *descriptorSets[currentFrame], nullptr);
-		commandBuffers[currentFrame].drawIndexed(indices.size(), 1, 0, 0, 0);
-
-		if (appInfo.dynamicRenderingSupported)
-		{
-			commandBuffers[currentFrame].endRendering();
-
-			// Transition swapchain image to present layout
-			if (appInfo.synchronization2Supported)
-			{
-				vk::ImageMemoryBarrier2 barrier{
-				    .srcStageMask     = vk::PipelineStageFlagBits2::eColorAttachmentOutput,
-				    .srcAccessMask    = vk::AccessFlagBits2::eColorAttachmentWrite,
-				    .dstStageMask     = vk::PipelineStageFlagBits2::eBottomOfPipe,
-				    .dstAccessMask    = vk::AccessFlagBits2::eNone,
-				    .oldLayout        = vk::ImageLayout::eColorAttachmentOptimal,
-				    .newLayout        = vk::ImageLayout::ePresentSrcKHR,
-				    .image            = swapChainImages[imageIndex],
-				    .subresourceRange = {vk::ImageAspectFlagBits::eColor, 0, 1, 0, 1}};
-
-				vk::DependencyInfo dependencyInfo{
-				    .imageMemoryBarrierCount = 1,
-				    .pImageMemoryBarriers    = &barrier};
-
-				commandBuffers[currentFrame].pipelineBarrier2(dependencyInfo);
-			}
-			else
-			{
-				vk::ImageMemoryBarrier barrier{
-				    .srcAccessMask       = vk::AccessFlagBits::eColorAttachmentWrite,
-				    .dstAccessMask       = vk::AccessFlagBits::eNone,
-				    .oldLayout           = vk::ImageLayout::eColorAttachmentOptimal,
-				    .newLayout           = vk::ImageLayout::ePresentSrcKHR,
-				    .srcQueueFamilyIndex = VK_QUEUE_FAMILY_IGNORED,
-				    .dstQueueFamilyIndex = VK_QUEUE_FAMILY_IGNORED,
-				    .image               = swapChainImages[imageIndex],
-				    .subresourceRange    = {vk::ImageAspectFlagBits::eColor, 0, 1, 0, 1}};
-
-				commandBuffers[currentFrame].pipelineBarrier(
-				    vk::PipelineStageFlagBits::eColorAttachmentOutput,
-				    vk::PipelineStageFlagBits::eBottomOfPipe,
-				    vk::DependencyFlagBits::eByRegion,
-				    {},
-				    {},
-				    {barrier});
-			}
-		}
-		else
-		{
-			commandBuffers[currentFrame].endRenderPass();
-		}
-
-		commandBuffers[currentFrame].end();
-	}
-
-	void createSyncObjects()
-	{
-		presentCompleteSemaphore.clear();
-		renderFinishedSemaphore.clear();
-		inFlightFences.clear();
-
-		if (appInfo.timelineSemaphoresSupported)
-		{
-			// Create timeline semaphore
-			std::cout << "Creating timeline semaphores\n";
-			vk::SemaphoreTypeCreateInfo timelineCreateInfo{
-			    .semaphoreType = vk::SemaphoreType::eTimeline,
-			    .initialValue  = 0};
-
-			vk::SemaphoreCreateInfo semaphoreInfo{
-			    .pNext = &timelineCreateInfo};
-
-			timelineSemaphore = vk::raii::Semaphore(device, semaphoreInfo);
-
-			// Still need binary semaphores for swapchain operations
-			for (size_t i = 0; i < MAX_FRAMES_IN_FLIGHT; i++)
-			{
-				presentCompleteSemaphore.emplace_back(device, vk::SemaphoreCreateInfo());
-				renderFinishedSemaphore.emplace_back(device, vk::SemaphoreCreateInfo());
-			}
-		}
-		else
-		{
-			// Create binary semaphores and fences
-			std::cout << "Creating binary semaphores and fences\n";
-			for (size_t i = 0; i < MAX_FRAMES_IN_FLIGHT; i++)
-			{
-				presentCompleteSemaphore.emplace_back(device, vk::SemaphoreCreateInfo());
-				renderFinishedSemaphore.emplace_back(device, vk::SemaphoreCreateInfo());
-			}
-		}
-
-		for (size_t i = 0; i < MAX_FRAMES_IN_FLIGHT; i++)
-		{
-			inFlightFences.emplace_back(device, vk::FenceCreateInfo{.flags = vk::FenceCreateFlagBits::eSignaled});
-		}
-	}
-
-	void updateUniformBuffer(uint32_t currentImage) const
-	{
-		static auto startTime = std::chrono::high_resolution_clock::now();
-
-		auto  currentTime = std::chrono::high_resolution_clock::now();
-		float time        = std::chrono::duration<float>(currentTime - startTime).count();
-
-		UniformBufferObject ubo{};
-		ubo.model = rotate(glm::mat4(1.0f), time * glm::radians(90.0f), glm::vec3(0.0f, 0.0f, 1.0f));
-		ubo.view  = lookAt(glm::vec3(2.0f, 2.0f, 2.0f), glm::vec3(0.0f, 0.0f, 0.0f), glm::vec3(0.0f, 0.0f, 1.0f));
-		ubo.proj  = glm::perspective(glm::radians(45.0f), static_cast<float>(swapChainExtent.width) / static_cast<float>(swapChainExtent.height), 0.1f, 10.0f);
-		ubo.proj[1][1] *= -1;
-
-		memcpy(uniformBuffersMapped[currentImage], &ubo, sizeof(ubo));
-	}
-
-	void drawFrame()
-	{
-		while (vk::Result::eTimeout == device.waitForFences(*inFlightFences[currentFrame], vk::True, UINT64_MAX))
-			;
-		auto [result, imageIndex] = swapChain.acquireNextImage(UINT64_MAX, *presentCompleteSemaphore[currentFrame], nullptr);
-
-		if (result == vk::Result::eErrorOutOfDateKHR)
-		{
-			recreateSwapChain();
-			return;
-		}
-		if (result != vk::Result::eSuccess && result != vk::Result::eSuboptimalKHR)
-		{
-			throw std::runtime_error("failed to acquire swap chain image!");
-		}
-		updateUniformBuffer(currentFrame);
-
-		device.resetFences(*inFlightFences[currentFrame]);
-		commandBuffers[currentFrame].reset();
-		recordCommandBuffer(imageIndex);
-
-		if (appInfo.timelineSemaphoresSupported)
-		{
-			// Use timeline semaphores for GPU synchronization
-			uint64_t waitValue   = timelineValue;
-			uint64_t signalValue = ++timelineValue;
-
-			vk::TimelineSemaphoreSubmitInfo timelineInfo{
-			    .waitSemaphoreValueCount   = 0,        // We'll still use binary semaphore for swapchain
-			    .signalSemaphoreValueCount = 1,
-			    .pSignalSemaphoreValues    = &signalValue};
-
-			std::array<vk::Semaphore, 2>          waitSemaphores = {*presentCompleteSemaphore[currentFrame], *timelineSemaphore};
-			std::array<vk::PipelineStageFlags, 2> waitStages     = {vk::PipelineStageFlagBits::eColorAttachmentOutput, vk::PipelineStageFlagBits::eVertexInput};
-			std::array<uint64_t, 2>               waitValues     = {0, waitValue};        // Binary semaphore value is ignored
-
-			std::array<vk::Semaphore, 2> signalSemaphores = {*renderFinishedSemaphore[currentFrame], *timelineSemaphore};
-			std::array<uint64_t, 2>      signalValues     = {0, signalValue};        // Binary semaphore value is ignored
-
-			timelineInfo.waitSemaphoreValueCount   = 1;        // Only for the timeline semaphore
-			timelineInfo.pWaitSemaphoreValues      = &waitValues[1];
-			timelineInfo.signalSemaphoreValueCount = 1;        // Only for the timeline semaphore
-			timelineInfo.pSignalSemaphoreValues    = &signalValues[1];
-
-			vk::SubmitInfo submitInfo{
-			    .pNext                = &timelineInfo,
-			    .waitSemaphoreCount   = 1,        // Only wait on the binary semaphore
-			    .pWaitSemaphores      = &waitSemaphores[0],
-			    .pWaitDstStageMask    = &waitStages[0],
-			    .commandBufferCount   = 1,
-			    .pCommandBuffers      = &*commandBuffers[currentFrame],
-			    .signalSemaphoreCount = 2,        // Signal both semaphores
-			    .pSignalSemaphores    = signalSemaphores.data()};
-
-			queue.submit(submitInfo, *inFlightFences[currentFrame]);
-		}
-		else
-		{
-			// Use traditional binary semaphores
-			vk::PipelineStageFlags waitDestinationStageMask(vk::PipelineStageFlagBits::eColorAttachmentOutput);
-			const vk::SubmitInfo   submitInfo{
-			      .waitSemaphoreCount   = 1,
-			      .pWaitSemaphores      = &*presentCompleteSemaphore[currentFrame],
-			      .pWaitDstStageMask    = &waitDestinationStageMask,
-			      .commandBufferCount   = 1,
-			      .pCommandBuffers      = &*commandBuffers[currentFrame],
-			      .signalSemaphoreCount = 1,
-			      .pSignalSemaphores    = &*renderFinishedSemaphore[currentFrame]};
-			queue.submit(submitInfo, *inFlightFences[currentFrame]);
-		}
-
-		try
-		{
-			const vk::PresentInfoKHR presentInfoKHR{
-			    .waitSemaphoreCount = 1,
-			    .pWaitSemaphores    = &*renderFinishedSemaphore[currentFrame],
-			    .swapchainCount     = 1,
-			    .pSwapchains        = &*swapChain,
-			    .pImageIndices      = &imageIndex};
-			result = queue.presentKHR(presentInfoKHR);
-			if (result == vk::Result::eErrorOutOfDateKHR || result == vk::Result::eSuboptimalKHR || framebufferResized)
-			{
-				framebufferResized = false;
-				recreateSwapChain();
-			}
-			else if (result != vk::Result::eSuccess)
-			{
-				throw std::runtime_error("failed to present swap chain image!");
-			}
-		}
-		catch (const vk::SystemError &e)
-		{
-			if (e.code().value() == static_cast<int>(vk::Result::eErrorOutOfDateKHR))
-			{
-				recreateSwapChain();
-				return;
-			}
-			else
-			{
-				throw;
-			}
-		}
-		currentFrame = (currentFrame + 1) % MAX_FRAMES_IN_FLIGHT;
-	}
-
-	[[nodiscard]] vk::raii::ShaderModule createShaderModule(const std::vector<char> &code) const
-	{
-		vk::ShaderModuleCreateInfo createInfo{.codeSize = code.size(), .pCode = reinterpret_cast<const uint32_t *>(code.data())};
-		vk::raii::ShaderModule     shaderModule{device, createInfo};
-
-		return shaderModule;
-	}
-
-	static uint32_t chooseSwapMinImageCount(vk::SurfaceCapabilitiesKHR const &surfaceCapabilities)
-	{
-		auto minImageCount = std::max(3u, surfaceCapabilities.minImageCount);
-		if ((0 < surfaceCapabilities.maxImageCount) && (surfaceCapabilities.maxImageCount < minImageCount))
-		{
-			minImageCount = surfaceCapabilities.maxImageCount;
-		}
-		return minImageCount;
-	}
-
-	static vk::SurfaceFormatKHR chooseSwapSurfaceFormat(const std::vector<vk::SurfaceFormatKHR> &availableFormats)
-	{
-		assert(!availableFormats.empty());
-		const auto formatIt = std::ranges::find_if(
-		    availableFormats,
-		    [](const auto &format) { return format.format == vk::Format::eB8G8R8A8Srgb && format.colorSpace == vk::ColorSpaceKHR::eSrgbNonlinear; });
-		return formatIt != availableFormats.end() ? *formatIt : availableFormats[0];
-	}
-
-	static vk::PresentModeKHR chooseSwapPresentMode(const std::vector<vk::PresentModeKHR> &availablePresentModes)
-	{
-		assert(std::ranges::any_of(availablePresentModes, [](auto presentMode) { return presentMode == vk::PresentModeKHR::eFifo; }));
-		return std::ranges::any_of(availablePresentModes,
-		                           [](const vk::PresentModeKHR value) { return vk::PresentModeKHR::eMailbox == value; }) ?
-		           vk::PresentModeKHR::eMailbox :
-		           vk::PresentModeKHR::eFifo;
-	}
-
-	[[nodiscard]] vk::Extent2D chooseSwapExtent(const vk::SurfaceCapabilitiesKHR &capabilities) const
-	{
-		if (capabilities.currentExtent.width != 0xFFFFFFFF)
-		{
-			return capabilities.currentExtent;
-		}
-		int width, height;
-		glfwGetFramebufferSize(window, &width, &height);
-
-		return {
-		    std::clamp<uint32_t>(width, capabilities.minImageExtent.width, capabilities.maxImageExtent.width),
-		    std::clamp<uint32_t>(height, capabilities.minImageExtent.height, capabilities.maxImageExtent.height)};
-	}
-
-	[[nodiscard]] std::vector<const char *> getRequiredExtensions() const
-	{
-		// Get the required extensions from GLFW
-		uint32_t    glfwExtensionCount = 0;
-		auto        glfwExtensions     = glfwGetRequiredInstanceExtensions(&glfwExtensionCount);
-		std::vector extensions(glfwExtensions, glfwExtensions + glfwExtensionCount);
-
-		// Check if the debug utils extension is available
-		std::vector<vk::ExtensionProperties> props               = context.enumerateInstanceExtensionProperties();
-		bool                                 debugUtilsAvailable = std::ranges::any_of(props,
-		                                                                               [](vk::ExtensionProperties const &ep) {
-                                                           return strcmp(ep.extensionName, vk::EXTDebugUtilsExtensionName) == 0;
-                                                       });
-
-		// Always include the debug utils extension if available
-		// This allows validation layers to be enabled via vulkanconfig
-		if (debugUtilsAvailable)
-		{
-			extensions.push_back(vk::EXTDebugUtilsExtensionName);
-		}
-		else
-		{
-			std::cout << "VK_EXT_debug_utils extension not available. Validation layers may not work." << std::endl;
-		}
-
-		return extensions;
-	}
-
-	static VKAPI_ATTR vk::Bool32 VKAPI_CALL debugCallback(vk::DebugUtilsMessageSeverityFlagBitsEXT severity, vk::DebugUtilsMessageTypeFlagsEXT type, const vk::DebugUtilsMessengerCallbackDataEXT *pCallbackData, void *)
-	{
-		if (severity == vk::DebugUtilsMessageSeverityFlagBitsEXT::eError || severity == vk::DebugUtilsMessageSeverityFlagBitsEXT::eWarning)
-		{
-			std::cerr << "validation layer: type " << to_string(type) << " msg: " << pCallbackData->pMessage << std::endl;
-		}
-
-		return vk::False;
-	}
-
-	static std::vector<char> readFile(const std::string &filename)
-	{
-		std::ifstream file(filename, std::ios::ate | std::ios::binary);
-
-		if (!file.is_open())
-		{
-			throw std::runtime_error("failed to open file!");
-		}
-		std::vector<char> buffer(file.tellg());
-		file.seekg(0, std::ios::beg);
-		file.read(buffer.data(), static_cast<std::streamsize>(buffer.size()));
-		file.close();
-
-		return buffer;
-	}
+
+        // Always include the debug utils extension if available
+        // This allows validation layers to be enabled via vulkanconfig
+        if (debugUtilsAvailable) {
+            extensions.push_back(vk::EXTDebugUtilsExtensionName);
+        } else {
+            std::cout << "VK_EXT_debug_utils extension not available. Validation layers may not work." << std::endl;
+        }
+
+        return extensions;
+    }
+
+    static VKAPI_ATTR vk::Bool32 VKAPI_CALL debugCallback(vk::DebugUtilsMessageSeverityFlagBitsEXT severity, vk::DebugUtilsMessageTypeFlagsEXT type, const vk::DebugUtilsMessengerCallbackDataEXT* pCallbackData, void*) {
+        if (severity == vk::DebugUtilsMessageSeverityFlagBitsEXT::eError || severity == vk::DebugUtilsMessageSeverityFlagBitsEXT::eWarning) {
+            std::cerr << "validation layer: type " << to_string(type) << " msg: " << pCallbackData->pMessage << std::endl;
+        }
+
+        return vk::False;
+    }
+
+    static std::vector<char> readFile(const std::string& filename) {
+        std::ifstream file(filename, std::ios::ate | std::ios::binary);
+
+        if (!file.is_open()) {
+            throw std::runtime_error("failed to open file!");
+        }
+        std::vector<char> buffer(file.tellg());
+        file.seekg(0, std::ios::beg);
+        file.read(buffer.data(), static_cast<std::streamsize>(buffer.size()));
+        file.close();
+
+        return buffer;
+    }
 };
 
-int main()
-{
-	try
-	{
-		HelloTriangleApplication app;
-		app.run();
-	}
-	catch (const std::exception &e)
-	{
-		std::cerr << e.what() << std::endl;
-		return EXIT_FAILURE;
-	}
-
-	return EXIT_SUCCESS;
+int main() {
+    try {
+        HelloTriangleApplication app;
+        app.run();
+    } catch (const std::exception& e) {
+        std::cerr << e.what() << std::endl;
+        return EXIT_FAILURE;
+    }
+
+    return EXIT_SUCCESS;
 }