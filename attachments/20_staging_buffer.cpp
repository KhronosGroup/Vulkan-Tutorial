#include <algorithm>
#include <array>
#include <assert.h>
#include <cstdlib>
#include <cstring>
#include <fstream>
#include <iostream>
#include <limits>
#include <memory>
#include <stdexcept>
#include <vector>

#if defined(__INTELLISENSE__) || !defined(USE_CPP20_MODULES)
#	include <vulkan/vulkan_raii.hpp>
#else
import vulkan_hpp;
#endif

#define GLFW_INCLUDE_VULKAN        // REQUIRED only for GLFW CreateWindowSurface.
#include <GLFW/glfw3.h>
#include <glm/glm.hpp>

constexpr uint32_t WIDTH                = 800;
constexpr uint32_t HEIGHT               = 600;
constexpr int      MAX_FRAMES_IN_FLIGHT = 2;

const std::vector<char const *> validationLayers = {
    "VK_LAYER_KHRONOS_validation"};

#ifdef NDEBUG
constexpr bool enableValidationLayers = false;
#else
constexpr bool enableValidationLayers = true;
#endif

struct Vertex
{
	glm::vec2 pos;
	glm::vec3 color;

	static vk::VertexInputBindingDescription getBindingDescription()
	{
		return {0, sizeof(Vertex), vk::VertexInputRate::eVertex};
	}

	static std::array<vk::VertexInputAttributeDescription, 2> getAttributeDescriptions()
	{
		return {
		    vk::VertexInputAttributeDescription(0, 0, vk::Format::eR32G32Sfloat, offsetof(Vertex, pos)),
		    vk::VertexInputAttributeDescription(1, 0, vk::Format::eR32G32B32Sfloat, offsetof(Vertex, color))};
	}
};

const std::vector<Vertex> vertices = {
    {{0.0f, -0.5f}, {1.0f, 0.0f, 0.0f}},
    {{0.5f, 0.5f}, {0.0f, 1.0f, 0.0f}},
    {{-0.5f, 0.5f}, {0.0f, 0.0f, 1.0f}}};

class HelloTriangleApplication
{
  public:
	void run()
	{
		initWindow();
		initVulkan();
		mainLoop();
		cleanup();
	}

  private:
	GLFWwindow                      *window = nullptr;
	vk::raii::Context                context;
	vk::raii::Instance               instance       = nullptr;
	vk::raii::DebugUtilsMessengerEXT debugMessenger = nullptr;
	vk::raii::SurfaceKHR             surface        = nullptr;
	vk::raii::PhysicalDevice         physicalDevice = nullptr;
	vk::raii::Device                 device         = nullptr;
	uint32_t                         queueIndex     = ~0;
	vk::raii::Queue                  queue          = nullptr;
	vk::raii::SwapchainKHR           swapChain      = nullptr;
	std::vector<vk::Image>           swapChainImages;
	vk::SurfaceFormatKHR             swapChainSurfaceFormat;
	vk::Extent2D                     swapChainExtent;
	std::vector<vk::raii::ImageView> swapChainImageViews;

	vk::raii::PipelineLayout pipelineLayout   = nullptr;
	vk::raii::Pipeline       graphicsPipeline = nullptr;

	vk::raii::Buffer       vertexBuffer       = nullptr;
	vk::raii::DeviceMemory vertexBufferMemory = nullptr;

	vk::raii::CommandPool                commandPool = nullptr;
	std::vector<vk::raii::CommandBuffer> commandBuffers;

	std::vector<vk::raii::Semaphore> presentCompleteSemaphore;
	std::vector<vk::raii::Semaphore> renderFinishedSemaphore;
	std::vector<vk::raii::Fence>     inFlightFences;
	uint32_t                         semaphoreIndex = 0;
	uint32_t                         currentFrame   = 0;

	bool framebufferResized = false;

	std::vector<const char *> requiredDeviceExtension = {
	    vk::KHRSwapchainExtensionName,
	    vk::KHRSpirv14ExtensionName,
	    vk::KHRSynchronization2ExtensionName,
	    vk::KHRCreateRenderpass2ExtensionName};

	void initWindow()
	{
		glfwInit();

		glfwWindowHint(GLFW_CLIENT_API, GLFW_NO_API);
		glfwWindowHint(GLFW_RESIZABLE, GLFW_TRUE);

		window = glfwCreateWindow(WIDTH, HEIGHT, "Vulkan", nullptr, nullptr);
		glfwSetWindowUserPointer(window, this);
		glfwSetFramebufferSizeCallback(window, framebufferResizeCallback);
	}

	static void framebufferResizeCallback(GLFWwindow *window, int width, int height)
	{
		auto app                = static_cast<HelloTriangleApplication *>(glfwGetWindowUserPointer(window));
		app->framebufferResized = true;
	}

	void initVulkan()
	{
		createInstance();
		setupDebugMessenger();
		createSurface();
		pickPhysicalDevice();
		createLogicalDevice();
		createSwapChain();
		createImageViews();
		createGraphicsPipeline();
		createCommandPool();
		createVertexBuffer();
		createCommandBuffers();
		createSyncObjects();
	}

	void mainLoop()
	{
		while (!glfwWindowShouldClose(window))
		{
			glfwPollEvents();
			drawFrame();
		}

		device.waitIdle();
	}

	void cleanupSwapChain()
	{
		swapChainImageViews.clear();
		swapChain = nullptr;
	}

	void cleanup()
	{
		glfwDestroyWindow(window);

		glfwTerminate();
	}

	void recreateSwapChain()
	{
		int width = 0, height = 0;
		glfwGetFramebufferSize(window, &width, &height);
		while (width == 0 || height == 0)
		{
			glfwGetFramebufferSize(window, &width, &height);
			glfwWaitEvents();
		}

		device.waitIdle();

		cleanupSwapChain();
		createSwapChain();
		createImageViews();
	}

	void createInstance()
	{
		constexpr vk::ApplicationInfo appInfo{.pApplicationName   = "Hello Triangle",
		                                      .applicationVersion = VK_MAKE_VERSION(1, 0, 0),
		                                      .pEngineName        = "No Engine",
		                                      .engineVersion      = VK_MAKE_VERSION(1, 0, 0),
		                                      .apiVersion         = vk::ApiVersion14};

		// Get the required layers
		std::vector<char const *> requiredLayers;
		if (enableValidationLayers)
		{
			requiredLayers.assign(validationLayers.begin(), validationLayers.end());
		}

		// Check if the required layers are supported by the Vulkan implementation.
		auto layerProperties = context.enumerateInstanceLayerProperties();
		for (auto const &requiredLayer : requiredLayers)
		{
			if (std::ranges::none_of(layerProperties,
			                         [requiredLayer](auto const &layerProperty) { return strcmp(layerProperty.layerName, requiredLayer) == 0; }))
			{
				throw std::runtime_error("Required layer not supported: " + std::string(requiredLayer));
			}
		}

		// Get the required extensions.
		auto requiredExtensions = getRequiredExtensions();

		// Check if the required extensions are supported by the Vulkan implementation.
		auto extensionProperties = context.enumerateInstanceExtensionProperties();
		for (auto const &requiredExtension : requiredExtensions)
		{
			if (std::ranges::none_of(extensionProperties,
			                         [requiredExtension](auto const &extensionProperty) { return strcmp(extensionProperty.extensionName, requiredExtension) == 0; }))
			{
				throw std::runtime_error("Required extension not supported: " + std::string(requiredExtension));
			}
		}

		vk::InstanceCreateInfo createInfo{
		    .pApplicationInfo        = &appInfo,
		    .enabledLayerCount       = static_cast<uint32_t>(requiredLayers.size()),
		    .ppEnabledLayerNames     = requiredLayers.data(),
		    .enabledExtensionCount   = static_cast<uint32_t>(requiredExtensions.size()),
		    .ppEnabledExtensionNames = requiredExtensions.data()};
		instance = vk::raii::Instance(context, createInfo);
	}

	void setupDebugMessenger()
	{
		if (!enableValidationLayers)
			return;

		vk::DebugUtilsMessageSeverityFlagsEXT severityFlags(vk::DebugUtilsMessageSeverityFlagBitsEXT::eVerbose | vk::DebugUtilsMessageSeverityFlagBitsEXT::eWarning | vk::DebugUtilsMessageSeverityFlagBitsEXT::eError);
		vk::DebugUtilsMessageTypeFlagsEXT     messageTypeFlags(vk::DebugUtilsMessageTypeFlagBitsEXT::eGeneral | vk::DebugUtilsMessageTypeFlagBitsEXT::ePerformance | vk::DebugUtilsMessageTypeFlagBitsEXT::eValidation);
		vk::DebugUtilsMessengerCreateInfoEXT  debugUtilsMessengerCreateInfoEXT{
		     .messageSeverity = severityFlags,
		     .messageType     = messageTypeFlags,
		     .pfnUserCallback = &debugCallback};
		debugMessenger = instance.createDebugUtilsMessengerEXT(debugUtilsMessengerCreateInfoEXT);
	}

	void createSurface()
	{
		VkSurfaceKHR _surface;
		if (glfwCreateWindowSurface(*instance, window, nullptr, &_surface) != 0)
		{
			throw std::runtime_error("failed to create window surface!");
		}
		surface = vk::raii::SurfaceKHR(instance, _surface);
	}

	void pickPhysicalDevice()
	{
		std::vector<vk::raii::PhysicalDevice> devices = instance.enumeratePhysicalDevices();
		const auto                            devIter = std::ranges::find_if(
            devices,
            [&](auto const &device) {
                // Check if the device supports the Vulkan 1.3 API version
                bool supportsVulkan1_3 = device.getProperties().apiVersion >= VK_API_VERSION_1_3;

                // Check if any of the queue families support graphics operations
                auto queueFamilies = device.getQueueFamilyProperties();
                bool supportsGraphics =
                    std::ranges::any_of(queueFamilies, [](auto const &qfp) { return !!(qfp.queueFlags & vk::QueueFlagBits::eGraphics); });

                // Check if all required device extensions are available
                auto availableDeviceExtensions = device.enumerateDeviceExtensionProperties();
                bool supportsAllRequiredExtensions =
                    std::ranges::all_of(requiredDeviceExtension,
			                                                       [&availableDeviceExtensions](auto const &requiredDeviceExtension) {
                                            return std::ranges::any_of(availableDeviceExtensions,
				                                                                                  [requiredDeviceExtension](auto const &availableDeviceExtension) { return strcmp(availableDeviceExtension.extensionName, requiredDeviceExtension) == 0; });
                                        });

                auto features                 = device.template getFeatures2<vk::PhysicalDeviceFeatures2, vk::PhysicalDeviceVulkan11Features, vk::PhysicalDeviceVulkan13Features, vk::PhysicalDeviceExtendedDynamicStateFeaturesEXT>();
                bool supportsRequiredFeatures = features.template get<vk::PhysicalDeviceVulkan11Features>().shaderDrawParameters &&
                                                features.template get<vk::PhysicalDeviceVulkan13Features>().dynamicRendering &&
                                                features.template get<vk::PhysicalDeviceExtendedDynamicStateFeaturesEXT>().extendedDynamicState;

                return supportsVulkan1_3 && supportsGraphics && supportsAllRequiredExtensions && supportsRequiredFeatures;
            });
		if (devIter != devices.end())
		{
			physicalDevice = *devIter;
		}
		else
		{
			throw std::runtime_error("failed to find a suitable GPU!");
		}
	}

	void createLogicalDevice()
	{
		std::vector<vk::QueueFamilyProperties> queueFamilyProperties = physicalDevice.getQueueFamilyProperties();

		// get the first index into queueFamilyProperties which supports both graphics and present
		for (uint32_t qfpIndex = 0; qfpIndex < queueFamilyProperties.size(); qfpIndex++)
		{
			if ((queueFamilyProperties[qfpIndex].queueFlags & vk::QueueFlagBits::eGraphics) &&
			    physicalDevice.getSurfaceSupportKHR(qfpIndex, *surface))
			{
				// found a queue family that supports both graphics and present
				queueIndex = qfpIndex;
				break;
			}
		}
		if (queueIndex == ~0)
		{
			throw std::runtime_error("Could not find a queue for graphics and present -> terminating");
		}

		// query for required features (Vulkan 1.1 and 1.3)
		vk::StructureChain<vk::PhysicalDeviceFeatures2, vk::PhysicalDeviceVulkan11Features, vk::PhysicalDeviceVulkan13Features, vk::PhysicalDeviceExtendedDynamicStateFeaturesEXT> featureChain = {
		    {},                                                          // vk::PhysicalDeviceFeatures2
		    {.shaderDrawParameters = true},                              // vk::PhysicalDeviceVulkan11Features
		    {.synchronization2 = true, .dynamicRendering = true},        // vk::PhysicalDeviceVulkan13Features
		    {.extendedDynamicState = true}                               // vk::PhysicalDeviceExtendedDynamicStateFeaturesEXT
		};

		// create a Device
		float                     queuePriority = 0.0f;
		vk::DeviceQueueCreateInfo deviceQueueCreateInfo{.queueFamilyIndex = queueIndex, .queueCount = 1, .pQueuePriorities = &queuePriority};
		vk::DeviceCreateInfo      deviceCreateInfo{.pNext                   = &featureChain.get<vk::PhysicalDeviceFeatures2>(),
		                                           .queueCreateInfoCount    = 1,
		                                           .pQueueCreateInfos       = &deviceQueueCreateInfo,
		                                           .enabledExtensionCount   = static_cast<uint32_t>(requiredDeviceExtension.size()),
		                                           .ppEnabledExtensionNames = requiredDeviceExtension.data()};

		device = vk::raii::Device(physicalDevice, deviceCreateInfo);
		queue  = vk::raii::Queue(device, queueIndex, 0);
	}

	void createSwapChain()
	{
		auto surfaceCapabilities = physicalDevice.getSurfaceCapabilitiesKHR(*surface);
		swapChainExtent          = chooseSwapExtent(surfaceCapabilities);
		swapChainSurfaceFormat   = chooseSwapSurfaceFormat(physicalDevice.getSurfaceFormatsKHR(*surface));
		vk::SwapchainCreateInfoKHR swapChainCreateInfo{.surface          = *surface,
		                                               .minImageCount    = chooseSwapMinImageCount(surfaceCapabilities),
		                                               .imageFormat      = swapChainSurfaceFormat.format,
		                                               .imageColorSpace  = swapChainSurfaceFormat.colorSpace,
		                                               .imageExtent      = swapChainExtent,
		                                               .imageArrayLayers = 1,
		                                               .imageUsage       = vk::ImageUsageFlagBits::eColorAttachment,
		                                               .imageSharingMode = vk::SharingMode::eExclusive,
		                                               .preTransform     = surfaceCapabilities.currentTransform,
		                                               .compositeAlpha   = vk::CompositeAlphaFlagBitsKHR::eOpaque,
		                                               .presentMode      = chooseSwapPresentMode(physicalDevice.getSurfacePresentModesKHR(*surface)),
		                                               .clipped          = true};

		swapChain       = vk::raii::SwapchainKHR(device, swapChainCreateInfo);
		swapChainImages = swapChain.getImages();
	}

	void createImageViews()
	{
		assert(swapChainImageViews.empty());

		vk::ImageViewCreateInfo imageViewCreateInfo{.viewType = vk::ImageViewType::e2D, .format = swapChainSurfaceFormat.format, .subresourceRange = {vk::ImageAspectFlagBits::eColor, 0, 1, 0, 1}};
		for (auto image : swapChainImages)
		{
			imageViewCreateInfo.image = image;
			swapChainImageViews.emplace_back(device, imageViewCreateInfo);
		}
	}

	void createGraphicsPipeline()
	{
		vk::raii::ShaderModule shaderModule = createShaderModule(readFile("shaders/slang.spv"));

		vk::PipelineShaderStageCreateInfo vertShaderStageInfo{.stage = vk::ShaderStageFlagBits::eVertex, .module = shaderModule, .pName = "vertMain"};
		vk::PipelineShaderStageCreateInfo fragShaderStageInfo{.stage = vk::ShaderStageFlagBits::eFragment, .module = shaderModule, .pName = "fragMain"};
		vk::PipelineShaderStageCreateInfo shaderStages[] = {vertShaderStageInfo, fragShaderStageInfo};

		auto                                     bindingDescription    = Vertex::getBindingDescription();
		auto                                     attributeDescriptions = Vertex::getAttributeDescriptions();
		vk::PipelineVertexInputStateCreateInfo   vertexInputInfo{.vertexBindingDescriptionCount = 1, .pVertexBindingDescriptions = &bindingDescription, .vertexAttributeDescriptionCount = static_cast<uint32_t>(attributeDescriptions.size()), .pVertexAttributeDescriptions = attributeDescriptions.data()};
		vk::PipelineInputAssemblyStateCreateInfo inputAssembly{.topology = vk::PrimitiveTopology::eTriangleList};
		vk::PipelineViewportStateCreateInfo      viewportState{.viewportCount = 1, .scissorCount = 1};

		vk::PipelineRasterizationStateCreateInfo rasterizer{.depthClampEnable = vk::False, .rasterizerDiscardEnable = vk::False, .polygonMode = vk::PolygonMode::eFill, .cullMode = vk::CullModeFlagBits::eBack, .frontFace = vk::FrontFace::eClockwise, .depthBiasEnable = vk::False, .depthBiasSlopeFactor = 1.0f, .lineWidth = 1.0f};

		vk::PipelineMultisampleStateCreateInfo multisampling{.rasterizationSamples = vk::SampleCountFlagBits::e1, .sampleShadingEnable = vk::False};

		vk::PipelineColorBlendAttachmentState colorBlendAttachment{.blendEnable    = vk::False,
		                                                           .colorWriteMask = vk::ColorComponentFlagBits::eR | vk::ColorComponentFlagBits::eG | vk::ColorComponentFlagBits::eB | vk::ColorComponentFlagBits::eA};

		vk::PipelineColorBlendStateCreateInfo colorBlending{.logicOpEnable = vk::False, .logicOp = vk::LogicOp::eCopy, .attachmentCount = 1, .pAttachments = &colorBlendAttachment};

		std::vector dynamicStates = {
		    vk::DynamicState::eViewport,
		    vk::DynamicState::eScissor};
		vk::PipelineDynamicStateCreateInfo dynamicState{.dynamicStateCount = static_cast<uint32_t>(dynamicStates.size()), .pDynamicStates = dynamicStates.data()};

		vk::PipelineLayoutCreateInfo pipelineLayoutInfo{.setLayoutCount = 0, .pushConstantRangeCount = 0};

		pipelineLayout = vk::raii::PipelineLayout(device, pipelineLayoutInfo);

		vk::StructureChain<vk::GraphicsPipelineCreateInfo, vk::PipelineRenderingCreateInfo> pipelineCreateInfoChain = {
		    {.stageCount          = 2,
		     .pStages             = shaderStages,
		     .pVertexInputState   = &vertexInputInfo,
		     .pInputAssemblyState = &inputAssembly,
		     .pViewportState      = &viewportState,
		     .pRasterizationState = &rasterizer,
		     .pMultisampleState   = &multisampling,
		     .pColorBlendState    = &colorBlending,
		     .pDynamicState       = &dynamicState,
		     .layout              = pipelineLayout,
		     .renderPass          = nullptr},
		    {.colorAttachmentCount = 1, .pColorAttachmentFormats = &swapChainSurfaceFormat.format}};

		graphicsPipeline = vk::raii::Pipeline(device, nullptr, pipelineCreateInfoChain.get<vk::GraphicsPipelineCreateInfo>());
	}

	void createCommandPool()
	{
		vk::CommandPoolCreateInfo poolInfo{.flags            = vk::CommandPoolCreateFlagBits::eResetCommandBuffer,
		                                   .queueFamilyIndex = queueIndex};
		commandPool = vk::raii::CommandPool(device, poolInfo);
	}

	void createVertexBuffer()
	{
		vk::BufferCreateInfo   stagingInfo{.size = sizeof(vertices[0]) * vertices.size(), .usage = vk::BufferUsageFlagBits::eTransferSrc, .sharingMode = vk::SharingMode::eExclusive};
		vk::raii::Buffer       stagingBuffer(device, stagingInfo);
		vk::MemoryRequirements memRequirementsStaging = stagingBuffer.getMemoryRequirements();
		vk::MemoryAllocateInfo memoryAllocateInfoStaging{.allocationSize = memRequirementsStaging.size, .memoryTypeIndex = findMemoryType(memRequirementsStaging.memoryTypeBits, vk::MemoryPropertyFlagBits::eHostVisible | vk::MemoryPropertyFlagBits::eHostCoherent)};
		vk::raii::DeviceMemory stagingBufferMemory(device, memoryAllocateInfoStaging);

		stagingBuffer.bindMemory(stagingBufferMemory, 0);
		void *dataStaging = stagingBufferMemory.mapMemory(0, stagingInfo.size);
		memcpy(dataStaging, vertices.data(), stagingInfo.size);
		stagingBufferMemory.unmapMemory();

		vk::BufferCreateInfo bufferInfo{.size = sizeof(vertices[0]) * vertices.size(), .usage = vk::BufferUsageFlagBits::eVertexBuffer | vk::BufferUsageFlagBits::eTransferDst, .sharingMode = vk::SharingMode::eExclusive};
		vertexBuffer = vk::raii::Buffer(device, bufferInfo);

		vk::MemoryRequirements memRequirements = vertexBuffer.getMemoryRequirements();
		vk::MemoryAllocateInfo memoryAllocateInfo{.allocationSize = memRequirements.size, .memoryTypeIndex = findMemoryType(memRequirements.memoryTypeBits, vk::MemoryPropertyFlagBits::eDeviceLocal)};
		vertexBufferMemory = vk::raii::DeviceMemory(device, memoryAllocateInfo);

		vertexBuffer.bindMemory(*vertexBufferMemory, 0);

		copyBuffer(stagingBuffer, vertexBuffer, stagingInfo.size);
	}

	void copyBuffer(vk::raii::Buffer &srcBuffer, vk::raii::Buffer &dstBuffer, vk::DeviceSize size)
	{
		vk::CommandBufferAllocateInfo allocInfo{.commandPool = commandPool, .level = vk::CommandBufferLevel::ePrimary, .commandBufferCount = 1};
		vk::raii::CommandBuffer       commandCopyBuffer = std::move(device.allocateCommandBuffers(allocInfo).front());
		commandCopyBuffer.begin(vk::CommandBufferBeginInfo{.flags = vk::CommandBufferUsageFlagBits::eOneTimeSubmit});
		commandCopyBuffer.copyBuffer(*srcBuffer, *dstBuffer, vk::BufferCopy(0, 0, size));
		commandCopyBuffer.end();
		queue.submit(vk::SubmitInfo{.commandBufferCount = 1, .pCommandBuffers = &*commandCopyBuffer}, nullptr);
		queue.waitIdle();
	}

	uint32_t findMemoryType(uint32_t typeFilter, vk::MemoryPropertyFlags properties)
	{
		vk::PhysicalDeviceMemoryProperties memProperties = physicalDevice.getMemoryProperties();

		for (uint32_t i = 0; i < memProperties.memoryTypeCount; i++)
		{
			if ((typeFilter & (1 << i)) && (memProperties.memoryTypes[i].propertyFlags & properties) == properties)
			{
				return i;
			}
		}

		throw std::runtime_error("failed to find suitable memory type!");
	}

	void createCommandBuffers()
	{
		commandBuffers.clear();
		vk::CommandBufferAllocateInfo allocInfo{.commandPool = commandPool, .level = vk::CommandBufferLevel::ePrimary, .commandBufferCount = MAX_FRAMES_IN_FLIGHT};
		commandBuffers = vk::raii::CommandBuffers(device, allocInfo);
	}

	void recordCommandBuffer(uint32_t imageIndex)
	{
		commandBuffers[currentFrame].begin({});
		// Before starting rendering, transition the swapchain image to COLOR_ATTACHMENT_OPTIMAL
		transition_image_layout(
		    imageIndex,
		    vk::ImageLayout::eUndefined,
		    vk::ImageLayout::eColorAttachmentOptimal,
		    {},                                                       // srcAccessMask (no need to wait for previous operations)
		    vk::AccessFlagBits2::eColorAttachmentWrite,               // dstAccessMask
		    vk::PipelineStageFlagBits2::eTopOfPipe,                   // srcStage
		    vk::PipelineStageFlagBits2::eColorAttachmentOutput        // dstStage
		);
		vk::ClearValue              clearColor     = vk::ClearColorValue(0.0f, 0.0f, 0.0f, 1.0f);
		vk::RenderingAttachmentInfo attachmentInfo = {
		    .imageView   = swapChainImageViews[imageIndex],
		    .imageLayout = vk::ImageLayout::eColorAttachmentOptimal,
		    .loadOp      = vk::AttachmentLoadOp::eClear,
		    .storeOp     = vk::AttachmentStoreOp::eStore,
		    .clearValue  = clearColor};
		vk::RenderingInfo renderingInfo = {
		    .renderArea           = {.offset = {0, 0}, .extent = swapChainExtent},
		    .layerCount           = 1,
		    .colorAttachmentCount = 1,
		    .pColorAttachments    = &attachmentInfo};
		commandBuffers[currentFrame].beginRendering(renderingInfo);
		commandBuffers[currentFrame].bindPipeline(vk::PipelineBindPoint::eGraphics, *graphicsPipeline);
		commandBuffers[currentFrame].setViewport(0, vk::Viewport(0.0f, 0.0f, static_cast<float>(swapChainExtent.width), static_cast<float>(swapChainExtent.height), 0.0f, 1.0f));
		commandBuffers[currentFrame].setScissor(0, vk::Rect2D(vk::Offset2D(0, 0), swapChainExtent));
		commandBuffers[currentFrame].bindVertexBuffers(0, *vertexBuffer, {0});
		commandBuffers[currentFrame].draw(3, 1, 0, 0);
		commandBuffers[currentFrame].endRendering();
		// After rendering, transition the swapchain image to PRESENT_SRC
		transition_image_layout(
		    imageIndex,
		    vk::ImageLayout::eColorAttachmentOptimal,
		    vk::ImageLayout::ePresentSrcKHR,
		    vk::AccessFlagBits2::eColorAttachmentWrite,                // srcAccessMask
		    {},                                                        // dstAccessMask
		    vk::PipelineStageFlagBits2::eColorAttachmentOutput,        // srcStage
		    vk::PipelineStageFlagBits2::eBottomOfPipe                  // dstStage
		);
		commandBuffers[currentFrame].end();
	}

	void transition_image_layout(
	    uint32_t                imageIndex,
	    vk::ImageLayout         old_layout,
	    vk::ImageLayout         new_layout,
	    vk::AccessFlags2        src_access_mask,
	    vk::AccessFlags2        dst_access_mask,
	    vk::PipelineStageFlags2 src_stage_mask,
	    vk::PipelineStageFlags2 dst_stage_mask)
	{
		vk::ImageMemoryBarrier2 barrier = {
		    .srcStageMask        = src_stage_mask,
		    .srcAccessMask       = src_access_mask,
		    .dstStageMask        = dst_stage_mask,
		    .dstAccessMask       = dst_access_mask,
		    .oldLayout           = old_layout,
		    .newLayout           = new_layout,
		    .srcQueueFamilyIndex = VK_QUEUE_FAMILY_IGNORED,
		    .dstQueueFamilyIndex = VK_QUEUE_FAMILY_IGNORED,
		    .image               = swapChainImages[imageIndex],
		    .subresourceRange    = {
		           .aspectMask     = vk::ImageAspectFlagBits::eColor,
		           .baseMipLevel   = 0,
		           .levelCount     = 1,
		           .baseArrayLayer = 0,
		           .layerCount     = 1}};
		vk::DependencyInfo dependency_info = {
		    .dependencyFlags         = {},
		    .imageMemoryBarrierCount = 1,
		    .pImageMemoryBarriers    = &barrier};
		commandBuffers[currentFrame].pipelineBarrier2(dependency_info);
	}

	void createSyncObjects()
	{
		presentCompleteSemaphore.clear();
		renderFinishedSemaphore.clear();
		inFlightFences.clear();

		for (size_t i = 0; i < swapChainImages.size(); i++)
		{
			presentCompleteSemaphore.emplace_back(device, vk::SemaphoreCreateInfo());
			renderFinishedSemaphore.emplace_back(device, vk::SemaphoreCreateInfo());
		}

		for (size_t i = 0; i < MAX_FRAMES_IN_FLIGHT; i++)
		{
			inFlightFences.emplace_back(device, vk::FenceCreateInfo{.flags = vk::FenceCreateFlagBits::eSignaled});
		}
	}

	void drawFrame()
	{
		while (vk::Result::eTimeout == device.waitForFences(*inFlightFences[currentFrame], vk::True, UINT64_MAX))
			;
		auto [result, imageIndex] = swapChain.acquireNextImage(UINT64_MAX, *presentCompleteSemaphore[semaphoreIndex], nullptr);

		if (result == vk::Result::eErrorOutOfDateKHR)
		{
			recreateSwapChain();
			return;
		}
		if (result != vk::Result::eSuccess && result != vk::Result::eSuboptimalKHR)
		{
			throw std::runtime_error("failed to acquire swap chain image!");
		}

		device.resetFences(*inFlightFences[currentFrame]);
		commandBuffers[currentFrame].reset();
		recordCommandBuffer(imageIndex);

		vk::PipelineStageFlags waitDestinationStageMask(vk::PipelineStageFlagBits::eColorAttachmentOutput);
		const vk::SubmitInfo   submitInfo{.waitSemaphoreCount = 1, .pWaitSemaphores = &*presentCompleteSemaphore[semaphoreIndex], .pWaitDstStageMask = &waitDestinationStageMask, .commandBufferCount = 1, .pCommandBuffers = &*commandBuffers[currentFrame], .signalSemaphoreCount = 1, .pSignalSemaphores = &*renderFinishedSemaphore[imageIndex]};
		queue.submit(submitInfo, *inFlightFences[currentFrame]);

		try
		{
			const vk::PresentInfoKHR presentInfoKHR{.waitSemaphoreCount = 1, .pWaitSemaphores = &*renderFinishedSemaphore[imageIndex], .swapchainCount = 1, .pSwapchains = &*swapChain, .pImageIndices = &imageIndex};
			result = queue.presentKHR(presentInfoKHR);
			if (result == vk::Result::eErrorOutOfDateKHR || result == vk::Result::eSuboptimalKHR || framebufferResized)
			{
				framebufferResized = false;
				recreateSwapChain();
			}
			else if (result != vk::Result::eSuccess)
			{
				throw std::runtime_error("failed to present swap chain image!");
			}
		}
		catch (const vk::SystemError &e)
		{
			if (e.code().value() == static_cast<int>(vk::Result::eErrorOutOfDateKHR))
			{
				recreateSwapChain();
				return;
			}
			else
			{
				throw;
			}
		}
		semaphoreIndex = (semaphoreIndex + 1) % presentCompleteSemaphore.size();
		currentFrame   = (currentFrame + 1) % MAX_FRAMES_IN_FLIGHT;
	}

	[[nodiscard]] vk::raii::ShaderModule createShaderModule(const std::vector<char> &code) const
	{
		vk::ShaderModuleCreateInfo createInfo{.codeSize = code.size() * sizeof(char), .pCode = reinterpret_cast<const uint32_t *>(code.data())};
		vk::raii::ShaderModule     shaderModule{device, createInfo};

		return shaderModule;
	}

	static uint32_t chooseSwapMinImageCount(vk::SurfaceCapabilitiesKHR const &surfaceCapabilities)
	{
		auto minImageCount = std::max(3u, surfaceCapabilities.minImageCount);
		if ((0 < surfaceCapabilities.maxImageCount) && (surfaceCapabilities.maxImageCount < minImageCount))
		{
			minImageCount = surfaceCapabilities.maxImageCount;
		}
		return minImageCount;
	}

	static vk::SurfaceFormatKHR chooseSwapSurfaceFormat(const std::vector<vk::SurfaceFormatKHR> &availableFormats)
	{
		assert(!availableFormats.empty());
		const auto formatIt = std::ranges::find_if(
		    availableFormats,
		    [](const auto &format) { return format.format == vk::Format::eB8G8R8A8Srgb && format.colorSpace == vk::ColorSpaceKHR::eSrgbNonlinear; });
		return formatIt != availableFormats.end() ? *formatIt : availableFormats[0];
	}

	static vk::PresentModeKHR chooseSwapPresentMode(const std::vector<vk::PresentModeKHR> &availablePresentModes)
	{
		assert(std::ranges::any_of(availablePresentModes, [](auto presentMode) { return presentMode == vk::PresentModeKHR::eFifo; }));
		return std::ranges::any_of(availablePresentModes,
		                           [](const vk::PresentModeKHR value) { return vk::PresentModeKHR::eMailbox == value; }) ?
		           vk::PresentModeKHR::eMailbox :
		           vk::PresentModeKHR::eFifo;
	}

	vk::Extent2D chooseSwapExtent(const vk::SurfaceCapabilitiesKHR &capabilities)
	{
		if (capabilities.currentExtent.width != 0xFFFFFFFF)
		{
			return capabilities.currentExtent;
		}
		int width, height;
		glfwGetFramebufferSize(window, &width, &height);

		return {
		    std::clamp<uint32_t>(width, capabilities.minImageExtent.width, capabilities.maxImageExtent.width),
		    std::clamp<uint32_t>(height, capabilities.minImageExtent.height, capabilities.maxImageExtent.height)};
	}

	std::vector<const char *> getRequiredExtensions()
	{
		uint32_t glfwExtensionCount = 0;
		auto     glfwExtensions     = glfwGetRequiredInstanceExtensions(&glfwExtensionCount);

		std::vector extensions(glfwExtensions, glfwExtensions + glfwExtensionCount);
		if (enableValidationLayers)
		{
			extensions.push_back(vk::EXTDebugUtilsExtensionName);
		}

		return extensions;
	}

	static VKAPI_ATTR vk::Bool32 VKAPI_CALL debugCallback(vk::DebugUtilsMessageSeverityFlagBitsEXT severity, vk::DebugUtilsMessageTypeFlagsEXT type, const vk::DebugUtilsMessengerCallbackDataEXT *pCallbackData, void *)
	{
		if (severity == vk::DebugUtilsMessageSeverityFlagBitsEXT::eError || severity == vk::DebugUtilsMessageSeverityFlagBitsEXT::eWarning)
		{
			std::cerr << "validation layer: type " << to_string(type) << " msg: " << pCallbackData->pMessage << std::endl;
		}

		return vk::False;
	}

	static std::vector<char> readFile(const std::string &filename)
	{
		std::ifstream file(filename, std::ios::ate | std::ios::binary);
		if (!file.is_open())
		{
			throw std::runtime_error("failed to open file!");
		}
		std::vector<char> buffer(file.tellg());
		file.seekg(0, std::ios::beg);
		file.read(buffer.data(), static_cast<std::streamsize>(buffer.size()));
		file.close();
		return buffer;
	}
};

<<<<<<< HEAD
int main()
{
	try
	{
		HelloTriangleApplication app;
		app.run();
	}
	catch (const std::exception &e)
	{
		std::cerr << e.what() << std::endl;
		return EXIT_FAILURE;
	}

	return EXIT_SUCCESS;
=======
class HelloTriangleApplication {
public:
    void run() {
        initWindow();
        initVulkan();
        mainLoop();
        cleanup();
    }

private:
    GLFWwindow *                     window = nullptr;
    vk::raii::Context                context;
    vk::raii::Instance               instance       = nullptr;
    vk::raii::DebugUtilsMessengerEXT debugMessenger = nullptr;
    vk::raii::SurfaceKHR             surface        = nullptr;
    vk::raii::PhysicalDevice         physicalDevice = nullptr;
    vk::raii::Device                 device         = nullptr;
    uint32_t                         queueIndex     = ~0;
    vk::raii::Queue                  queue          = nullptr;
    vk::raii::SwapchainKHR           swapChain      = nullptr;
    std::vector<vk::Image>           swapChainImages;
    vk::SurfaceFormatKHR             swapChainSurfaceFormat;
    vk::Extent2D                     swapChainExtent;
    std::vector<vk::raii::ImageView> swapChainImageViews;

    vk::raii::PipelineLayout pipelineLayout = nullptr;
    vk::raii::Pipeline graphicsPipeline = nullptr;

    vk::raii::Buffer vertexBuffer = nullptr;
    vk::raii::DeviceMemory vertexBufferMemory = nullptr;

    vk::raii::CommandPool commandPool = nullptr;
    std::vector<vk::raii::CommandBuffer> commandBuffers;

    std::vector<vk::raii::Semaphore> presentCompleteSemaphore;
    std::vector<vk::raii::Semaphore> renderFinishedSemaphore;
    std::vector<vk::raii::Fence> inFlightFences;
    uint32_t semaphoreIndex = 0;
    uint32_t currentFrame = 0;

    bool framebufferResized = false;

    std::vector<const char*> requiredDeviceExtension = {
        vk::KHRSwapchainExtensionName,
        vk::KHRSpirv14ExtensionName,
        vk::KHRSynchronization2ExtensionName,
        vk::KHRCreateRenderpass2ExtensionName
    };

    void initWindow() {
        glfwInit();

        glfwWindowHint(GLFW_CLIENT_API, GLFW_NO_API);
        glfwWindowHint(GLFW_RESIZABLE, GLFW_TRUE);

        window = glfwCreateWindow(WIDTH, HEIGHT, "Vulkan", nullptr, nullptr);
        glfwSetWindowUserPointer(window, this);
        glfwSetFramebufferSizeCallback(window, framebufferResizeCallback);
    }

    static void framebufferResizeCallback(GLFWwindow* window, int width, int height) {
        auto app = static_cast<HelloTriangleApplication*>(glfwGetWindowUserPointer(window));
        app->framebufferResized = true;
    }

    void initVulkan() {
        createInstance();
        setupDebugMessenger();
        createSurface();
        pickPhysicalDevice();
        createLogicalDevice();
        createSwapChain();
        createImageViews();
        createGraphicsPipeline();
        createCommandPool();
        createVertexBuffer();
        createCommandBuffers();
        createSyncObjects();
    }

    void mainLoop() {
        while (!glfwWindowShouldClose(window)) {
            glfwPollEvents();
            drawFrame();
        }

        device.waitIdle();
    }

    void cleanupSwapChain() {
        swapChainImageViews.clear();
        swapChain = nullptr;
    }

    void cleanup() {
        glfwDestroyWindow(window);

        glfwTerminate();
    }

    void recreateSwapChain() {
        int width = 0, height = 0;
        glfwGetFramebufferSize(window, &width, &height);
        while (width == 0 || height == 0) {
            glfwGetFramebufferSize(window, &width, &height);
            glfwWaitEvents();
        }

        device.waitIdle();

        cleanupSwapChain();
        createSwapChain();
        createImageViews();
    }

    void createInstance() {
        constexpr vk::ApplicationInfo appInfo{ .pApplicationName   = "Hello Triangle",
                    .applicationVersion = VK_MAKE_VERSION( 1, 0, 0 ),
                    .pEngineName        = "No Engine",
                    .engineVersion      = VK_MAKE_VERSION( 1, 0, 0 ),
                    .apiVersion         = vk::ApiVersion14 };

        // Get the required layers
        std::vector<char const*> requiredLayers;
        if (enableValidationLayers) {
          requiredLayers.assign(validationLayers.begin(), validationLayers.end());
        }

        // Check if the required layers are supported by the Vulkan implementation.
        auto layerProperties = context.enumerateInstanceLayerProperties();
        for (auto const& requiredLayer : requiredLayers)
        {
            if (std::ranges::none_of(layerProperties,
                                     [requiredLayer](auto const& layerProperty)
                                     { return strcmp(layerProperty.layerName, requiredLayer) == 0; }))
            {
                throw std::runtime_error("Required layer not supported: " + std::string(requiredLayer));
            }
        }

        // Get the required extensions.
        auto requiredExtensions = getRequiredExtensions();

        // Check if the required extensions are supported by the Vulkan implementation.
        auto extensionProperties = context.enumerateInstanceExtensionProperties();
        for (auto const& requiredExtension : requiredExtensions)
        {
            if (std::ranges::none_of(extensionProperties,
                                     [requiredExtension](auto const& extensionProperty)
                                     { return strcmp(extensionProperty.extensionName, requiredExtension) == 0; }))
            {
                throw std::runtime_error("Required extension not supported: " + std::string(requiredExtension));
            }
        }

        vk::InstanceCreateInfo createInfo{
            .pApplicationInfo        = &appInfo,
            .enabledLayerCount       = static_cast<uint32_t>(requiredLayers.size()),
            .ppEnabledLayerNames     = requiredLayers.data(),
            .enabledExtensionCount   = static_cast<uint32_t>(requiredExtensions.size()),
            .ppEnabledExtensionNames = requiredExtensions.data() };
        instance = vk::raii::Instance(context, createInfo);
    }

    void setupDebugMessenger() {
        if (!enableValidationLayers) return;

        vk::DebugUtilsMessageSeverityFlagsEXT severityFlags( vk::DebugUtilsMessageSeverityFlagBitsEXT::eVerbose | vk::DebugUtilsMessageSeverityFlagBitsEXT::eWarning | vk::DebugUtilsMessageSeverityFlagBitsEXT::eError );
        vk::DebugUtilsMessageTypeFlagsEXT    messageTypeFlags( vk::DebugUtilsMessageTypeFlagBitsEXT::eGeneral | vk::DebugUtilsMessageTypeFlagBitsEXT::ePerformance | vk::DebugUtilsMessageTypeFlagBitsEXT::eValidation );
        vk::DebugUtilsMessengerCreateInfoEXT debugUtilsMessengerCreateInfoEXT{
            .messageSeverity = severityFlags,
            .messageType = messageTypeFlags,
            .pfnUserCallback = &debugCallback
            };
        debugMessenger = instance.createDebugUtilsMessengerEXT(debugUtilsMessengerCreateInfoEXT);
    }

    void createSurface() {
        VkSurfaceKHR       _surface;
        if (glfwCreateWindowSurface(*instance, window, nullptr, &_surface) != 0) {
            throw std::runtime_error("failed to create window surface!");
        }
        surface = vk::raii::SurfaceKHR(instance, _surface);
    }

    void pickPhysicalDevice() {
        std::vector<vk::raii::PhysicalDevice> devices = instance.enumeratePhysicalDevices();
        const auto                            devIter = std::ranges::find_if(
          devices,
          [&]( auto const & device )
          {
            // Check if the device supports the Vulkan 1.3 API version
            bool supportsVulkan1_3 = device.getProperties().apiVersion >= VK_API_VERSION_1_3;

            // Check if any of the queue families support graphics operations
            auto queueFamilies = device.getQueueFamilyProperties();
            bool supportsGraphics =
              std::ranges::any_of( queueFamilies, []( auto const & qfp ) { return !!( qfp.queueFlags & vk::QueueFlagBits::eGraphics ); } );

            // Check if all required device extensions are available
            auto availableDeviceExtensions = device.enumerateDeviceExtensionProperties();
            bool supportsAllRequiredExtensions =
              std::ranges::all_of( requiredDeviceExtension,
                                   [&availableDeviceExtensions]( auto const & requiredDeviceExtension )
                                   {
                                     return std::ranges::any_of( availableDeviceExtensions,
                                                                 [requiredDeviceExtension]( auto const & availableDeviceExtension )
                                                                 { return strcmp( availableDeviceExtension.extensionName, requiredDeviceExtension ) == 0; } );
                                   } );

            auto features = device.template getFeatures2<vk::PhysicalDeviceFeatures2, vk::PhysicalDeviceVulkan11Features, vk::PhysicalDeviceVulkan13Features, vk::PhysicalDeviceExtendedDynamicStateFeaturesEXT>();
            bool supportsRequiredFeatures = features.template get<vk::PhysicalDeviceVulkan11Features>().shaderDrawParameters &&
                                            features.template get<vk::PhysicalDeviceVulkan13Features>().dynamicRendering &&
                                            features.template get<vk::PhysicalDeviceExtendedDynamicStateFeaturesEXT>().extendedDynamicState;

            return supportsVulkan1_3 && supportsGraphics && supportsAllRequiredExtensions && supportsRequiredFeatures;
          } );
        if ( devIter != devices.end() )
        {
            physicalDevice = *devIter;
        }
        else
        {
            throw std::runtime_error( "failed to find a suitable GPU!" );
        }
    }

    void createLogicalDevice() {
        std::vector<vk::QueueFamilyProperties> queueFamilyProperties = physicalDevice.getQueueFamilyProperties();

        // get the first index into queueFamilyProperties which supports both graphics and present
        for (uint32_t qfpIndex = 0; qfpIndex < queueFamilyProperties.size(); qfpIndex++)
        {
            if ((queueFamilyProperties[qfpIndex].queueFlags & vk::QueueFlagBits::eGraphics) &&
                physicalDevice.getSurfaceSupportKHR(qfpIndex, *surface))
            {
                // found a queue family that supports both graphics and present
                queueIndex = qfpIndex;
                break;
            }
        }
        if (queueIndex == ~0)
        {
            throw std::runtime_error("Could not find a queue for graphics and present -> terminating");
        }

        // query for required features (Vulkan 1.1 and 1.3)
        vk::StructureChain<vk::PhysicalDeviceFeatures2, vk::PhysicalDeviceVulkan11Features, vk::PhysicalDeviceVulkan13Features, vk::PhysicalDeviceExtendedDynamicStateFeaturesEXT> featureChain = {
            {},                                                     // vk::PhysicalDeviceFeatures2
            { .shaderDrawParameters = true },                       // vk::PhysicalDeviceVulkan11Features
            { .synchronization2 = true, .dynamicRendering = true }, // vk::PhysicalDeviceVulkan13Features
            { .extendedDynamicState = true }                        // vk::PhysicalDeviceExtendedDynamicStateFeaturesEXT
        };

        // create a Device
        float                     queuePriority = 0.0f;
        vk::DeviceQueueCreateInfo deviceQueueCreateInfo{ .queueFamilyIndex = queueIndex, .queueCount = 1, .pQueuePriorities = &queuePriority };
        vk::DeviceCreateInfo      deviceCreateInfo{ .pNext = &featureChain.get<vk::PhysicalDeviceFeatures2>(),
                                                    .queueCreateInfoCount = 1,
                                                    .pQueueCreateInfos = &deviceQueueCreateInfo,
                                                    .enabledExtensionCount = static_cast<uint32_t>(requiredDeviceExtension.size()),
                                                    .ppEnabledExtensionNames = requiredDeviceExtension.data() };

        device = vk::raii::Device( physicalDevice, deviceCreateInfo );
        queue = vk::raii::Queue( device, queueIndex, 0 );
    }

    void createSwapChain() {
        auto surfaceCapabilities = physicalDevice.getSurfaceCapabilitiesKHR( *surface );
        swapChainExtent          = chooseSwapExtent( surfaceCapabilities );
        swapChainSurfaceFormat   = chooseSwapSurfaceFormat( physicalDevice.getSurfaceFormatsKHR( *surface ) );
        vk::SwapchainCreateInfoKHR swapChainCreateInfo{ .surface          = *surface,
                                                        .minImageCount    = chooseSwapMinImageCount( surfaceCapabilities ),
                                                        .imageFormat      = swapChainSurfaceFormat.format,
                                                        .imageColorSpace  = swapChainSurfaceFormat.colorSpace,
                                                        .imageExtent      = swapChainExtent,
                                                        .imageArrayLayers = 1,
                                                        .imageUsage       = vk::ImageUsageFlagBits::eColorAttachment,
                                                        .imageSharingMode = vk::SharingMode::eExclusive,
                                                        .preTransform     = surfaceCapabilities.currentTransform,
                                                        .compositeAlpha   = vk::CompositeAlphaFlagBitsKHR::eOpaque,
                                                        .presentMode      = chooseSwapPresentMode( physicalDevice.getSurfacePresentModesKHR( *surface ) ),
                                                        .clipped          = true };

        swapChain = vk::raii::SwapchainKHR( device, swapChainCreateInfo );
        swapChainImages = swapChain.getImages();
    }

    void createImageViews() {
        assert(swapChainImageViews.empty());

        vk::ImageViewCreateInfo imageViewCreateInfo{ .viewType = vk::ImageViewType::e2D, .format = swapChainSurfaceFormat.format,
          .subresourceRange = { vk::ImageAspectFlagBits::eColor, 0, 1, 0, 1 } };
        for ( auto image : swapChainImages )
        {
            imageViewCreateInfo.image = image;
            swapChainImageViews.emplace_back( device, imageViewCreateInfo );
        }
    }

    void createGraphicsPipeline() {
        vk::raii::ShaderModule shaderModule = createShaderModule(readFile("shaders/slang.spv"));

        vk::PipelineShaderStageCreateInfo vertShaderStageInfo{ .stage = vk::ShaderStageFlagBits::eVertex, .module = shaderModule,  .pName = "vertMain" };
        vk::PipelineShaderStageCreateInfo fragShaderStageInfo{ .stage = vk::ShaderStageFlagBits::eFragment, .module = shaderModule, .pName = "fragMain" };
        vk::PipelineShaderStageCreateInfo shaderStages[] = {vertShaderStageInfo, fragShaderStageInfo};

        auto bindingDescription = Vertex::getBindingDescription();
        auto attributeDescriptions = Vertex::getAttributeDescriptions();
        vk::PipelineVertexInputStateCreateInfo vertexInputInfo {  .vertexBindingDescriptionCount =1, .pVertexBindingDescriptions = &bindingDescription,
            .vertexAttributeDescriptionCount = static_cast<uint32_t>(attributeDescriptions.size()), .pVertexAttributeDescriptions = attributeDescriptions.data() };
        vk::PipelineInputAssemblyStateCreateInfo inputAssembly{  .topology = vk::PrimitiveTopology::eTriangleList };
        vk::PipelineViewportStateCreateInfo viewportState{ .viewportCount = 1, .scissorCount = 1 };

        vk::PipelineRasterizationStateCreateInfo rasterizer{  .depthClampEnable = vk::False, .rasterizerDiscardEnable = vk::False,
                                                              .polygonMode = vk::PolygonMode::eFill, .cullMode = vk::CullModeFlagBits::eBack,
                                                              .frontFace = vk::FrontFace::eClockwise, .depthBiasEnable = vk::False,
                                                              .depthBiasSlopeFactor = 1.0f, .lineWidth = 1.0f };

        vk::PipelineMultisampleStateCreateInfo multisampling{.rasterizationSamples = vk::SampleCountFlagBits::e1, .sampleShadingEnable = vk::False};

        vk::PipelineColorBlendAttachmentState colorBlendAttachment{ .blendEnable = vk::False,
            .colorWriteMask = vk::ColorComponentFlagBits::eR | vk::ColorComponentFlagBits::eG | vk::ColorComponentFlagBits::eB | vk::ColorComponentFlagBits::eA
        };

        vk::PipelineColorBlendStateCreateInfo colorBlending{.logicOpEnable = vk::False, .logicOp =  vk::LogicOp::eCopy, .attachmentCount = 1, .pAttachments =  &colorBlendAttachment };

        std::vector dynamicStates = {
            vk::DynamicState::eViewport,
            vk::DynamicState::eScissor
        };
        vk::PipelineDynamicStateCreateInfo dynamicState{ .dynamicStateCount = static_cast<uint32_t>(dynamicStates.size()), .pDynamicStates = dynamicStates.data() };

        vk::PipelineLayoutCreateInfo pipelineLayoutInfo{  .setLayoutCount = 0, .pushConstantRangeCount = 0 };

        pipelineLayout = vk::raii::PipelineLayout( device, pipelineLayoutInfo );

        vk::StructureChain<vk::GraphicsPipelineCreateInfo, vk::PipelineRenderingCreateInfo> pipelineCreateInfoChain = {
          {.stageCount = 2,
            .pStages = shaderStages,
            .pVertexInputState = &vertexInputInfo,
            .pInputAssemblyState = &inputAssembly,
            .pViewportState = &viewportState,
            .pRasterizationState = &rasterizer,
            .pMultisampleState = &multisampling,
            .pColorBlendState = &colorBlending,
            .pDynamicState = &dynamicState,
            .layout = pipelineLayout,
            .renderPass = nullptr },
          {.colorAttachmentCount = 1, .pColorAttachmentFormats = &swapChainSurfaceFormat.format }
        };

        graphicsPipeline = vk::raii::Pipeline(device, nullptr, pipelineCreateInfoChain.get<vk::GraphicsPipelineCreateInfo>());
    }

    void createCommandPool() {
        vk::CommandPoolCreateInfo poolInfo{  .flags = vk::CommandPoolCreateFlagBits::eResetCommandBuffer,
                                             .queueFamilyIndex = queueIndex };
        commandPool = vk::raii::CommandPool(device, poolInfo);
    }

    void createVertexBuffer() {
        vk::BufferCreateInfo stagingInfo{ .size = sizeof(vertices[0]) * vertices.size(), .usage = vk::BufferUsageFlagBits::eTransferSrc, .sharingMode = vk::SharingMode::eExclusive };
        vk::raii::Buffer stagingBuffer(device, stagingInfo);
        vk::MemoryRequirements memRequirementsStaging = stagingBuffer.getMemoryRequirements();
        vk::MemoryAllocateInfo memoryAllocateInfoStaging{  .allocationSize = memRequirementsStaging.size, .memoryTypeIndex = findMemoryType(memRequirementsStaging.memoryTypeBits, vk::MemoryPropertyFlagBits::eHostVisible | vk::MemoryPropertyFlagBits::eHostCoherent) };
        vk::raii::DeviceMemory stagingBufferMemory(device, memoryAllocateInfoStaging);

        stagingBuffer.bindMemory(stagingBufferMemory, 0);
        void* dataStaging = stagingBufferMemory.mapMemory(0, stagingInfo.size);
        memcpy(dataStaging, vertices.data(), stagingInfo.size);
        stagingBufferMemory.unmapMemory();

        vk::BufferCreateInfo bufferInfo{ .size = sizeof(vertices[0]) * vertices.size(),  .usage = vk::BufferUsageFlagBits::eVertexBuffer | vk::BufferUsageFlagBits::eTransferDst, .sharingMode = vk::SharingMode::eExclusive };
        vertexBuffer = vk::raii::Buffer(device, bufferInfo);

        vk::MemoryRequirements memRequirements = vertexBuffer.getMemoryRequirements();
        vk::MemoryAllocateInfo memoryAllocateInfo{  .allocationSize = memRequirements.size, .memoryTypeIndex = findMemoryType(memRequirements.memoryTypeBits, vk::MemoryPropertyFlagBits::eDeviceLocal) };
        vertexBufferMemory = vk::raii::DeviceMemory( device, memoryAllocateInfo );

        vertexBuffer.bindMemory( *vertexBufferMemory, 0 );

        copyBuffer(stagingBuffer, vertexBuffer, stagingInfo.size);
    }

    void copyBuffer(vk::raii::Buffer & srcBuffer, vk::raii::Buffer & dstBuffer, vk::DeviceSize size) {
        vk::CommandBufferAllocateInfo allocInfo{ .commandPool = commandPool, .level = vk::CommandBufferLevel::ePrimary, .commandBufferCount = 1 };
        vk::raii::CommandBuffer commandCopyBuffer = std::move(device.allocateCommandBuffers(allocInfo).front());
        commandCopyBuffer.begin(vk::CommandBufferBeginInfo { .flags = vk::CommandBufferUsageFlagBits::eOneTimeSubmit });
        commandCopyBuffer.copyBuffer(*srcBuffer, *dstBuffer, vk::BufferCopy(0, 0, size));
        commandCopyBuffer.end();
        queue.submit(vk::SubmitInfo{ .commandBufferCount = 1, .pCommandBuffers = &*commandCopyBuffer }, nullptr);
        queue.waitIdle();
    }

    uint32_t findMemoryType(uint32_t typeFilter, vk::MemoryPropertyFlags properties) {
        vk::PhysicalDeviceMemoryProperties memProperties = physicalDevice.getMemoryProperties();

        for (uint32_t i = 0; i < memProperties.memoryTypeCount; i++) {
            if ((typeFilter & (1 << i)) && (memProperties.memoryTypes[i].propertyFlags & properties) == properties) {
                return i;
            }
        }

        throw std::runtime_error("failed to find suitable memory type!");
    }

    void createCommandBuffers() {
        commandBuffers.clear();
        vk::CommandBufferAllocateInfo allocInfo{ .commandPool = commandPool, .level = vk::CommandBufferLevel::ePrimary,
                                                 .commandBufferCount = MAX_FRAMES_IN_FLIGHT };
        commandBuffers = vk::raii::CommandBuffers( device, allocInfo );
    }

    void recordCommandBuffer(uint32_t imageIndex) {
        commandBuffers[currentFrame].begin( {} );
        // Before starting rendering, transition the swapchain image to COLOR_ATTACHMENT_OPTIMAL
        transition_image_layout(
            imageIndex,
            vk::ImageLayout::eUndefined,
            vk::ImageLayout::eColorAttachmentOptimal,
            {},                                                         // srcAccessMask (no need to wait for previous operations)
            vk::AccessFlagBits2::eColorAttachmentWrite,                 // dstAccessMask
            vk::PipelineStageFlagBits2::eColorAttachmentOutput,         // srcStage
            vk::PipelineStageFlagBits2::eColorAttachmentOutput          // dstStage
        );
        vk::ClearValue clearColor = vk::ClearColorValue(0.0f, 0.0f, 0.0f, 1.0f);
        vk::RenderingAttachmentInfo attachmentInfo = {
            .imageView = swapChainImageViews[imageIndex],
            .imageLayout = vk::ImageLayout::eColorAttachmentOptimal,
            .loadOp = vk::AttachmentLoadOp::eClear,
            .storeOp = vk::AttachmentStoreOp::eStore,
            .clearValue = clearColor
        };
        vk::RenderingInfo renderingInfo = {
            .renderArea = { .offset = { 0, 0 }, .extent = swapChainExtent },
            .layerCount = 1,
            .colorAttachmentCount = 1,
            .pColorAttachments = &attachmentInfo
        };
        commandBuffers[currentFrame].beginRendering(renderingInfo);
        commandBuffers[currentFrame].bindPipeline(vk::PipelineBindPoint::eGraphics, *graphicsPipeline);
        commandBuffers[currentFrame].setViewport(0, vk::Viewport(0.0f, 0.0f, static_cast<float>(swapChainExtent.width), static_cast<float>(swapChainExtent.height), 0.0f, 1.0f));
        commandBuffers[currentFrame].setScissor( 0, vk::Rect2D( vk::Offset2D( 0, 0 ), swapChainExtent ) );
        commandBuffers[currentFrame].bindVertexBuffers(0, *vertexBuffer, {0});
        commandBuffers[currentFrame].draw(3, 1, 0, 0);
        commandBuffers[currentFrame].endRendering();
        // After rendering, transition the swapchain image to PRESENT_SRC
        transition_image_layout(
            imageIndex,
            vk::ImageLayout::eColorAttachmentOptimal,
            vk::ImageLayout::ePresentSrcKHR,
            vk::AccessFlagBits2::eColorAttachmentWrite,                 // srcAccessMask
            {},                                                      // dstAccessMask
            vk::PipelineStageFlagBits2::eColorAttachmentOutput,        // srcStage
            vk::PipelineStageFlagBits2::eBottomOfPipe                  // dstStage
        );
        commandBuffers[currentFrame].end();
    }

    void transition_image_layout(
        uint32_t imageIndex,
        vk::ImageLayout old_layout,
        vk::ImageLayout new_layout,
        vk::AccessFlags2 src_access_mask,
        vk::AccessFlags2 dst_access_mask,
        vk::PipelineStageFlags2 src_stage_mask,
        vk::PipelineStageFlags2 dst_stage_mask
        ) {
        vk::ImageMemoryBarrier2 barrier = {
            .srcStageMask = src_stage_mask,
            .srcAccessMask = src_access_mask,
            .dstStageMask = dst_stage_mask,
            .dstAccessMask = dst_access_mask,
            .oldLayout = old_layout,
            .newLayout = new_layout,
            .srcQueueFamilyIndex = VK_QUEUE_FAMILY_IGNORED,
            .dstQueueFamilyIndex = VK_QUEUE_FAMILY_IGNORED,
            .image = swapChainImages[imageIndex],
            .subresourceRange = {
                .aspectMask = vk::ImageAspectFlagBits::eColor,
                .baseMipLevel = 0,
                .levelCount = 1,
                .baseArrayLayer = 0,
                .layerCount = 1
            }
        };
        vk::DependencyInfo dependency_info = {
            .dependencyFlags = {},
            .imageMemoryBarrierCount = 1,
            .pImageMemoryBarriers = &barrier
        };
        commandBuffers[currentFrame].pipelineBarrier2(dependency_info);
    }

    void createSyncObjects() {
        presentCompleteSemaphore.clear();
        renderFinishedSemaphore.clear();
        inFlightFences.clear();

        for (size_t i = 0; i < swapChainImages.size(); i++) {
            presentCompleteSemaphore.emplace_back(device, vk::SemaphoreCreateInfo());
             renderFinishedSemaphore.emplace_back(device, vk::SemaphoreCreateInfo());
        }


        for (size_t i = 0; i < MAX_FRAMES_IN_FLIGHT; i++) {
            inFlightFences.emplace_back(device, vk::FenceCreateInfo { .flags = vk::FenceCreateFlagBits::eSignaled });
        }
    }

    void drawFrame() {
        while ( vk::Result::eTimeout == device.waitForFences( *inFlightFences[currentFrame], vk::True, UINT64_MAX ) )
            ;
        auto [result, imageIndex] = swapChain.acquireNextImage( UINT64_MAX, *presentCompleteSemaphore[semaphoreIndex], nullptr );

        if (result == vk::Result::eErrorOutOfDateKHR) {
            recreateSwapChain();
            return;
        }
        if (result != vk::Result::eSuccess && result != vk::Result::eSuboptimalKHR) {
            throw std::runtime_error("failed to acquire swap chain image!");
        }

        device.resetFences(  *inFlightFences[currentFrame] );
        commandBuffers[currentFrame].reset();
        recordCommandBuffer(imageIndex);

        vk::PipelineStageFlags waitDestinationStageMask( vk::PipelineStageFlagBits::eColorAttachmentOutput );
        const vk::SubmitInfo submitInfo{ .waitSemaphoreCount = 1, .pWaitSemaphores = &*presentCompleteSemaphore[semaphoreIndex],
                            .pWaitDstStageMask = &waitDestinationStageMask, .commandBufferCount = 1, .pCommandBuffers = &*commandBuffers[currentFrame],
                            .signalSemaphoreCount = 1, .pSignalSemaphores = &*renderFinishedSemaphore[imageIndex] };
        queue.submit(submitInfo, *inFlightFences[currentFrame]);


        try {
            const vk::PresentInfoKHR presentInfoKHR{ .waitSemaphoreCount = 1, .pWaitSemaphores = &*renderFinishedSemaphore[imageIndex],
                                                    .swapchainCount = 1, .pSwapchains = &*swapChain, .pImageIndices = &imageIndex };
            result = queue.presentKHR( presentInfoKHR );
            if (result == vk::Result::eErrorOutOfDateKHR || result == vk::Result::eSuboptimalKHR || framebufferResized) {
                framebufferResized = false;
                recreateSwapChain();
            } else if (result != vk::Result::eSuccess) {
                throw std::runtime_error("failed to present swap chain image!");
            }
        } catch (const vk::SystemError& e) {
            if (e.code().value() == static_cast<int>(vk::Result::eErrorOutOfDateKHR)) {
                recreateSwapChain();
                return;
            } else {
                throw;
            }
        }
        semaphoreIndex = (semaphoreIndex + 1) % presentCompleteSemaphore.size();
        currentFrame = (currentFrame + 1) % MAX_FRAMES_IN_FLIGHT;
    }

    [[nodiscard]] vk::raii::ShaderModule createShaderModule(const std::vector<char>& code) const {
        vk::ShaderModuleCreateInfo createInfo{ .codeSize = code.size() * sizeof(char), .pCode = reinterpret_cast<const uint32_t*>(code.data()) };
        vk::raii::ShaderModule shaderModule{ device, createInfo };

        return shaderModule;
    }

    static uint32_t chooseSwapMinImageCount(vk::SurfaceCapabilitiesKHR const & surfaceCapabilities) {
        auto minImageCount = std::max( 3u, surfaceCapabilities.minImageCount );
        if ((0 < surfaceCapabilities.maxImageCount) && (surfaceCapabilities.maxImageCount < minImageCount)) {
            minImageCount = surfaceCapabilities.maxImageCount;
        }
        return minImageCount;
    }

    static vk::SurfaceFormatKHR chooseSwapSurfaceFormat(const std::vector<vk::SurfaceFormatKHR>& availableFormats) {
        assert(!availableFormats.empty());
        const auto formatIt = std::ranges::find_if(
            availableFormats,
            []( const auto & format ) { return format.format == vk::Format::eB8G8R8A8Srgb && format.colorSpace == vk::ColorSpaceKHR::eSrgbNonlinear; } );
        return formatIt != availableFormats.end() ? *formatIt : availableFormats[0];
    }

    static vk::PresentModeKHR chooseSwapPresentMode(const std::vector<vk::PresentModeKHR>& availablePresentModes) {
        assert(std::ranges::any_of(availablePresentModes, [](auto presentMode){ return presentMode == vk::PresentModeKHR::eFifo; }));
        return std::ranges::any_of(availablePresentModes,
            [](const vk::PresentModeKHR value) { return vk::PresentModeKHR::eMailbox == value; } ) ? vk::PresentModeKHR::eMailbox : vk::PresentModeKHR::eFifo;
    }

    vk::Extent2D chooseSwapExtent(const vk::SurfaceCapabilitiesKHR& capabilities) {
        if (capabilities.currentExtent.width != 0xFFFFFFFF) {
            return capabilities.currentExtent;
        }
        int width, height;
        glfwGetFramebufferSize(window, &width, &height);

        return {
            std::clamp<uint32_t>(width, capabilities.minImageExtent.width, capabilities.maxImageExtent.width),
            std::clamp<uint32_t>(height, capabilities.minImageExtent.height, capabilities.maxImageExtent.height)
        };
    }

    std::vector<const char*> getRequiredExtensions() {
        uint32_t glfwExtensionCount = 0;
        auto glfwExtensions = glfwGetRequiredInstanceExtensions(&glfwExtensionCount);

        std::vector extensions(glfwExtensions, glfwExtensions + glfwExtensionCount);
        if (enableValidationLayers) {
            extensions.push_back(vk::EXTDebugUtilsExtensionName );
        }

        return extensions;
    }

    static VKAPI_ATTR vk::Bool32 VKAPI_CALL debugCallback(vk::DebugUtilsMessageSeverityFlagBitsEXT severity, vk::DebugUtilsMessageTypeFlagsEXT type, const vk::DebugUtilsMessengerCallbackDataEXT* pCallbackData, void*) {
        if (severity == vk::DebugUtilsMessageSeverityFlagBitsEXT::eError || severity == vk::DebugUtilsMessageSeverityFlagBitsEXT::eWarning) {
            std::cerr << "validation layer: type " << to_string(type) << " msg: " << pCallbackData->pMessage << std::endl;
        }

        return vk::False;
    }

    static std::vector<char> readFile(const std::string& filename) {
        std::ifstream file(filename, std::ios::ate | std::ios::binary);
        if (!file.is_open()) {
            throw std::runtime_error("failed to open file!");
        }
        std::vector<char> buffer(file.tellg());
        file.seekg(0, std::ios::beg);
        file.read(buffer.data(), static_cast<std::streamsize>(buffer.size()));
        file.close();
        return buffer;
    }
};

int main() {
    try {
        HelloTriangleApplication app;
        app.run();
    } catch (const std::exception& e) {
        std::cerr << e.what() << std::endl;
        return EXIT_FAILURE;
    }

    return EXIT_SUCCESS;
>>>>>>> 994c895f
}<|MERGE_RESOLUTION|>--- conflicted
+++ resolved
@@ -1,31 +1,32 @@
+#include <iostream>
+#include <fstream>
+#include <stdexcept>
+#include <vector>
+#include <cstring>
+#include <cstdlib>
+#include <memory>
 #include <algorithm>
+#include <limits>
 #include <array>
 #include <assert.h>
-#include <cstdlib>
-#include <cstring>
-#include <fstream>
-#include <iostream>
-#include <limits>
-#include <memory>
-#include <stdexcept>
-#include <vector>
 
 #if defined(__INTELLISENSE__) || !defined(USE_CPP20_MODULES)
-#	include <vulkan/vulkan_raii.hpp>
+#include <vulkan/vulkan_raii.hpp>
 #else
 import vulkan_hpp;
 #endif
 
-#define GLFW_INCLUDE_VULKAN        // REQUIRED only for GLFW CreateWindowSurface.
+#define GLFW_INCLUDE_VULKAN // REQUIRED only for GLFW CreateWindowSurface.
 #include <GLFW/glfw3.h>
 #include <glm/glm.hpp>
 
-constexpr uint32_t WIDTH                = 800;
-constexpr uint32_t HEIGHT               = 600;
-constexpr int      MAX_FRAMES_IN_FLIGHT = 2;
-
-const std::vector<char const *> validationLayers = {
-    "VK_LAYER_KHRONOS_validation"};
+constexpr uint32_t WIDTH = 800;
+constexpr uint32_t HEIGHT = 600;
+constexpr int MAX_FRAMES_IN_FLIGHT = 2;
+
+const std::vector<char const*> validationLayers = {
+    "VK_LAYER_KHRONOS_validation"
+};
 
 #ifdef NDEBUG
 constexpr bool enableValidationLayers = false;
@@ -33,710 +34,28 @@
 constexpr bool enableValidationLayers = true;
 #endif
 
-struct Vertex
-{
-	glm::vec2 pos;
-	glm::vec3 color;
-
-	static vk::VertexInputBindingDescription getBindingDescription()
-	{
-		return {0, sizeof(Vertex), vk::VertexInputRate::eVertex};
-	}
-
-	static std::array<vk::VertexInputAttributeDescription, 2> getAttributeDescriptions()
-	{
-		return {
-		    vk::VertexInputAttributeDescription(0, 0, vk::Format::eR32G32Sfloat, offsetof(Vertex, pos)),
-		    vk::VertexInputAttributeDescription(1, 0, vk::Format::eR32G32B32Sfloat, offsetof(Vertex, color))};
-	}
+struct Vertex {
+    glm::vec2 pos;
+    glm::vec3 color;
+
+    static vk::VertexInputBindingDescription getBindingDescription() {
+        return { 0, sizeof(Vertex), vk::VertexInputRate::eVertex };
+    }
+
+    static std::array<vk::VertexInputAttributeDescription, 2> getAttributeDescriptions() {
+        return {
+            vk::VertexInputAttributeDescription( 0, 0, vk::Format::eR32G32Sfloat, offsetof(Vertex, pos) ),
+            vk::VertexInputAttributeDescription( 1, 0, vk::Format::eR32G32B32Sfloat, offsetof(Vertex, color) )
+        };
+    }
 };
 
 const std::vector<Vertex> vertices = {
     {{0.0f, -0.5f}, {1.0f, 0.0f, 0.0f}},
     {{0.5f, 0.5f}, {0.0f, 1.0f, 0.0f}},
-    {{-0.5f, 0.5f}, {0.0f, 0.0f, 1.0f}}};
-
-class HelloTriangleApplication
-{
-  public:
-	void run()
-	{
-		initWindow();
-		initVulkan();
-		mainLoop();
-		cleanup();
-	}
-
-  private:
-	GLFWwindow                      *window = nullptr;
-	vk::raii::Context                context;
-	vk::raii::Instance               instance       = nullptr;
-	vk::raii::DebugUtilsMessengerEXT debugMessenger = nullptr;
-	vk::raii::SurfaceKHR             surface        = nullptr;
-	vk::raii::PhysicalDevice         physicalDevice = nullptr;
-	vk::raii::Device                 device         = nullptr;
-	uint32_t                         queueIndex     = ~0;
-	vk::raii::Queue                  queue          = nullptr;
-	vk::raii::SwapchainKHR           swapChain      = nullptr;
-	std::vector<vk::Image>           swapChainImages;
-	vk::SurfaceFormatKHR             swapChainSurfaceFormat;
-	vk::Extent2D                     swapChainExtent;
-	std::vector<vk::raii::ImageView> swapChainImageViews;
-
-	vk::raii::PipelineLayout pipelineLayout   = nullptr;
-	vk::raii::Pipeline       graphicsPipeline = nullptr;
-
-	vk::raii::Buffer       vertexBuffer       = nullptr;
-	vk::raii::DeviceMemory vertexBufferMemory = nullptr;
-
-	vk::raii::CommandPool                commandPool = nullptr;
-	std::vector<vk::raii::CommandBuffer> commandBuffers;
-
-	std::vector<vk::raii::Semaphore> presentCompleteSemaphore;
-	std::vector<vk::raii::Semaphore> renderFinishedSemaphore;
-	std::vector<vk::raii::Fence>     inFlightFences;
-	uint32_t                         semaphoreIndex = 0;
-	uint32_t                         currentFrame   = 0;
-
-	bool framebufferResized = false;
-
-	std::vector<const char *> requiredDeviceExtension = {
-	    vk::KHRSwapchainExtensionName,
-	    vk::KHRSpirv14ExtensionName,
-	    vk::KHRSynchronization2ExtensionName,
-	    vk::KHRCreateRenderpass2ExtensionName};
-
-	void initWindow()
-	{
-		glfwInit();
-
-		glfwWindowHint(GLFW_CLIENT_API, GLFW_NO_API);
-		glfwWindowHint(GLFW_RESIZABLE, GLFW_TRUE);
-
-		window = glfwCreateWindow(WIDTH, HEIGHT, "Vulkan", nullptr, nullptr);
-		glfwSetWindowUserPointer(window, this);
-		glfwSetFramebufferSizeCallback(window, framebufferResizeCallback);
-	}
-
-	static void framebufferResizeCallback(GLFWwindow *window, int width, int height)
-	{
-		auto app                = static_cast<HelloTriangleApplication *>(glfwGetWindowUserPointer(window));
-		app->framebufferResized = true;
-	}
-
-	void initVulkan()
-	{
-		createInstance();
-		setupDebugMessenger();
-		createSurface();
-		pickPhysicalDevice();
-		createLogicalDevice();
-		createSwapChain();
-		createImageViews();
-		createGraphicsPipeline();
-		createCommandPool();
-		createVertexBuffer();
-		createCommandBuffers();
-		createSyncObjects();
-	}
-
-	void mainLoop()
-	{
-		while (!glfwWindowShouldClose(window))
-		{
-			glfwPollEvents();
-			drawFrame();
-		}
-
-		device.waitIdle();
-	}
-
-	void cleanupSwapChain()
-	{
-		swapChainImageViews.clear();
-		swapChain = nullptr;
-	}
-
-	void cleanup()
-	{
-		glfwDestroyWindow(window);
-
-		glfwTerminate();
-	}
-
-	void recreateSwapChain()
-	{
-		int width = 0, height = 0;
-		glfwGetFramebufferSize(window, &width, &height);
-		while (width == 0 || height == 0)
-		{
-			glfwGetFramebufferSize(window, &width, &height);
-			glfwWaitEvents();
-		}
-
-		device.waitIdle();
-
-		cleanupSwapChain();
-		createSwapChain();
-		createImageViews();
-	}
-
-	void createInstance()
-	{
-		constexpr vk::ApplicationInfo appInfo{.pApplicationName   = "Hello Triangle",
-		                                      .applicationVersion = VK_MAKE_VERSION(1, 0, 0),
-		                                      .pEngineName        = "No Engine",
-		                                      .engineVersion      = VK_MAKE_VERSION(1, 0, 0),
-		                                      .apiVersion         = vk::ApiVersion14};
-
-		// Get the required layers
-		std::vector<char const *> requiredLayers;
-		if (enableValidationLayers)
-		{
-			requiredLayers.assign(validationLayers.begin(), validationLayers.end());
-		}
-
-		// Check if the required layers are supported by the Vulkan implementation.
-		auto layerProperties = context.enumerateInstanceLayerProperties();
-		for (auto const &requiredLayer : requiredLayers)
-		{
-			if (std::ranges::none_of(layerProperties,
-			                         [requiredLayer](auto const &layerProperty) { return strcmp(layerProperty.layerName, requiredLayer) == 0; }))
-			{
-				throw std::runtime_error("Required layer not supported: " + std::string(requiredLayer));
-			}
-		}
-
-		// Get the required extensions.
-		auto requiredExtensions = getRequiredExtensions();
-
-		// Check if the required extensions are supported by the Vulkan implementation.
-		auto extensionProperties = context.enumerateInstanceExtensionProperties();
-		for (auto const &requiredExtension : requiredExtensions)
-		{
-			if (std::ranges::none_of(extensionProperties,
-			                         [requiredExtension](auto const &extensionProperty) { return strcmp(extensionProperty.extensionName, requiredExtension) == 0; }))
-			{
-				throw std::runtime_error("Required extension not supported: " + std::string(requiredExtension));
-			}
-		}
-
-		vk::InstanceCreateInfo createInfo{
-		    .pApplicationInfo        = &appInfo,
-		    .enabledLayerCount       = static_cast<uint32_t>(requiredLayers.size()),
-		    .ppEnabledLayerNames     = requiredLayers.data(),
-		    .enabledExtensionCount   = static_cast<uint32_t>(requiredExtensions.size()),
-		    .ppEnabledExtensionNames = requiredExtensions.data()};
-		instance = vk::raii::Instance(context, createInfo);
-	}
-
-	void setupDebugMessenger()
-	{
-		if (!enableValidationLayers)
-			return;
-
-		vk::DebugUtilsMessageSeverityFlagsEXT severityFlags(vk::DebugUtilsMessageSeverityFlagBitsEXT::eVerbose | vk::DebugUtilsMessageSeverityFlagBitsEXT::eWarning | vk::DebugUtilsMessageSeverityFlagBitsEXT::eError);
-		vk::DebugUtilsMessageTypeFlagsEXT     messageTypeFlags(vk::DebugUtilsMessageTypeFlagBitsEXT::eGeneral | vk::DebugUtilsMessageTypeFlagBitsEXT::ePerformance | vk::DebugUtilsMessageTypeFlagBitsEXT::eValidation);
-		vk::DebugUtilsMessengerCreateInfoEXT  debugUtilsMessengerCreateInfoEXT{
-		     .messageSeverity = severityFlags,
-		     .messageType     = messageTypeFlags,
-		     .pfnUserCallback = &debugCallback};
-		debugMessenger = instance.createDebugUtilsMessengerEXT(debugUtilsMessengerCreateInfoEXT);
-	}
-
-	void createSurface()
-	{
-		VkSurfaceKHR _surface;
-		if (glfwCreateWindowSurface(*instance, window, nullptr, &_surface) != 0)
-		{
-			throw std::runtime_error("failed to create window surface!");
-		}
-		surface = vk::raii::SurfaceKHR(instance, _surface);
-	}
-
-	void pickPhysicalDevice()
-	{
-		std::vector<vk::raii::PhysicalDevice> devices = instance.enumeratePhysicalDevices();
-		const auto                            devIter = std::ranges::find_if(
-            devices,
-            [&](auto const &device) {
-                // Check if the device supports the Vulkan 1.3 API version
-                bool supportsVulkan1_3 = device.getProperties().apiVersion >= VK_API_VERSION_1_3;
-
-                // Check if any of the queue families support graphics operations
-                auto queueFamilies = device.getQueueFamilyProperties();
-                bool supportsGraphics =
-                    std::ranges::any_of(queueFamilies, [](auto const &qfp) { return !!(qfp.queueFlags & vk::QueueFlagBits::eGraphics); });
-
-                // Check if all required device extensions are available
-                auto availableDeviceExtensions = device.enumerateDeviceExtensionProperties();
-                bool supportsAllRequiredExtensions =
-                    std::ranges::all_of(requiredDeviceExtension,
-			                                                       [&availableDeviceExtensions](auto const &requiredDeviceExtension) {
-                                            return std::ranges::any_of(availableDeviceExtensions,
-				                                                                                  [requiredDeviceExtension](auto const &availableDeviceExtension) { return strcmp(availableDeviceExtension.extensionName, requiredDeviceExtension) == 0; });
-                                        });
-
-                auto features                 = device.template getFeatures2<vk::PhysicalDeviceFeatures2, vk::PhysicalDeviceVulkan11Features, vk::PhysicalDeviceVulkan13Features, vk::PhysicalDeviceExtendedDynamicStateFeaturesEXT>();
-                bool supportsRequiredFeatures = features.template get<vk::PhysicalDeviceVulkan11Features>().shaderDrawParameters &&
-                                                features.template get<vk::PhysicalDeviceVulkan13Features>().dynamicRendering &&
-                                                features.template get<vk::PhysicalDeviceExtendedDynamicStateFeaturesEXT>().extendedDynamicState;
-
-                return supportsVulkan1_3 && supportsGraphics && supportsAllRequiredExtensions && supportsRequiredFeatures;
-            });
-		if (devIter != devices.end())
-		{
-			physicalDevice = *devIter;
-		}
-		else
-		{
-			throw std::runtime_error("failed to find a suitable GPU!");
-		}
-	}
-
-	void createLogicalDevice()
-	{
-		std::vector<vk::QueueFamilyProperties> queueFamilyProperties = physicalDevice.getQueueFamilyProperties();
-
-		// get the first index into queueFamilyProperties which supports both graphics and present
-		for (uint32_t qfpIndex = 0; qfpIndex < queueFamilyProperties.size(); qfpIndex++)
-		{
-			if ((queueFamilyProperties[qfpIndex].queueFlags & vk::QueueFlagBits::eGraphics) &&
-			    physicalDevice.getSurfaceSupportKHR(qfpIndex, *surface))
-			{
-				// found a queue family that supports both graphics and present
-				queueIndex = qfpIndex;
-				break;
-			}
-		}
-		if (queueIndex == ~0)
-		{
-			throw std::runtime_error("Could not find a queue for graphics and present -> terminating");
-		}
-
-		// query for required features (Vulkan 1.1 and 1.3)
-		vk::StructureChain<vk::PhysicalDeviceFeatures2, vk::PhysicalDeviceVulkan11Features, vk::PhysicalDeviceVulkan13Features, vk::PhysicalDeviceExtendedDynamicStateFeaturesEXT> featureChain = {
-		    {},                                                          // vk::PhysicalDeviceFeatures2
-		    {.shaderDrawParameters = true},                              // vk::PhysicalDeviceVulkan11Features
-		    {.synchronization2 = true, .dynamicRendering = true},        // vk::PhysicalDeviceVulkan13Features
-		    {.extendedDynamicState = true}                               // vk::PhysicalDeviceExtendedDynamicStateFeaturesEXT
-		};
-
-		// create a Device
-		float                     queuePriority = 0.0f;
-		vk::DeviceQueueCreateInfo deviceQueueCreateInfo{.queueFamilyIndex = queueIndex, .queueCount = 1, .pQueuePriorities = &queuePriority};
-		vk::DeviceCreateInfo      deviceCreateInfo{.pNext                   = &featureChain.get<vk::PhysicalDeviceFeatures2>(),
-		                                           .queueCreateInfoCount    = 1,
-		                                           .pQueueCreateInfos       = &deviceQueueCreateInfo,
-		                                           .enabledExtensionCount   = static_cast<uint32_t>(requiredDeviceExtension.size()),
-		                                           .ppEnabledExtensionNames = requiredDeviceExtension.data()};
-
-		device = vk::raii::Device(physicalDevice, deviceCreateInfo);
-		queue  = vk::raii::Queue(device, queueIndex, 0);
-	}
-
-	void createSwapChain()
-	{
-		auto surfaceCapabilities = physicalDevice.getSurfaceCapabilitiesKHR(*surface);
-		swapChainExtent          = chooseSwapExtent(surfaceCapabilities);
-		swapChainSurfaceFormat   = chooseSwapSurfaceFormat(physicalDevice.getSurfaceFormatsKHR(*surface));
-		vk::SwapchainCreateInfoKHR swapChainCreateInfo{.surface          = *surface,
-		                                               .minImageCount    = chooseSwapMinImageCount(surfaceCapabilities),
-		                                               .imageFormat      = swapChainSurfaceFormat.format,
-		                                               .imageColorSpace  = swapChainSurfaceFormat.colorSpace,
-		                                               .imageExtent      = swapChainExtent,
-		                                               .imageArrayLayers = 1,
-		                                               .imageUsage       = vk::ImageUsageFlagBits::eColorAttachment,
-		                                               .imageSharingMode = vk::SharingMode::eExclusive,
-		                                               .preTransform     = surfaceCapabilities.currentTransform,
-		                                               .compositeAlpha   = vk::CompositeAlphaFlagBitsKHR::eOpaque,
-		                                               .presentMode      = chooseSwapPresentMode(physicalDevice.getSurfacePresentModesKHR(*surface)),
-		                                               .clipped          = true};
-
-		swapChain       = vk::raii::SwapchainKHR(device, swapChainCreateInfo);
-		swapChainImages = swapChain.getImages();
-	}
-
-	void createImageViews()
-	{
-		assert(swapChainImageViews.empty());
-
-		vk::ImageViewCreateInfo imageViewCreateInfo{.viewType = vk::ImageViewType::e2D, .format = swapChainSurfaceFormat.format, .subresourceRange = {vk::ImageAspectFlagBits::eColor, 0, 1, 0, 1}};
-		for (auto image : swapChainImages)
-		{
-			imageViewCreateInfo.image = image;
-			swapChainImageViews.emplace_back(device, imageViewCreateInfo);
-		}
-	}
-
-	void createGraphicsPipeline()
-	{
-		vk::raii::ShaderModule shaderModule = createShaderModule(readFile("shaders/slang.spv"));
-
-		vk::PipelineShaderStageCreateInfo vertShaderStageInfo{.stage = vk::ShaderStageFlagBits::eVertex, .module = shaderModule, .pName = "vertMain"};
-		vk::PipelineShaderStageCreateInfo fragShaderStageInfo{.stage = vk::ShaderStageFlagBits::eFragment, .module = shaderModule, .pName = "fragMain"};
-		vk::PipelineShaderStageCreateInfo shaderStages[] = {vertShaderStageInfo, fragShaderStageInfo};
-
-		auto                                     bindingDescription    = Vertex::getBindingDescription();
-		auto                                     attributeDescriptions = Vertex::getAttributeDescriptions();
-		vk::PipelineVertexInputStateCreateInfo   vertexInputInfo{.vertexBindingDescriptionCount = 1, .pVertexBindingDescriptions = &bindingDescription, .vertexAttributeDescriptionCount = static_cast<uint32_t>(attributeDescriptions.size()), .pVertexAttributeDescriptions = attributeDescriptions.data()};
-		vk::PipelineInputAssemblyStateCreateInfo inputAssembly{.topology = vk::PrimitiveTopology::eTriangleList};
-		vk::PipelineViewportStateCreateInfo      viewportState{.viewportCount = 1, .scissorCount = 1};
-
-		vk::PipelineRasterizationStateCreateInfo rasterizer{.depthClampEnable = vk::False, .rasterizerDiscardEnable = vk::False, .polygonMode = vk::PolygonMode::eFill, .cullMode = vk::CullModeFlagBits::eBack, .frontFace = vk::FrontFace::eClockwise, .depthBiasEnable = vk::False, .depthBiasSlopeFactor = 1.0f, .lineWidth = 1.0f};
-
-		vk::PipelineMultisampleStateCreateInfo multisampling{.rasterizationSamples = vk::SampleCountFlagBits::e1, .sampleShadingEnable = vk::False};
-
-		vk::PipelineColorBlendAttachmentState colorBlendAttachment{.blendEnable    = vk::False,
-		                                                           .colorWriteMask = vk::ColorComponentFlagBits::eR | vk::ColorComponentFlagBits::eG | vk::ColorComponentFlagBits::eB | vk::ColorComponentFlagBits::eA};
-
-		vk::PipelineColorBlendStateCreateInfo colorBlending{.logicOpEnable = vk::False, .logicOp = vk::LogicOp::eCopy, .attachmentCount = 1, .pAttachments = &colorBlendAttachment};
-
-		std::vector dynamicStates = {
-		    vk::DynamicState::eViewport,
-		    vk::DynamicState::eScissor};
-		vk::PipelineDynamicStateCreateInfo dynamicState{.dynamicStateCount = static_cast<uint32_t>(dynamicStates.size()), .pDynamicStates = dynamicStates.data()};
-
-		vk::PipelineLayoutCreateInfo pipelineLayoutInfo{.setLayoutCount = 0, .pushConstantRangeCount = 0};
-
-		pipelineLayout = vk::raii::PipelineLayout(device, pipelineLayoutInfo);
-
-		vk::StructureChain<vk::GraphicsPipelineCreateInfo, vk::PipelineRenderingCreateInfo> pipelineCreateInfoChain = {
-		    {.stageCount          = 2,
-		     .pStages             = shaderStages,
-		     .pVertexInputState   = &vertexInputInfo,
-		     .pInputAssemblyState = &inputAssembly,
-		     .pViewportState      = &viewportState,
-		     .pRasterizationState = &rasterizer,
-		     .pMultisampleState   = &multisampling,
-		     .pColorBlendState    = &colorBlending,
-		     .pDynamicState       = &dynamicState,
-		     .layout              = pipelineLayout,
-		     .renderPass          = nullptr},
-		    {.colorAttachmentCount = 1, .pColorAttachmentFormats = &swapChainSurfaceFormat.format}};
-
-		graphicsPipeline = vk::raii::Pipeline(device, nullptr, pipelineCreateInfoChain.get<vk::GraphicsPipelineCreateInfo>());
-	}
-
-	void createCommandPool()
-	{
-		vk::CommandPoolCreateInfo poolInfo{.flags            = vk::CommandPoolCreateFlagBits::eResetCommandBuffer,
-		                                   .queueFamilyIndex = queueIndex};
-		commandPool = vk::raii::CommandPool(device, poolInfo);
-	}
-
-	void createVertexBuffer()
-	{
-		vk::BufferCreateInfo   stagingInfo{.size = sizeof(vertices[0]) * vertices.size(), .usage = vk::BufferUsageFlagBits::eTransferSrc, .sharingMode = vk::SharingMode::eExclusive};
-		vk::raii::Buffer       stagingBuffer(device, stagingInfo);
-		vk::MemoryRequirements memRequirementsStaging = stagingBuffer.getMemoryRequirements();
-		vk::MemoryAllocateInfo memoryAllocateInfoStaging{.allocationSize = memRequirementsStaging.size, .memoryTypeIndex = findMemoryType(memRequirementsStaging.memoryTypeBits, vk::MemoryPropertyFlagBits::eHostVisible | vk::MemoryPropertyFlagBits::eHostCoherent)};
-		vk::raii::DeviceMemory stagingBufferMemory(device, memoryAllocateInfoStaging);
-
-		stagingBuffer.bindMemory(stagingBufferMemory, 0);
-		void *dataStaging = stagingBufferMemory.mapMemory(0, stagingInfo.size);
-		memcpy(dataStaging, vertices.data(), stagingInfo.size);
-		stagingBufferMemory.unmapMemory();
-
-		vk::BufferCreateInfo bufferInfo{.size = sizeof(vertices[0]) * vertices.size(), .usage = vk::BufferUsageFlagBits::eVertexBuffer | vk::BufferUsageFlagBits::eTransferDst, .sharingMode = vk::SharingMode::eExclusive};
-		vertexBuffer = vk::raii::Buffer(device, bufferInfo);
-
-		vk::MemoryRequirements memRequirements = vertexBuffer.getMemoryRequirements();
-		vk::MemoryAllocateInfo memoryAllocateInfo{.allocationSize = memRequirements.size, .memoryTypeIndex = findMemoryType(memRequirements.memoryTypeBits, vk::MemoryPropertyFlagBits::eDeviceLocal)};
-		vertexBufferMemory = vk::raii::DeviceMemory(device, memoryAllocateInfo);
-
-		vertexBuffer.bindMemory(*vertexBufferMemory, 0);
-
-		copyBuffer(stagingBuffer, vertexBuffer, stagingInfo.size);
-	}
-
-	void copyBuffer(vk::raii::Buffer &srcBuffer, vk::raii::Buffer &dstBuffer, vk::DeviceSize size)
-	{
-		vk::CommandBufferAllocateInfo allocInfo{.commandPool = commandPool, .level = vk::CommandBufferLevel::ePrimary, .commandBufferCount = 1};
-		vk::raii::CommandBuffer       commandCopyBuffer = std::move(device.allocateCommandBuffers(allocInfo).front());
-		commandCopyBuffer.begin(vk::CommandBufferBeginInfo{.flags = vk::CommandBufferUsageFlagBits::eOneTimeSubmit});
-		commandCopyBuffer.copyBuffer(*srcBuffer, *dstBuffer, vk::BufferCopy(0, 0, size));
-		commandCopyBuffer.end();
-		queue.submit(vk::SubmitInfo{.commandBufferCount = 1, .pCommandBuffers = &*commandCopyBuffer}, nullptr);
-		queue.waitIdle();
-	}
-
-	uint32_t findMemoryType(uint32_t typeFilter, vk::MemoryPropertyFlags properties)
-	{
-		vk::PhysicalDeviceMemoryProperties memProperties = physicalDevice.getMemoryProperties();
-
-		for (uint32_t i = 0; i < memProperties.memoryTypeCount; i++)
-		{
-			if ((typeFilter & (1 << i)) && (memProperties.memoryTypes[i].propertyFlags & properties) == properties)
-			{
-				return i;
-			}
-		}
-
-		throw std::runtime_error("failed to find suitable memory type!");
-	}
-
-	void createCommandBuffers()
-	{
-		commandBuffers.clear();
-		vk::CommandBufferAllocateInfo allocInfo{.commandPool = commandPool, .level = vk::CommandBufferLevel::ePrimary, .commandBufferCount = MAX_FRAMES_IN_FLIGHT};
-		commandBuffers = vk::raii::CommandBuffers(device, allocInfo);
-	}
-
-	void recordCommandBuffer(uint32_t imageIndex)
-	{
-		commandBuffers[currentFrame].begin({});
-		// Before starting rendering, transition the swapchain image to COLOR_ATTACHMENT_OPTIMAL
-		transition_image_layout(
-		    imageIndex,
-		    vk::ImageLayout::eUndefined,
-		    vk::ImageLayout::eColorAttachmentOptimal,
-		    {},                                                       // srcAccessMask (no need to wait for previous operations)
-		    vk::AccessFlagBits2::eColorAttachmentWrite,               // dstAccessMask
-		    vk::PipelineStageFlagBits2::eTopOfPipe,                   // srcStage
-		    vk::PipelineStageFlagBits2::eColorAttachmentOutput        // dstStage
-		);
-		vk::ClearValue              clearColor     = vk::ClearColorValue(0.0f, 0.0f, 0.0f, 1.0f);
-		vk::RenderingAttachmentInfo attachmentInfo = {
-		    .imageView   = swapChainImageViews[imageIndex],
-		    .imageLayout = vk::ImageLayout::eColorAttachmentOptimal,
-		    .loadOp      = vk::AttachmentLoadOp::eClear,
-		    .storeOp     = vk::AttachmentStoreOp::eStore,
-		    .clearValue  = clearColor};
-		vk::RenderingInfo renderingInfo = {
-		    .renderArea           = {.offset = {0, 0}, .extent = swapChainExtent},
-		    .layerCount           = 1,
-		    .colorAttachmentCount = 1,
-		    .pColorAttachments    = &attachmentInfo};
-		commandBuffers[currentFrame].beginRendering(renderingInfo);
-		commandBuffers[currentFrame].bindPipeline(vk::PipelineBindPoint::eGraphics, *graphicsPipeline);
-		commandBuffers[currentFrame].setViewport(0, vk::Viewport(0.0f, 0.0f, static_cast<float>(swapChainExtent.width), static_cast<float>(swapChainExtent.height), 0.0f, 1.0f));
-		commandBuffers[currentFrame].setScissor(0, vk::Rect2D(vk::Offset2D(0, 0), swapChainExtent));
-		commandBuffers[currentFrame].bindVertexBuffers(0, *vertexBuffer, {0});
-		commandBuffers[currentFrame].draw(3, 1, 0, 0);
-		commandBuffers[currentFrame].endRendering();
-		// After rendering, transition the swapchain image to PRESENT_SRC
-		transition_image_layout(
-		    imageIndex,
-		    vk::ImageLayout::eColorAttachmentOptimal,
-		    vk::ImageLayout::ePresentSrcKHR,
-		    vk::AccessFlagBits2::eColorAttachmentWrite,                // srcAccessMask
-		    {},                                                        // dstAccessMask
-		    vk::PipelineStageFlagBits2::eColorAttachmentOutput,        // srcStage
-		    vk::PipelineStageFlagBits2::eBottomOfPipe                  // dstStage
-		);
-		commandBuffers[currentFrame].end();
-	}
-
-	void transition_image_layout(
-	    uint32_t                imageIndex,
-	    vk::ImageLayout         old_layout,
-	    vk::ImageLayout         new_layout,
-	    vk::AccessFlags2        src_access_mask,
-	    vk::AccessFlags2        dst_access_mask,
-	    vk::PipelineStageFlags2 src_stage_mask,
-	    vk::PipelineStageFlags2 dst_stage_mask)
-	{
-		vk::ImageMemoryBarrier2 barrier = {
-		    .srcStageMask        = src_stage_mask,
-		    .srcAccessMask       = src_access_mask,
-		    .dstStageMask        = dst_stage_mask,
-		    .dstAccessMask       = dst_access_mask,
-		    .oldLayout           = old_layout,
-		    .newLayout           = new_layout,
-		    .srcQueueFamilyIndex = VK_QUEUE_FAMILY_IGNORED,
-		    .dstQueueFamilyIndex = VK_QUEUE_FAMILY_IGNORED,
-		    .image               = swapChainImages[imageIndex],
-		    .subresourceRange    = {
-		           .aspectMask     = vk::ImageAspectFlagBits::eColor,
-		           .baseMipLevel   = 0,
-		           .levelCount     = 1,
-		           .baseArrayLayer = 0,
-		           .layerCount     = 1}};
-		vk::DependencyInfo dependency_info = {
-		    .dependencyFlags         = {},
-		    .imageMemoryBarrierCount = 1,
-		    .pImageMemoryBarriers    = &barrier};
-		commandBuffers[currentFrame].pipelineBarrier2(dependency_info);
-	}
-
-	void createSyncObjects()
-	{
-		presentCompleteSemaphore.clear();
-		renderFinishedSemaphore.clear();
-		inFlightFences.clear();
-
-		for (size_t i = 0; i < swapChainImages.size(); i++)
-		{
-			presentCompleteSemaphore.emplace_back(device, vk::SemaphoreCreateInfo());
-			renderFinishedSemaphore.emplace_back(device, vk::SemaphoreCreateInfo());
-		}
-
-		for (size_t i = 0; i < MAX_FRAMES_IN_FLIGHT; i++)
-		{
-			inFlightFences.emplace_back(device, vk::FenceCreateInfo{.flags = vk::FenceCreateFlagBits::eSignaled});
-		}
-	}
-
-	void drawFrame()
-	{
-		while (vk::Result::eTimeout == device.waitForFences(*inFlightFences[currentFrame], vk::True, UINT64_MAX))
-			;
-		auto [result, imageIndex] = swapChain.acquireNextImage(UINT64_MAX, *presentCompleteSemaphore[semaphoreIndex], nullptr);
-
-		if (result == vk::Result::eErrorOutOfDateKHR)
-		{
-			recreateSwapChain();
-			return;
-		}
-		if (result != vk::Result::eSuccess && result != vk::Result::eSuboptimalKHR)
-		{
-			throw std::runtime_error("failed to acquire swap chain image!");
-		}
-
-		device.resetFences(*inFlightFences[currentFrame]);
-		commandBuffers[currentFrame].reset();
-		recordCommandBuffer(imageIndex);
-
-		vk::PipelineStageFlags waitDestinationStageMask(vk::PipelineStageFlagBits::eColorAttachmentOutput);
-		const vk::SubmitInfo   submitInfo{.waitSemaphoreCount = 1, .pWaitSemaphores = &*presentCompleteSemaphore[semaphoreIndex], .pWaitDstStageMask = &waitDestinationStageMask, .commandBufferCount = 1, .pCommandBuffers = &*commandBuffers[currentFrame], .signalSemaphoreCount = 1, .pSignalSemaphores = &*renderFinishedSemaphore[imageIndex]};
-		queue.submit(submitInfo, *inFlightFences[currentFrame]);
-
-		try
-		{
-			const vk::PresentInfoKHR presentInfoKHR{.waitSemaphoreCount = 1, .pWaitSemaphores = &*renderFinishedSemaphore[imageIndex], .swapchainCount = 1, .pSwapchains = &*swapChain, .pImageIndices = &imageIndex};
-			result = queue.presentKHR(presentInfoKHR);
-			if (result == vk::Result::eErrorOutOfDateKHR || result == vk::Result::eSuboptimalKHR || framebufferResized)
-			{
-				framebufferResized = false;
-				recreateSwapChain();
-			}
-			else if (result != vk::Result::eSuccess)
-			{
-				throw std::runtime_error("failed to present swap chain image!");
-			}
-		}
-		catch (const vk::SystemError &e)
-		{
-			if (e.code().value() == static_cast<int>(vk::Result::eErrorOutOfDateKHR))
-			{
-				recreateSwapChain();
-				return;
-			}
-			else
-			{
-				throw;
-			}
-		}
-		semaphoreIndex = (semaphoreIndex + 1) % presentCompleteSemaphore.size();
-		currentFrame   = (currentFrame + 1) % MAX_FRAMES_IN_FLIGHT;
-	}
-
-	[[nodiscard]] vk::raii::ShaderModule createShaderModule(const std::vector<char> &code) const
-	{
-		vk::ShaderModuleCreateInfo createInfo{.codeSize = code.size() * sizeof(char), .pCode = reinterpret_cast<const uint32_t *>(code.data())};
-		vk::raii::ShaderModule     shaderModule{device, createInfo};
-
-		return shaderModule;
-	}
-
-	static uint32_t chooseSwapMinImageCount(vk::SurfaceCapabilitiesKHR const &surfaceCapabilities)
-	{
-		auto minImageCount = std::max(3u, surfaceCapabilities.minImageCount);
-		if ((0 < surfaceCapabilities.maxImageCount) && (surfaceCapabilities.maxImageCount < minImageCount))
-		{
-			minImageCount = surfaceCapabilities.maxImageCount;
-		}
-		return minImageCount;
-	}
-
-	static vk::SurfaceFormatKHR chooseSwapSurfaceFormat(const std::vector<vk::SurfaceFormatKHR> &availableFormats)
-	{
-		assert(!availableFormats.empty());
-		const auto formatIt = std::ranges::find_if(
-		    availableFormats,
-		    [](const auto &format) { return format.format == vk::Format::eB8G8R8A8Srgb && format.colorSpace == vk::ColorSpaceKHR::eSrgbNonlinear; });
-		return formatIt != availableFormats.end() ? *formatIt : availableFormats[0];
-	}
-
-	static vk::PresentModeKHR chooseSwapPresentMode(const std::vector<vk::PresentModeKHR> &availablePresentModes)
-	{
-		assert(std::ranges::any_of(availablePresentModes, [](auto presentMode) { return presentMode == vk::PresentModeKHR::eFifo; }));
-		return std::ranges::any_of(availablePresentModes,
-		                           [](const vk::PresentModeKHR value) { return vk::PresentModeKHR::eMailbox == value; }) ?
-		           vk::PresentModeKHR::eMailbox :
-		           vk::PresentModeKHR::eFifo;
-	}
-
-	vk::Extent2D chooseSwapExtent(const vk::SurfaceCapabilitiesKHR &capabilities)
-	{
-		if (capabilities.currentExtent.width != 0xFFFFFFFF)
-		{
-			return capabilities.currentExtent;
-		}
-		int width, height;
-		glfwGetFramebufferSize(window, &width, &height);
-
-		return {
-		    std::clamp<uint32_t>(width, capabilities.minImageExtent.width, capabilities.maxImageExtent.width),
-		    std::clamp<uint32_t>(height, capabilities.minImageExtent.height, capabilities.maxImageExtent.height)};
-	}
-
-	std::vector<const char *> getRequiredExtensions()
-	{
-		uint32_t glfwExtensionCount = 0;
-		auto     glfwExtensions     = glfwGetRequiredInstanceExtensions(&glfwExtensionCount);
-
-		std::vector extensions(glfwExtensions, glfwExtensions + glfwExtensionCount);
-		if (enableValidationLayers)
-		{
-			extensions.push_back(vk::EXTDebugUtilsExtensionName);
-		}
-
-		return extensions;
-	}
-
-	static VKAPI_ATTR vk::Bool32 VKAPI_CALL debugCallback(vk::DebugUtilsMessageSeverityFlagBitsEXT severity, vk::DebugUtilsMessageTypeFlagsEXT type, const vk::DebugUtilsMessengerCallbackDataEXT *pCallbackData, void *)
-	{
-		if (severity == vk::DebugUtilsMessageSeverityFlagBitsEXT::eError || severity == vk::DebugUtilsMessageSeverityFlagBitsEXT::eWarning)
-		{
-			std::cerr << "validation layer: type " << to_string(type) << " msg: " << pCallbackData->pMessage << std::endl;
-		}
-
-		return vk::False;
-	}
-
-	static std::vector<char> readFile(const std::string &filename)
-	{
-		std::ifstream file(filename, std::ios::ate | std::ios::binary);
-		if (!file.is_open())
-		{
-			throw std::runtime_error("failed to open file!");
-		}
-		std::vector<char> buffer(file.tellg());
-		file.seekg(0, std::ios::beg);
-		file.read(buffer.data(), static_cast<std::streamsize>(buffer.size()));
-		file.close();
-		return buffer;
-	}
+    {{-0.5f, 0.5f}, {0.0f, 0.0f, 1.0f}}
 };
 
-<<<<<<< HEAD
-int main()
-{
-	try
-	{
-		HelloTriangleApplication app;
-		app.run();
-	}
-	catch (const std::exception &e)
-	{
-		std::cerr << e.what() << std::endl;
-		return EXIT_FAILURE;
-	}
-
-	return EXIT_SUCCESS;
-=======
 class HelloTriangleApplication {
 public:
     void run() {
@@ -1379,5 +698,4 @@
     }
 
     return EXIT_SUCCESS;
->>>>>>> 994c895f
 }