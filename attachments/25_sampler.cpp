#include <iostream>
#include <fstream>
#include <stdexcept>
#include <vector>
#include <cstring>
#include <cstdlib>
#include <memory>
#include <algorithm>
#include <limits>
#include <array>
#include <chrono>
#include <assert.h>

#if defined(__INTELLISENSE__) || !defined(USE_CPP20_MODULES)
#include <vulkan/vulkan_raii.hpp>
#else
import vulkan_hpp;
#endif

#include <vulkan/vk_platform.h>

#define GLFW_INCLUDE_VULKAN // REQUIRED only for GLFW CreateWindowSurface.
#include <GLFW/glfw3.h>

#define GLM_FORCE_RADIANS
#include <glm/glm.hpp>
#include <glm/gtc/matrix_transform.hpp>

#define STB_IMAGE_IMPLEMENTATION
#include <stb_image.h>

constexpr uint32_t WIDTH = 800;
constexpr uint32_t HEIGHT = 600;
constexpr int MAX_FRAMES_IN_FLIGHT = 2;

const std::vector validationLayers = {
    "VK_LAYER_KHRONOS_validation"
};

#ifdef NDEBUG
constexpr bool enableValidationLayers = false;
#else
constexpr bool enableValidationLayers = true;
#endif

struct Vertex {
    glm::vec2 pos;
    glm::vec3 color;

    static vk::VertexInputBindingDescription getBindingDescription() {
        return { 0, sizeof(Vertex), vk::VertexInputRate::eVertex };
    }

    static std::array<vk::VertexInputAttributeDescription, 2> getAttributeDescriptions() {
        return {
            vk::VertexInputAttributeDescription( 0, 0, vk::Format::eR32G32Sfloat, offsetof(Vertex, pos) ),
            vk::VertexInputAttributeDescription( 1, 0, vk::Format::eR32G32B32Sfloat, offsetof(Vertex, color) )
        };
    }
};

struct UniformBufferObject {
    glm::mat4 model;
    glm::mat4 view;
    glm::mat4 proj;
};

const std::vector<Vertex> vertices = {
    {{-0.5f, -0.5f}, {1.0f, 0.0f, 0.0f}},
    {{0.5f, -0.5f}, {0.0f, 1.0f, 0.0f}},
    {{0.5f, 0.5f}, {0.0f, 0.0f, 1.0f}},
    {{-0.5f, 0.5f}, {1.0f, 1.0f, 1.0f}}
};

const std::vector<uint16_t> indices = {
    0, 1, 2, 2, 3, 0
};

class HelloTriangleApplication {
public:
    void run() {
        initWindow();
        initVulkan();
        mainLoop();
        cleanup();
    }

private:
    GLFWwindow *                     window = nullptr;
    vk::raii::Context                context;
    vk::raii::Instance               instance       = nullptr;
    vk::raii::DebugUtilsMessengerEXT debugMessenger = nullptr;
    vk::raii::SurfaceKHR             surface        = nullptr;
    vk::raii::PhysicalDevice         physicalDevice = nullptr;
    vk::raii::Device                 device         = nullptr;
    uint32_t                         queueIndex     = ~0;
    vk::raii::Queue                  queue          = nullptr;
    vk::raii::SwapchainKHR           swapChain      = nullptr;
    std::vector<vk::Image>           swapChainImages;
    vk::SurfaceFormatKHR             swapChainSurfaceFormat;
    vk::Extent2D                     swapChainExtent;
    std::vector<vk::raii::ImageView> swapChainImageViews;

    vk::raii::DescriptorSetLayout descriptorSetLayout = nullptr;
    vk::raii::PipelineLayout pipelineLayout = nullptr;
    vk::raii::Pipeline graphicsPipeline = nullptr;

    vk::raii::Image textureImage = nullptr;
    vk::raii::DeviceMemory textureImageMemory = nullptr;
    vk::raii::ImageView textureImageView = nullptr;
    vk::raii::Sampler textureSampler = nullptr;

    vk::raii::Buffer vertexBuffer = nullptr;
    vk::raii::DeviceMemory vertexBufferMemory = nullptr;
    vk::raii::Buffer indexBuffer = nullptr;
    vk::raii::DeviceMemory indexBufferMemory = nullptr;

    std::vector<vk::raii::Buffer> uniformBuffers;
    std::vector<vk::raii::DeviceMemory> uniformBuffersMemory;
    std::vector<void*> uniformBuffersMapped;

    vk::raii::DescriptorPool descriptorPool = nullptr;
    std::vector<vk::raii::DescriptorSet> descriptorSets;

    vk::raii::CommandPool commandPool = nullptr;
    std::vector<vk::raii::CommandBuffer> commandBuffers;

    std::vector<vk::raii::Semaphore> presentCompleteSemaphore;
    std::vector<vk::raii::Semaphore> renderFinishedSemaphore;
    std::vector<vk::raii::Fence> inFlightFences;
    uint32_t semaphoreIndex = 0;
    uint32_t currentFrame = 0;

    bool framebufferResized = false;

    std::vector<const char*> requiredDeviceExtension = {
        vk::KHRSwapchainExtensionName,
        vk::KHRSpirv14ExtensionName,
        vk::KHRSynchronization2ExtensionName,
        vk::KHRCreateRenderpass2ExtensionName
    };

    void initWindow() {
        glfwInit();

        glfwWindowHint(GLFW_CLIENT_API, GLFW_NO_API);
        glfwWindowHint(GLFW_RESIZABLE, GLFW_TRUE);

        window = glfwCreateWindow(WIDTH, HEIGHT, "Vulkan", nullptr, nullptr);
        glfwSetWindowUserPointer(window, this);
        glfwSetFramebufferSizeCallback(window, framebufferResizeCallback);
    }

    static void framebufferResizeCallback(GLFWwindow* window, int width, int height) {
        auto app = static_cast<HelloTriangleApplication*>(glfwGetWindowUserPointer(window));
        app->framebufferResized = true;
    }

    void initVulkan() {
        createInstance();
        setupDebugMessenger();
        createSurface();
        pickPhysicalDevice();
        createLogicalDevice();
        createSwapChain();
        createImageViews();
        createDescriptorSetLayout();
        createGraphicsPipeline();
        createCommandPool();
        createTextureImage();
        createTextureImageView();
        createTextureSampler();
        createVertexBuffer();
        createIndexBuffer();
        createUniformBuffers();
        createDescriptorPool();
        createDescriptorSets();
        createCommandBuffers();
        createSyncObjects();
    }

    void mainLoop() {
        while (!glfwWindowShouldClose(window)) {
            glfwPollEvents();
            drawFrame();
        }

        device.waitIdle();
    }

    void cleanupSwapChain() {
        swapChainImageViews.clear();
        swapChain = nullptr;
    }

    void cleanup() {
        glfwDestroyWindow(window);

        glfwTerminate();
    }

    void recreateSwapChain() {
        int width = 0, height = 0;
        glfwGetFramebufferSize(window, &width, &height);
        while (width == 0 || height == 0) {
            glfwGetFramebufferSize(window, &width, &height);
            glfwWaitEvents();
        }

        device.waitIdle();

        cleanupSwapChain();
        createSwapChain();
        createImageViews();
    }

    void createInstance() {
        constexpr vk::ApplicationInfo appInfo{ .pApplicationName   = "Hello Triangle",
                    .applicationVersion = VK_MAKE_VERSION( 1, 0, 0 ),
                    .pEngineName        = "No Engine",
                    .engineVersion      = VK_MAKE_VERSION( 1, 0, 0 ),
                    .apiVersion         = vk::ApiVersion14 };

        // Get the required layers
        std::vector<char const*> requiredLayers;
        if (enableValidationLayers) {
          requiredLayers.assign(validationLayers.begin(), validationLayers.end());
        }

        // Check if the required layers are supported by the Vulkan implementation.
        auto layerProperties = context.enumerateInstanceLayerProperties();
        for (auto const& requiredLayer : requiredLayers)
        {
            if (std::ranges::none_of(layerProperties,
                                     [requiredLayer](auto const& layerProperty)
                                     { return strcmp(layerProperty.layerName, requiredLayer) == 0; }))
            {
                throw std::runtime_error("Required layer not supported: " + std::string(requiredLayer));
            }
        }

        // Get the required extensions.
        auto requiredExtensions = getRequiredExtensions();

        // Check if the required extensions are supported by the Vulkan implementation.
        auto extensionProperties = context.enumerateInstanceExtensionProperties();
        for (auto const& requiredExtension : requiredExtensions)
        {
            if (std::ranges::none_of(extensionProperties,
                                     [requiredExtension](auto const& extensionProperty)
                                     { return strcmp(extensionProperty.extensionName, requiredExtension) == 0; }))
            {
                throw std::runtime_error("Required extension not supported: " + std::string(requiredExtension));
            }
        }

        vk::InstanceCreateInfo createInfo{
            .pApplicationInfo        = &appInfo,
            .enabledLayerCount       = static_cast<uint32_t>(requiredLayers.size()),
            .ppEnabledLayerNames     = requiredLayers.data(),
            .enabledExtensionCount   = static_cast<uint32_t>(requiredExtensions.size()),
            .ppEnabledExtensionNames = requiredExtensions.data() };
        instance = vk::raii::Instance(context, createInfo);
    }

    void setupDebugMessenger() {
        if (!enableValidationLayers) return;

        vk::DebugUtilsMessageSeverityFlagsEXT severityFlags( vk::DebugUtilsMessageSeverityFlagBitsEXT::eVerbose | vk::DebugUtilsMessageSeverityFlagBitsEXT::eWarning | vk::DebugUtilsMessageSeverityFlagBitsEXT::eError );
        vk::DebugUtilsMessageTypeFlagsEXT    messageTypeFlags( vk::DebugUtilsMessageTypeFlagBitsEXT::eGeneral | vk::DebugUtilsMessageTypeFlagBitsEXT::ePerformance | vk::DebugUtilsMessageTypeFlagBitsEXT::eValidation );
        vk::DebugUtilsMessengerCreateInfoEXT debugUtilsMessengerCreateInfoEXT{
            .messageSeverity = severityFlags,
            .messageType = messageTypeFlags,
            .pfnUserCallback = &debugCallback
            };
        debugMessenger = instance.createDebugUtilsMessengerEXT(debugUtilsMessengerCreateInfoEXT);
    }

    void createSurface() {
        VkSurfaceKHR       _surface;
        if (glfwCreateWindowSurface(*instance, window, nullptr, &_surface) != 0) {
            throw std::runtime_error("failed to create window surface!");
        }
        surface = vk::raii::SurfaceKHR(instance, _surface);
    }

    void pickPhysicalDevice() {
        std::vector<vk::raii::PhysicalDevice> devices = instance.enumeratePhysicalDevices();
        const auto                            devIter = std::ranges::find_if(
          devices,
          [&]( auto const & device )
          {
            // Check if the device supports the Vulkan 1.3 API version
            bool supportsVulkan1_3 = device.getProperties().apiVersion >= VK_API_VERSION_1_3;

            // Check if any of the queue families support graphics operations
            auto queueFamilies = device.getQueueFamilyProperties();
            bool supportsGraphics =
              std::ranges::any_of( queueFamilies, []( auto const & qfp ) { return !!( qfp.queueFlags & vk::QueueFlagBits::eGraphics ); } );

            // Check if all required device extensions are available
            auto availableDeviceExtensions = device.enumerateDeviceExtensionProperties();
            bool supportsAllRequiredExtensions =
              std::ranges::all_of( requiredDeviceExtension,
                                   [&availableDeviceExtensions]( auto const & requiredDeviceExtension )
                                   {
                                     return std::ranges::any_of( availableDeviceExtensions,
                                                                 [requiredDeviceExtension]( auto const & availableDeviceExtension )
                                                                 { return strcmp( availableDeviceExtension.extensionName, requiredDeviceExtension ) == 0; } );
                                   } );

            auto features = device.template getFeatures2<vk::PhysicalDeviceFeatures2, vk::PhysicalDeviceVulkan13Features, vk::PhysicalDeviceExtendedDynamicStateFeaturesEXT>();
            bool supportsRequiredFeatures = features.template get<vk::PhysicalDeviceFeatures2>().features.samplerAnisotropy &&
                                            features.template get<vk::PhysicalDeviceVulkan13Features>().dynamicRendering &&
                                            features.template get<vk::PhysicalDeviceExtendedDynamicStateFeaturesEXT>().extendedDynamicState;

            return supportsVulkan1_3 && supportsGraphics && supportsAllRequiredExtensions && supportsRequiredFeatures;
          } );
        if ( devIter != devices.end() )
        {
            physicalDevice = *devIter;
        }
        else
        {
            throw std::runtime_error( "failed to find a suitable GPU!" );
        }
    }

    void createLogicalDevice() {
        std::vector<vk::QueueFamilyProperties> queueFamilyProperties = physicalDevice.getQueueFamilyProperties();

        // get the first index into queueFamilyProperties which supports both graphics and present
        for (uint32_t qfpIndex = 0; qfpIndex < queueFamilyProperties.size(); qfpIndex++)
        {
            if ((queueFamilyProperties[qfpIndex].queueFlags & vk::QueueFlagBits::eGraphics) &&
                physicalDevice.getSurfaceSupportKHR(qfpIndex, *surface))
            {
                // found a queue family that supports both graphics and present
                queueIndex = qfpIndex;
                break;
            }
        }
        if (queueIndex == ~0)
        {
            throw std::runtime_error("Could not find a queue for graphics and present -> terminating");
        }

        // query for Vulkan 1.3 features
        vk::StructureChain<vk::PhysicalDeviceFeatures2, vk::PhysicalDeviceVulkan13Features, vk::PhysicalDeviceExtendedDynamicStateFeaturesEXT> featureChain = {
            {.features = {.samplerAnisotropy = true } },            // vk::PhysicalDeviceFeatures2
            {.synchronization2 = true, .dynamicRendering = true },  // vk::PhysicalDeviceVulkan13Features
            {.extendedDynamicState = true }                         // vk::PhysicalDeviceExtendedDynamicStateFeaturesEXT
        };

        // create a Device
        float                     queuePriority = 0.0f;
        vk::DeviceQueueCreateInfo deviceQueueCreateInfo{ .queueFamilyIndex = queueIndex, .queueCount = 1, .pQueuePriorities = &queuePriority };
        vk::DeviceCreateInfo      deviceCreateInfo{ .pNext = &featureChain.get<vk::PhysicalDeviceFeatures2>(),
                                                    .queueCreateInfoCount = 1,
                                                    .pQueueCreateInfos = &deviceQueueCreateInfo,
                                                    .enabledExtensionCount = static_cast<uint32_t>(requiredDeviceExtension.size()),
                                                    .ppEnabledExtensionNames = requiredDeviceExtension.data() };

        device = vk::raii::Device( physicalDevice, deviceCreateInfo );
        queue = vk::raii::Queue( device, queueIndex, 0 );
    }

    void createSwapChain() {
        auto surfaceCapabilities = physicalDevice.getSurfaceCapabilitiesKHR( *surface );
        swapChainExtent          = chooseSwapExtent( surfaceCapabilities );
        swapChainSurfaceFormat   = chooseSwapSurfaceFormat( physicalDevice.getSurfaceFormatsKHR( *surface ) );
        vk::SwapchainCreateInfoKHR swapChainCreateInfo{ .surface          = *surface,
                                                        .minImageCount    = chooseSwapMinImageCount( surfaceCapabilities ),
                                                        .imageFormat      = swapChainSurfaceFormat.format,
                                                        .imageColorSpace  = swapChainSurfaceFormat.colorSpace,
                                                        .imageExtent      = swapChainExtent,
                                                        .imageArrayLayers = 1,
                                                        .imageUsage       = vk::ImageUsageFlagBits::eColorAttachment,
                                                        .imageSharingMode = vk::SharingMode::eExclusive,
                                                        .preTransform     = surfaceCapabilities.currentTransform,
                                                        .compositeAlpha   = vk::CompositeAlphaFlagBitsKHR::eOpaque,
                                                        .presentMode      = chooseSwapPresentMode( physicalDevice.getSurfacePresentModesKHR( *surface ) ),
                                                        .clipped          = true };

        swapChain = vk::raii::SwapchainKHR( device, swapChainCreateInfo );
        swapChainImages = swapChain.getImages();
    }

    void createImageViews() {
<<<<<<< HEAD
        swapChainImageViews.clear();
=======
        assert(swapChainImageViews.empty());
>>>>>>> 298a4235

        vk::ImageViewCreateInfo imageViewCreateInfo{ .viewType = vk::ImageViewType::e2D, .format = swapChainSurfaceFormat.format,
          .subresourceRange = { vk::ImageAspectFlagBits::eColor, 0, 1, 0, 1 } };
        for ( auto image : swapChainImages )
        {
            imageViewCreateInfo.image = image;
            swapChainImageViews.emplace_back( device, imageViewCreateInfo );
        }
    }

    void createDescriptorSetLayout() {
        vk::DescriptorSetLayoutBinding uboLayoutBinding(0, vk::DescriptorType::eUniformBuffer, 1, vk::ShaderStageFlagBits::eVertex, nullptr);
        vk::DescriptorSetLayoutCreateInfo layoutInfo{ .bindingCount = 1, .pBindings = &uboLayoutBinding };
        descriptorSetLayout = vk::raii::DescriptorSetLayout( device, layoutInfo );
    }

    void createGraphicsPipeline() {
        vk::raii::ShaderModule shaderModule = createShaderModule(readFile("shaders/slang.spv"));

        vk::PipelineShaderStageCreateInfo vertShaderStageInfo{ .stage = vk::ShaderStageFlagBits::eVertex, .module = shaderModule,  .pName = "vertMain" };
        vk::PipelineShaderStageCreateInfo fragShaderStageInfo{ .stage = vk::ShaderStageFlagBits::eFragment, .module = shaderModule, .pName = "fragMain" };
        vk::PipelineShaderStageCreateInfo shaderStages[] = {vertShaderStageInfo, fragShaderStageInfo};

        auto bindingDescription = Vertex::getBindingDescription();
        auto attributeDescriptions = Vertex::getAttributeDescriptions();
        vk::PipelineVertexInputStateCreateInfo vertexInputInfo {  .vertexBindingDescriptionCount =1, .pVertexBindingDescriptions = &bindingDescription,
            .vertexAttributeDescriptionCount = static_cast<uint32_t>(attributeDescriptions.size()), .pVertexAttributeDescriptions = attributeDescriptions.data() };
        vk::PipelineInputAssemblyStateCreateInfo inputAssembly{  .topology = vk::PrimitiveTopology::eTriangleList };
        vk::PipelineViewportStateCreateInfo viewportState{ .viewportCount = 1, .scissorCount = 1 };

        vk::PipelineRasterizationStateCreateInfo rasterizer{  .depthClampEnable = vk::False, .rasterizerDiscardEnable = vk::False,
                                                              .polygonMode = vk::PolygonMode::eFill, .cullMode = vk::CullModeFlagBits::eBack,
                                                              .frontFace = vk::FrontFace::eCounterClockwise, .depthBiasEnable = vk::False,
                                                              .depthBiasSlopeFactor = 1.0f, .lineWidth = 1.0f };

        vk::PipelineMultisampleStateCreateInfo multisampling{.rasterizationSamples = vk::SampleCountFlagBits::e1, .sampleShadingEnable = vk::False};

        vk::PipelineColorBlendAttachmentState colorBlendAttachment{ .blendEnable = vk::False,
            .colorWriteMask = vk::ColorComponentFlagBits::eR | vk::ColorComponentFlagBits::eG | vk::ColorComponentFlagBits::eB | vk::ColorComponentFlagBits::eA
        };

        vk::PipelineColorBlendStateCreateInfo colorBlending{.logicOpEnable = vk::False, .logicOp =  vk::LogicOp::eCopy, .attachmentCount = 1, .pAttachments =  &colorBlendAttachment };

        std::vector dynamicStates = {
            vk::DynamicState::eViewport,
            vk::DynamicState::eScissor
        };
        vk::PipelineDynamicStateCreateInfo dynamicState{ .dynamicStateCount = static_cast<uint32_t>(dynamicStates.size()), .pDynamicStates = dynamicStates.data() };

        vk::PipelineLayoutCreateInfo pipelineLayoutInfo{  .setLayoutCount = 1, .pSetLayouts = &*descriptorSetLayout, .pushConstantRangeCount = 0 };

        pipelineLayout = vk::raii::PipelineLayout( device, pipelineLayoutInfo );

        vk::PipelineRenderingCreateInfo pipelineRenderingCreateInfo{ .colorAttachmentCount = 1, .pColorAttachmentFormats = &swapChainSurfaceFormat.format };
        vk::GraphicsPipelineCreateInfo pipelineInfo{ .pNext = &pipelineRenderingCreateInfo,
            .stageCount = 2, .pStages = shaderStages,
            .pVertexInputState = &vertexInputInfo, .pInputAssemblyState = &inputAssembly,
            .pViewportState = &viewportState, .pRasterizationState = &rasterizer,
            .pMultisampleState = &multisampling, .pColorBlendState = &colorBlending,
            .pDynamicState = &dynamicState, .layout = pipelineLayout, .renderPass = nullptr };

        graphicsPipeline = vk::raii::Pipeline(device, nullptr, pipelineInfo);
    }

    void createCommandPool() {
        vk::CommandPoolCreateInfo poolInfo{  .flags = vk::CommandPoolCreateFlagBits::eResetCommandBuffer,
                                             .queueFamilyIndex = queueIndex };
        commandPool = vk::raii::CommandPool(device, poolInfo);
    }

    void createTextureImage() {
        int texWidth, texHeight, texChannels;
        stbi_uc* pixels = stbi_load("textures/texture.jpg", &texWidth, &texHeight, &texChannels, STBI_rgb_alpha);
        vk::DeviceSize imageSize = texWidth * texHeight * 4;

        if (!pixels) {
            throw std::runtime_error("failed to load texture image!");
        }

        vk::raii::Buffer stagingBuffer({});
        vk::raii::DeviceMemory stagingBufferMemory({});
        createBuffer(imageSize, vk::BufferUsageFlagBits::eTransferSrc, vk::MemoryPropertyFlagBits::eHostVisible | vk::MemoryPropertyFlagBits::eHostCoherent, stagingBuffer, stagingBufferMemory);

        void* data = stagingBufferMemory.mapMemory(0, imageSize);
        memcpy(data, pixels, imageSize);
        stagingBufferMemory.unmapMemory();

        stbi_image_free(pixels);

        createImage(texWidth, texHeight, vk::Format::eR8G8B8A8Srgb, vk::ImageTiling::eOptimal, vk::ImageUsageFlagBits::eTransferDst | vk::ImageUsageFlagBits::eSampled, vk::MemoryPropertyFlagBits::eDeviceLocal, textureImage, textureImageMemory);

        transitionImageLayout(textureImage, vk::ImageLayout::eUndefined, vk::ImageLayout::eTransferDstOptimal);
        copyBufferToImage(stagingBuffer, textureImage, static_cast<uint32_t>(texWidth), static_cast<uint32_t>(texHeight));
        transitionImageLayout(textureImage, vk::ImageLayout::eTransferDstOptimal, vk::ImageLayout::eShaderReadOnlyOptimal);
    }

    void createTextureImageView() {
        textureImageView = createImageView(textureImage, vk::Format::eR8G8B8A8Srgb);
    }

    void createTextureSampler() {
        vk::PhysicalDeviceProperties properties = physicalDevice.getProperties();
        vk::SamplerCreateInfo samplerInfo{
            .magFilter = vk::Filter::eLinear,
            .minFilter = vk::Filter::eLinear,
            .mipmapMode = vk::SamplerMipmapMode::eLinear,
            .addressModeU = vk::SamplerAddressMode::eRepeat,
            .addressModeV = vk::SamplerAddressMode::eRepeat,
            .addressModeW = vk::SamplerAddressMode::eRepeat,
            .mipLodBias = 0.0f,
            .anisotropyEnable = vk::True,
            .maxAnisotropy = properties.limits.maxSamplerAnisotropy,
            .compareEnable = vk::False,
            .compareOp = vk::CompareOp::eAlways };
        textureSampler = vk::raii::Sampler(device, samplerInfo);
    }

    vk::raii::ImageView createImageView(vk::raii::Image& image, vk::Format format) {
        vk::ImageViewCreateInfo viewInfo{
            .image = image,
            .viewType = vk::ImageViewType::e2D,
            .format = format,
            .subresourceRange = { vk::ImageAspectFlagBits::eColor, 0, 1, 0, 1 } };
        return vk::raii::ImageView(device, viewInfo);
    }

    void createImage(uint32_t width, uint32_t height, vk::Format format, vk::ImageTiling tiling, vk::ImageUsageFlags usage, vk::MemoryPropertyFlags properties, vk::raii::Image& image, vk::raii::DeviceMemory& imageMemory) {
        vk::ImageCreateInfo imageInfo{ .imageType = vk::ImageType::e2D, .format = format,
                                      .extent = {width, height, 1}, .mipLevels = 1, .arrayLayers = 1,
                                      .samples = vk::SampleCountFlagBits::e1, .tiling = tiling,
                                      .usage = usage, .sharingMode = vk::SharingMode::eExclusive };

        image = vk::raii::Image( device, imageInfo );

        vk::MemoryRequirements memRequirements = image.getMemoryRequirements();
        vk::MemoryAllocateInfo allocInfo{ .allocationSize = memRequirements.size,
                                         .memoryTypeIndex = findMemoryType(memRequirements.memoryTypeBits, properties) };
        imageMemory = vk::raii::DeviceMemory( device, allocInfo );
        image.bindMemory(imageMemory, 0);
    }

    void transitionImageLayout(const vk::raii::Image& image, vk::ImageLayout oldLayout, vk::ImageLayout newLayout) {
        auto commandBuffer = beginSingleTimeCommands();

        vk::ImageMemoryBarrier barrier{ .oldLayout = oldLayout, .newLayout = newLayout,
                                       .image = image,
                                       .subresourceRange = { vk::ImageAspectFlagBits::eColor, 0, 1, 0, 1 } };

        vk::PipelineStageFlags sourceStage;
        vk::PipelineStageFlags destinationStage;

        if (oldLayout == vk::ImageLayout::eUndefined && newLayout == vk::ImageLayout::eTransferDstOptimal) {
            barrier.srcAccessMask = {};
            barrier.dstAccessMask = vk::AccessFlagBits::eTransferWrite;

            sourceStage = vk::PipelineStageFlagBits::eTopOfPipe;
            destinationStage = vk::PipelineStageFlagBits::eTransfer;
        } else if (oldLayout == vk::ImageLayout::eTransferDstOptimal && newLayout == vk::ImageLayout::eShaderReadOnlyOptimal) {
            barrier.srcAccessMask = vk::AccessFlagBits::eTransferWrite;
            barrier.dstAccessMask = vk::AccessFlagBits::eShaderRead;

            sourceStage = vk::PipelineStageFlagBits::eTransfer;
            destinationStage = vk::PipelineStageFlagBits::eFragmentShader;
        } else {
            throw std::invalid_argument("unsupported layout transition!");
        }
        commandBuffer->pipelineBarrier(sourceStage, destinationStage, {}, {}, nullptr, barrier);
        endSingleTimeCommands(*commandBuffer);
    }

    void copyBufferToImage(const vk::raii::Buffer& buffer, vk::raii::Image& image, uint32_t width, uint32_t height) {
        std::unique_ptr<vk::raii::CommandBuffer> commandBuffer = beginSingleTimeCommands();
        vk::BufferImageCopy region{ .bufferOffset = 0, .bufferRowLength = 0, .bufferImageHeight = 0,
                                   .imageSubresource = { vk::ImageAspectFlagBits::eColor, 0, 0, 1 },
                                   .imageOffset = {0, 0, 0}, .imageExtent = {width, height, 1} };
        commandBuffer->copyBufferToImage(buffer, image, vk::ImageLayout::eTransferDstOptimal, {region});
        endSingleTimeCommands(*commandBuffer);
    }

    void createVertexBuffer() {
        vk::DeviceSize bufferSize = sizeof(vertices[0]) * vertices.size();
        vk::raii::Buffer stagingBuffer({});
        vk::raii::DeviceMemory stagingBufferMemory({});
        createBuffer(bufferSize, vk::BufferUsageFlagBits::eTransferSrc, vk::MemoryPropertyFlagBits::eHostVisible | vk::MemoryPropertyFlagBits::eHostCoherent, stagingBuffer, stagingBufferMemory);

        void* dataStaging = stagingBufferMemory.mapMemory(0, bufferSize);
        memcpy(dataStaging, vertices.data(), bufferSize);
        stagingBufferMemory.unmapMemory();

        createBuffer(bufferSize, vk::BufferUsageFlagBits::eTransferDst | vk::BufferUsageFlagBits::eVertexBuffer, vk::MemoryPropertyFlagBits::eDeviceLocal, vertexBuffer, vertexBufferMemory);

        copyBuffer(stagingBuffer, vertexBuffer, bufferSize);
    }

    void createIndexBuffer() {
        vk::DeviceSize bufferSize = sizeof(indices[0]) * indices.size();

        vk::raii::Buffer stagingBuffer({});
        vk::raii::DeviceMemory stagingBufferMemory({});
        createBuffer(bufferSize, vk::BufferUsageFlagBits::eTransferSrc, vk::MemoryPropertyFlagBits::eHostVisible | vk::MemoryPropertyFlagBits::eHostCoherent, stagingBuffer, stagingBufferMemory);

        void* data = stagingBufferMemory.mapMemory(0, bufferSize);
        memcpy(data, indices.data(), bufferSize);
        stagingBufferMemory.unmapMemory();

        createBuffer(bufferSize, vk::BufferUsageFlagBits::eTransferDst | vk::BufferUsageFlagBits::eIndexBuffer, vk::MemoryPropertyFlagBits::eDeviceLocal, indexBuffer, indexBufferMemory);

        copyBuffer(stagingBuffer, indexBuffer, bufferSize);
   }

    void createUniformBuffers() {
        uniformBuffers.clear();
        uniformBuffersMemory.clear();
        uniformBuffersMapped.clear();

        for (size_t i = 0; i < MAX_FRAMES_IN_FLIGHT; i++) {
            vk::DeviceSize bufferSize = sizeof(UniformBufferObject);
            vk::raii::Buffer buffer({});
            vk::raii::DeviceMemory bufferMem({});
            createBuffer(bufferSize, vk::BufferUsageFlagBits::eUniformBuffer, vk::MemoryPropertyFlagBits::eHostVisible | vk::MemoryPropertyFlagBits::eHostCoherent, buffer, bufferMem);
            uniformBuffers.emplace_back(std::move(buffer));
            uniformBuffersMemory.emplace_back(std::move(bufferMem));
            uniformBuffersMapped.emplace_back( uniformBuffersMemory[i].mapMemory(0, bufferSize));
        }
    }

    void createDescriptorPool() {
        vk::DescriptorPoolSize poolSize(vk::DescriptorType::eUniformBuffer, MAX_FRAMES_IN_FLIGHT);
        vk::DescriptorPoolCreateInfo poolInfo{ .flags = vk::DescriptorPoolCreateFlagBits::eFreeDescriptorSet, .maxSets = MAX_FRAMES_IN_FLIGHT, .poolSizeCount = 1, .pPoolSizes = &poolSize };
        descriptorPool = vk::raii::DescriptorPool(device, poolInfo);
    }

    void createDescriptorSets() {
        std::vector<vk::DescriptorSetLayout> layouts(MAX_FRAMES_IN_FLIGHT, *descriptorSetLayout);
        vk::DescriptorSetAllocateInfo allocInfo{ .descriptorPool = descriptorPool, .descriptorSetCount = static_cast<uint32_t>(layouts.size()), .pSetLayouts = layouts.data() };

        descriptorSets = device.allocateDescriptorSets(allocInfo);

        for (size_t i = 0; i < MAX_FRAMES_IN_FLIGHT; i++) {
            vk::DescriptorBufferInfo bufferInfo{ .buffer = uniformBuffers[i], .offset = 0, .range = sizeof(UniformBufferObject) };
            vk::WriteDescriptorSet descriptorWrite{ .dstSet = descriptorSets[i], .dstBinding = 0, .dstArrayElement = 0, .descriptorCount = 1, .descriptorType = vk::DescriptorType::eUniformBuffer, .pBufferInfo = &bufferInfo };
            device.updateDescriptorSets(descriptorWrite, {});
        }
    }

    void createBuffer(vk::DeviceSize size, vk::BufferUsageFlags usage, vk::MemoryPropertyFlags properties, vk::raii::Buffer& buffer, vk::raii::DeviceMemory& bufferMemory) {
        vk::BufferCreateInfo bufferInfo{ .size = size, .usage = usage, .sharingMode = vk::SharingMode::eExclusive };
        buffer = vk::raii::Buffer(device, bufferInfo);
        vk::MemoryRequirements memRequirements = buffer.getMemoryRequirements();
        vk::MemoryAllocateInfo allocInfo{ .allocationSize =memRequirements.size, .memoryTypeIndex = findMemoryType(memRequirements.memoryTypeBits, properties) };
        bufferMemory = vk::raii::DeviceMemory(device, allocInfo);
        buffer.bindMemory(bufferMemory, 0);
    }

    std::unique_ptr<vk::raii::CommandBuffer> beginSingleTimeCommands() {
        vk::CommandBufferAllocateInfo allocInfo{ .commandPool = commandPool, .level = vk::CommandBufferLevel::ePrimary, .commandBufferCount = 1 };
        std::unique_ptr<vk::raii::CommandBuffer> commandBuffer = std::make_unique<vk::raii::CommandBuffer>(std::move(vk::raii::CommandBuffers(device, allocInfo).front()));

        vk::CommandBufferBeginInfo beginInfo{ .flags = vk::CommandBufferUsageFlagBits::eOneTimeSubmit };
        commandBuffer->begin(beginInfo);

        return commandBuffer;
    }

    void endSingleTimeCommands(vk::raii::CommandBuffer& commandBuffer) {
        commandBuffer.end();

        vk::SubmitInfo submitInfo{ .commandBufferCount = 1, .pCommandBuffers = &*commandBuffer };
        queue.submit(submitInfo, nullptr);
        queue.waitIdle();
    }

    void copyBuffer(vk::raii::Buffer & srcBuffer, vk::raii::Buffer & dstBuffer, vk::DeviceSize size) {
        vk::CommandBufferAllocateInfo allocInfo{ .commandPool = commandPool, .level = vk::CommandBufferLevel::ePrimary, .commandBufferCount = 1 };
        vk::raii::CommandBuffer commandCopyBuffer = std::move(device.allocateCommandBuffers(allocInfo).front());
        commandCopyBuffer.begin(vk::CommandBufferBeginInfo{ .flags = vk::CommandBufferUsageFlagBits::eOneTimeSubmit });
        commandCopyBuffer.copyBuffer(*srcBuffer, *dstBuffer, vk::BufferCopy{ .size = size });
        commandCopyBuffer.end();
        queue.submit(vk::SubmitInfo{ .commandBufferCount = 1, .pCommandBuffers = &*commandCopyBuffer }, nullptr);
        queue.waitIdle();
    }

    uint32_t findMemoryType(uint32_t typeFilter, vk::MemoryPropertyFlags properties) {
        vk::PhysicalDeviceMemoryProperties memProperties = physicalDevice.getMemoryProperties();

        for (uint32_t i = 0; i < memProperties.memoryTypeCount; i++) {
            if ((typeFilter & (1 << i)) && (memProperties.memoryTypes[i].propertyFlags & properties) == properties) {
                return i;
            }
        }

        throw std::runtime_error("failed to find suitable memory type!");
    }

    void createCommandBuffers() {
        commandBuffers.clear();
        vk::CommandBufferAllocateInfo allocInfo{ .commandPool = commandPool, .level = vk::CommandBufferLevel::ePrimary,
                                                 .commandBufferCount = MAX_FRAMES_IN_FLIGHT };
        commandBuffers = vk::raii::CommandBuffers( device, allocInfo );
    }

    void recordCommandBuffer(uint32_t imageIndex) {
        commandBuffers[currentFrame].begin( {} );
        // Before starting rendering, transition the swapchain image to COLOR_ATTACHMENT_OPTIMAL
        transition_image_layout(
            imageIndex,
            vk::ImageLayout::eUndefined,
            vk::ImageLayout::eColorAttachmentOptimal,
            {},                                                     // srcAccessMask (no need to wait for previous operations)
            vk::AccessFlagBits2::eColorAttachmentWrite,                // dstAccessMask
            vk::PipelineStageFlagBits2::eTopOfPipe,                   // srcStage
            vk::PipelineStageFlagBits2::eColorAttachmentOutput        // dstStage
        );
        vk::ClearValue clearColor = vk::ClearColorValue(0.0f, 0.0f, 0.0f, 1.0f);
        vk::RenderingAttachmentInfo attachmentInfo = {
            .imageView = swapChainImageViews[imageIndex],
            .imageLayout = vk::ImageLayout::eColorAttachmentOptimal,
            .loadOp = vk::AttachmentLoadOp::eClear,
            .storeOp = vk::AttachmentStoreOp::eStore,
            .clearValue = clearColor
        };
        vk::RenderingInfo renderingInfo = {
            .renderArea = { .offset = { 0, 0 }, .extent = swapChainExtent },
            .layerCount = 1,
            .colorAttachmentCount = 1,
            .pColorAttachments = &attachmentInfo
        };
        commandBuffers[currentFrame].beginRendering(renderingInfo);
        commandBuffers[currentFrame].bindPipeline(vk::PipelineBindPoint::eGraphics, *graphicsPipeline);
        commandBuffers[currentFrame].setViewport(0, vk::Viewport(0.0f, 0.0f, static_cast<float>(swapChainExtent.width), static_cast<float>(swapChainExtent.height), 0.0f, 1.0f));
        commandBuffers[currentFrame].setScissor(0, vk::Rect2D(vk::Offset2D(0, 0), swapChainExtent));
        commandBuffers[currentFrame].bindVertexBuffers(0, *vertexBuffer, {0});
        commandBuffers[currentFrame].bindIndexBuffer( *indexBuffer, 0, vk::IndexType::eUint16 );
        commandBuffers[currentFrame].bindDescriptorSets(vk::PipelineBindPoint::eGraphics, pipelineLayout, 0, *descriptorSets[currentFrame], nullptr);
        commandBuffers[currentFrame].drawIndexed(indices.size(), 1, 0, 0, 0);
        commandBuffers[currentFrame].endRendering();
        // After rendering, transition the swapchain image to PRESENT_SRC
        transition_image_layout(
            imageIndex,
            vk::ImageLayout::eColorAttachmentOptimal,
            vk::ImageLayout::ePresentSrcKHR,
            vk::AccessFlagBits2::eColorAttachmentWrite,                 // srcAccessMask
            {},                                                      // dstAccessMask
            vk::PipelineStageFlagBits2::eColorAttachmentOutput,        // srcStage
            vk::PipelineStageFlagBits2::eBottomOfPipe                  // dstStage
        );
        commandBuffers[currentFrame].end();
    }

    void transition_image_layout(
        uint32_t imageIndex,
        vk::ImageLayout old_layout,
        vk::ImageLayout new_layout,
        vk::AccessFlags2 src_access_mask,
        vk::AccessFlags2 dst_access_mask,
        vk::PipelineStageFlags2 src_stage_mask,
        vk::PipelineStageFlags2 dst_stage_mask
        ) {
        vk::ImageMemoryBarrier2 barrier = {
            .srcStageMask = src_stage_mask,
            .srcAccessMask = src_access_mask,
            .dstStageMask = dst_stage_mask,
            .dstAccessMask = dst_access_mask,
            .oldLayout = old_layout,
            .newLayout = new_layout,
            .srcQueueFamilyIndex = VK_QUEUE_FAMILY_IGNORED,
            .dstQueueFamilyIndex = VK_QUEUE_FAMILY_IGNORED,
            .image = swapChainImages[imageIndex],
            .subresourceRange = {
                .aspectMask = vk::ImageAspectFlagBits::eColor,
                .baseMipLevel = 0,
                .levelCount = 1,
                .baseArrayLayer = 0,
                .layerCount = 1
            }
        };
        vk::DependencyInfo dependency_info = {
            .dependencyFlags = {},
            .imageMemoryBarrierCount = 1,
            .pImageMemoryBarriers = &barrier
        };
        commandBuffers[currentFrame].pipelineBarrier2(dependency_info);
    }

    void createSyncObjects() {
        presentCompleteSemaphore.clear();
        renderFinishedSemaphore.clear();
        inFlightFences.clear();

        for (size_t i = 0; i < swapChainImages.size(); i++) {
            presentCompleteSemaphore.emplace_back(device, vk::SemaphoreCreateInfo());
            renderFinishedSemaphore.emplace_back(device, vk::SemaphoreCreateInfo());
        }


        for (size_t i = 0; i < MAX_FRAMES_IN_FLIGHT; i++) {
            inFlightFences.emplace_back(device, vk::FenceCreateInfo { .flags = vk::FenceCreateFlagBits::eSignaled });
        }
    }

    void updateUniformBuffer(uint32_t currentImage) {
        static auto startTime = std::chrono::high_resolution_clock::now();

        auto currentTime = std::chrono::high_resolution_clock::now();
        float time = std::chrono::duration<float>(currentTime - startTime).count();

        UniformBufferObject ubo{};
        ubo.model = rotate(glm::mat4(1.0f), time * glm::radians(90.0f), glm::vec3(0.0f, 0.0f, 1.0f));
        ubo.view = lookAt(glm::vec3(2.0f, 2.0f, 2.0f), glm::vec3(0.0f, 0.0f, 0.0f), glm::vec3(0.0f, 0.0f, 1.0f));
        ubo.proj = glm::perspective(glm::radians(45.0f), static_cast<float>(swapChainExtent.width) / static_cast<float>(swapChainExtent.height), 0.1f, 10.0f);
        ubo.proj[1][1] *= -1;

        memcpy(uniformBuffersMapped[currentImage], &ubo, sizeof(ubo));
    }

    void drawFrame() {
        while ( vk::Result::eTimeout == device.waitForFences( *inFlightFences[currentFrame], vk::True, UINT64_MAX ) )
            ;
        auto [result, imageIndex] = swapChain.acquireNextImage( UINT64_MAX, *presentCompleteSemaphore[semaphoreIndex], nullptr );

        if (result == vk::Result::eErrorOutOfDateKHR) {
            recreateSwapChain();
            return;
        }
        if (result != vk::Result::eSuccess && result != vk::Result::eSuboptimalKHR) {
            throw std::runtime_error("failed to acquire swap chain image!");
        }
        updateUniformBuffer(currentFrame);

        device.resetFences(  *inFlightFences[currentFrame] );
        commandBuffers[currentFrame].reset();
        recordCommandBuffer(imageIndex);

        vk::PipelineStageFlags waitDestinationStageMask( vk::PipelineStageFlagBits::eColorAttachmentOutput );
        const vk::SubmitInfo submitInfo{ .waitSemaphoreCount = 1, .pWaitSemaphores = &*presentCompleteSemaphore[semaphoreIndex],
                            .pWaitDstStageMask = &waitDestinationStageMask, .commandBufferCount = 1, .pCommandBuffers = &*commandBuffers[currentFrame],
                            .signalSemaphoreCount = 1, .pSignalSemaphores = &*renderFinishedSemaphore[imageIndex] };
        queue.submit(submitInfo, *inFlightFences[currentFrame]);


        try {
            const vk::PresentInfoKHR presentInfoKHR{ .waitSemaphoreCount = 1, .pWaitSemaphores = &*renderFinishedSemaphore[imageIndex],
                                                    .swapchainCount = 1, .pSwapchains = &*swapChain, .pImageIndices = &imageIndex };
            result = queue.presentKHR( presentInfoKHR );
            if (result == vk::Result::eErrorOutOfDateKHR || result == vk::Result::eSuboptimalKHR || framebufferResized) {
                framebufferResized = false;
                recreateSwapChain();
            } else if (result != vk::Result::eSuccess) {
                throw std::runtime_error("failed to present swap chain image!");
            }
        } catch (const vk::SystemError& e) {
            if (e.code().value() == static_cast<int>(vk::Result::eErrorOutOfDateKHR)) {
                recreateSwapChain();
                return;
            } else {
                throw;
            }
        }
        semaphoreIndex = (semaphoreIndex + 1) % presentCompleteSemaphore.size();
        currentFrame = (currentFrame + 1) % MAX_FRAMES_IN_FLIGHT;
    }

    [[nodiscard]] vk::raii::ShaderModule createShaderModule(const std::vector<char>& code) const {
        vk::ShaderModuleCreateInfo createInfo{ .codeSize = code.size(), .pCode = reinterpret_cast<const uint32_t*>(code.data()) };
        vk::raii::ShaderModule shaderModule{ device, createInfo };

        return shaderModule;
    }

    static uint32_t chooseSwapMinImageCount(vk::SurfaceCapabilitiesKHR const & surfaceCapabilities) {
        auto minImageCount = std::max( 3u, surfaceCapabilities.minImageCount );
        if ((0 < surfaceCapabilities.maxImageCount) && (surfaceCapabilities.maxImageCount < minImageCount)) {
            minImageCount = surfaceCapabilities.maxImageCount;
        }
        return minImageCount;
    }

    static vk::SurfaceFormatKHR chooseSwapSurfaceFormat(const std::vector<vk::SurfaceFormatKHR>& availableFormats) {
        assert(!availableFormats.empty());
        const auto formatIt = std::ranges::find_if(
            availableFormats,
            []( const auto & format ) { return format.format == vk::Format::eB8G8R8A8Srgb && format.colorSpace == vk::ColorSpaceKHR::eSrgbNonlinear; } );
        return formatIt != availableFormats.end() ? *formatIt : availableFormats[0];
    }

    static vk::PresentModeKHR chooseSwapPresentMode(const std::vector<vk::PresentModeKHR>& availablePresentModes) {
        assert(std::ranges::any_of(availablePresentModes, [](auto presentMode){ return presentMode == vk::PresentModeKHR::eFifo; }));
        return std::ranges::any_of(availablePresentModes,
            [](const vk::PresentModeKHR value) { return vk::PresentModeKHR::eMailbox == value; } ) ? vk::PresentModeKHR::eMailbox : vk::PresentModeKHR::eFifo;
    }

    vk::Extent2D chooseSwapExtent(const vk::SurfaceCapabilitiesKHR& capabilities) {
        if (capabilities.currentExtent.width != 0xFFFFFFFF) {
            return capabilities.currentExtent;
        }
        int width, height;
        glfwGetFramebufferSize(window, &width, &height);

        return {
            std::clamp<uint32_t>(width, capabilities.minImageExtent.width, capabilities.maxImageExtent.width),
            std::clamp<uint32_t>(height, capabilities.minImageExtent.height, capabilities.maxImageExtent.height)
        };
    }

    std::vector<const char*> getRequiredExtensions() {
        uint32_t glfwExtensionCount = 0;
        auto glfwExtensions = glfwGetRequiredInstanceExtensions(&glfwExtensionCount);

        std::vector extensions(glfwExtensions, glfwExtensions + glfwExtensionCount);
        if (enableValidationLayers) {
            extensions.push_back(vk::EXTDebugUtilsExtensionName );
        }

        return extensions;
    }

    static VKAPI_ATTR vk::Bool32 VKAPI_CALL debugCallback(vk::DebugUtilsMessageSeverityFlagBitsEXT severity, vk::DebugUtilsMessageTypeFlagsEXT type, const vk::DebugUtilsMessengerCallbackDataEXT* pCallbackData, void*) {
        if (severity == vk::DebugUtilsMessageSeverityFlagBitsEXT::eError || severity == vk::DebugUtilsMessageSeverityFlagBitsEXT::eWarning) {
            std::cerr << "validation layer: type " << to_string(type) << " msg: " << pCallbackData->pMessage << std::endl;
        }

        return vk::False;
    }

    static std::vector<char> readFile(const std::string& filename) {
        std::ifstream file(filename, std::ios::ate | std::ios::binary);
        if (!file.is_open()) {
            throw std::runtime_error("failed to open file!");
        }
        std::vector<char> buffer(file.tellg());
        file.seekg(0, std::ios::beg);
        file.read(buffer.data(), static_cast<std::streamsize>(buffer.size()));
        file.close();
        return buffer;
    }
};

int main() {
    try {
        HelloTriangleApplication app;
        app.run();
    } catch (const std::exception& e) {
        std::cerr << e.what() << std::endl;
        return EXIT_FAILURE;
    }

    return EXIT_SUCCESS;
}<|MERGE_RESOLUTION|>--- conflicted
+++ resolved
@@ -387,11 +387,7 @@
     }
 
     void createImageViews() {
-<<<<<<< HEAD
-        swapChainImageViews.clear();
-=======
         assert(swapChainImageViews.empty());
->>>>>>> 298a4235
 
         vk::ImageViewCreateInfo imageViewCreateInfo{ .viewType = vk::ImageViewType::e2D, .format = swapChainSurfaceFormat.format,
           .subresourceRange = { vk::ImageAspectFlagBits::eColor, 0, 1, 0, 1 } };
