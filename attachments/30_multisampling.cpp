--- conflicted
+++ resolved
@@ -341,7 +341,6 @@
 
                 // Check if any of the queue families support graphics operations
                 auto queueFamilies = device.getQueueFamilyProperties();
-<<<<<<< HEAD
                 bool supportsGraphics =
                     std::ranges::any_of(queueFamilies, [](auto const &qfp) { return !!(qfp.queueFlags & vk::QueueFlagBits::eGraphics); });
 
@@ -435,6 +434,8 @@
 
 	void createImageViews()
 	{
+		assert(swapChainImageViews.empty());
+
 		vk::ImageViewCreateInfo imageViewCreateInfo{
 		    .viewType         = vk::ImageViewType::e2D,
 		    .format           = swapChainSurfaceFormat.format,
@@ -1361,989 +1362,6 @@
 
 		return buffer;
 	}
-=======
-            bool supportsGraphics =
-              std::ranges::any_of( queueFamilies, []( auto const & qfp ) { return !!( qfp.queueFlags & vk::QueueFlagBits::eGraphics ); } );
-
-            // Check if all required device extensions are available
-            auto availableDeviceExtensions = device.enumerateDeviceExtensionProperties();
-            bool supportsAllRequiredExtensions =
-              std::ranges::all_of( requiredDeviceExtension,
-                                   [&availableDeviceExtensions]( auto const & requiredDeviceExtension )
-                        {
-                                     return std::ranges::any_of( availableDeviceExtensions,
-                                                                 [requiredDeviceExtension]( auto const & availableDeviceExtension )
-                                                                 { return strcmp( availableDeviceExtension.extensionName, requiredDeviceExtension ) == 0; } );
-                        } );
-
-            auto features = device.template getFeatures2<vk::PhysicalDeviceFeatures2, vk::PhysicalDeviceVulkan13Features, vk::PhysicalDeviceExtendedDynamicStateFeaturesEXT>();
-            bool supportsRequiredFeatures = features.template get<vk::PhysicalDeviceFeatures2>().features.samplerAnisotropy &&
-                                            features.template get<vk::PhysicalDeviceVulkan13Features>().dynamicRendering &&
-                                            features.template get<vk::PhysicalDeviceExtendedDynamicStateFeaturesEXT>().extendedDynamicState;
-
-            return supportsVulkan1_3 && supportsGraphics && supportsAllRequiredExtensions && supportsRequiredFeatures;
-        });
-        if ( devIter != devices.end() )
-        {
-            physicalDevice = *devIter;
-        }
-        else
-        {
-            throw std::runtime_error("failed to find a suitable GPU!");
-        }
-    }
-
-    void createLogicalDevice() {
-        std::vector<vk::QueueFamilyProperties> queueFamilyProperties = physicalDevice.getQueueFamilyProperties();
-
-        // get the first index into queueFamilyProperties which supports both graphics and present
-        for (uint32_t qfpIndex = 0; qfpIndex < queueFamilyProperties.size(); qfpIndex++)
-        {
-            if ((queueFamilyProperties[qfpIndex].queueFlags & vk::QueueFlagBits::eGraphics) &&
-                physicalDevice.getSurfaceSupportKHR(qfpIndex, *surface))
-            {
-                // found a queue family that supports both graphics and present
-                queueIndex = qfpIndex;
-                break;
-            }
-        }
-        if (queueIndex == ~0)
-        {
-            throw std::runtime_error("Could not find a queue for graphics and present -> terminating");
-        }
-
-        // query for Vulkan 1.3 features
-        vk::StructureChain<vk::PhysicalDeviceFeatures2, vk::PhysicalDeviceVulkan13Features, vk::PhysicalDeviceExtendedDynamicStateFeaturesEXT> featureChain = {
-            {.features = {.samplerAnisotropy = true } },            // vk::PhysicalDeviceFeatures2
-            {.synchronization2 = true, .dynamicRendering = true },  // vk::PhysicalDeviceVulkan13Features
-            {.extendedDynamicState = true }                         // vk::PhysicalDeviceExtendedDynamicStateFeaturesEXT
-        };
-
-        // create a Device
-        float                     queuePriority = 0.0f;
-        vk::DeviceQueueCreateInfo deviceQueueCreateInfo{ .queueFamilyIndex = queueIndex, .queueCount = 1, .pQueuePriorities = &queuePriority };
-        vk::DeviceCreateInfo      deviceCreateInfo{ .pNext = &featureChain.get<vk::PhysicalDeviceFeatures2>(),
-                                                    .queueCreateInfoCount = 1,
-                                                    .pQueueCreateInfos = &deviceQueueCreateInfo,
-                                                    .enabledExtensionCount = static_cast<uint32_t>(requiredDeviceExtension.size()),
-                                                    .ppEnabledExtensionNames = requiredDeviceExtension.data() };
-
-        device = vk::raii::Device( physicalDevice, deviceCreateInfo );
-        queue = vk::raii::Queue( device, queueIndex, 0 );
-    }
-
-    void createSwapChain() {
-        auto surfaceCapabilities = physicalDevice.getSurfaceCapabilitiesKHR( *surface );
-        swapChainExtent          = chooseSwapExtent( surfaceCapabilities );
-        swapChainSurfaceFormat   = chooseSwapSurfaceFormat( physicalDevice.getSurfaceFormatsKHR( *surface ) );
-        vk::SwapchainCreateInfoKHR swapChainCreateInfo{ .surface          = *surface,
-                                                        .minImageCount    = chooseSwapMinImageCount( surfaceCapabilities ),
-                                                        .imageFormat      = swapChainSurfaceFormat.format,
-                                                        .imageColorSpace  = swapChainSurfaceFormat.colorSpace,
-                                                        .imageExtent      = swapChainExtent,
-                                                        .imageArrayLayers = 1,
-                                                        .imageUsage       = vk::ImageUsageFlagBits::eColorAttachment,
-                                                        .imageSharingMode = vk::SharingMode::eExclusive,
-                                                        .preTransform     = surfaceCapabilities.currentTransform,
-                                                        .compositeAlpha   = vk::CompositeAlphaFlagBitsKHR::eOpaque,
-                                                        .presentMode      = chooseSwapPresentMode( physicalDevice.getSurfacePresentModesKHR( *surface ) ),
-                                                        .clipped          = true };
-
-        swapChain = vk::raii::SwapchainKHR(device, swapChainCreateInfo);
-        swapChainImages = swapChain.getImages();
-    }
-
-    void createImageViews() {
-        assert(swapChainImageViews.empty());
-
-        vk::ImageViewCreateInfo imageViewCreateInfo{
-            .viewType = vk::ImageViewType::e2D,
-            .format = swapChainSurfaceFormat.format,
-            .subresourceRange = { vk::ImageAspectFlagBits::eColor, 0, 1, 0, 1 }
-        };
-        for ( auto image : swapChainImages )
-        {
-            imageViewCreateInfo.image = image;
-            swapChainImageViews.emplace_back( device, imageViewCreateInfo );
-        }
-    }
-
-    void createDescriptorSetLayout() {
-        std::array bindings = {
-            vk::DescriptorSetLayoutBinding( 0, vk::DescriptorType::eUniformBuffer, 1, vk::ShaderStageFlagBits::eVertex, nullptr),
-            vk::DescriptorSetLayoutBinding( 1, vk::DescriptorType::eCombinedImageSampler, 1, vk::ShaderStageFlagBits::eFragment, nullptr)
-        };
-
-        vk::DescriptorSetLayoutCreateInfo layoutInfo{ .bindingCount = static_cast<uint32_t>(bindings.size()), .pBindings = bindings.data() };
-        descriptorSetLayout = vk::raii::DescriptorSetLayout(device, layoutInfo);
-    }
-
-    void createGraphicsPipeline() {
-        vk::raii::ShaderModule shaderModule = createShaderModule(readFile("shaders/slang.spv"));
-
-        vk::PipelineShaderStageCreateInfo vertShaderStageInfo{ .stage = vk::ShaderStageFlagBits::eVertex, .module = shaderModule,  .pName = "vertMain" };
-        vk::PipelineShaderStageCreateInfo fragShaderStageInfo{ .stage = vk::ShaderStageFlagBits::eFragment, .module = shaderModule, .pName = "fragMain" };
-        vk::PipelineShaderStageCreateInfo shaderStages[] = {vertShaderStageInfo, fragShaderStageInfo};
-
-        auto bindingDescription = Vertex::getBindingDescription();
-        auto attributeDescriptions = Vertex::getAttributeDescriptions();
-        vk::PipelineVertexInputStateCreateInfo vertexInputInfo{
-            .vertexBindingDescriptionCount = 1,
-            .pVertexBindingDescriptions = &bindingDescription,
-            .vertexAttributeDescriptionCount = static_cast<uint32_t>(attributeDescriptions.size()),
-            .pVertexAttributeDescriptions = attributeDescriptions.data()
-        };
-        vk::PipelineInputAssemblyStateCreateInfo inputAssembly{
-            .topology = vk::PrimitiveTopology::eTriangleList,
-            .primitiveRestartEnable = vk::False
-        };
-        vk::PipelineViewportStateCreateInfo viewportState{
-            .viewportCount = 1,
-            .scissorCount = 1
-        };
-        vk::PipelineRasterizationStateCreateInfo rasterizer{
-            .depthClampEnable = vk::False,
-            .rasterizerDiscardEnable = vk::False,
-            .polygonMode = vk::PolygonMode::eFill,
-            .cullMode = vk::CullModeFlagBits::eBack,
-            .frontFace = vk::FrontFace::eCounterClockwise,
-            .depthBiasEnable = vk::False
-        };
-        rasterizer.lineWidth = 1.0f;
-        vk::PipelineMultisampleStateCreateInfo multisampling{
-            .rasterizationSamples = msaaSamples,
-            .sampleShadingEnable = vk::False
-        };
-        vk::PipelineDepthStencilStateCreateInfo depthStencil{
-            .depthTestEnable = vk::True,
-            .depthWriteEnable = vk::True,
-            .depthCompareOp = vk::CompareOp::eLess,
-            .depthBoundsTestEnable = vk::False,
-            .stencilTestEnable = vk::False
-        };
-        vk::PipelineColorBlendAttachmentState colorBlendAttachment;
-        colorBlendAttachment.colorWriteMask = vk::ColorComponentFlagBits::eR | vk::ColorComponentFlagBits::eG | vk::ColorComponentFlagBits::eB | vk::ColorComponentFlagBits::eA;
-        colorBlendAttachment.blendEnable = vk::False;
-
-        vk::PipelineColorBlendStateCreateInfo colorBlending{
-            .logicOpEnable = vk::False,
-            .logicOp = vk::LogicOp::eCopy,
-            .attachmentCount = 1,
-            .pAttachments = &colorBlendAttachment
-        };
-
-        std::vector dynamicStates = {
-            vk::DynamicState::eViewport,
-            vk::DynamicState::eScissor
-        };
-        vk::PipelineDynamicStateCreateInfo dynamicState{ .dynamicStateCount = static_cast<uint32_t>(dynamicStates.size()), .pDynamicStates = dynamicStates.data() };
-
-        vk::PipelineLayoutCreateInfo pipelineLayoutInfo{  .setLayoutCount = 1, .pSetLayouts = &*descriptorSetLayout, .pushConstantRangeCount = 0 };
-
-        pipelineLayout = vk::raii::PipelineLayout(device, pipelineLayoutInfo);
-
-        vk::Format depthFormat = findDepthFormat();
-        vk::PipelineRenderingCreateInfo pipelineRenderingCreateInfo{
-            .colorAttachmentCount = 1,
-            .pColorAttachmentFormats = &swapChainSurfaceFormat.format,
-            .depthAttachmentFormat = depthFormat
-        };
-        vk::GraphicsPipelineCreateInfo pipelineInfo{ .pNext = &pipelineRenderingCreateInfo,
-            .stageCount = 2,
-            .pStages = shaderStages,
-            .pVertexInputState = &vertexInputInfo,
-            .pInputAssemblyState = &inputAssembly,
-            .pViewportState = &viewportState,
-            .pRasterizationState = &rasterizer,
-            .pMultisampleState = &multisampling,
-            .pDepthStencilState = &depthStencil,
-            .pColorBlendState = &colorBlending,
-            .pDynamicState = &dynamicState,
-            .layout = pipelineLayout,
-            .renderPass = nullptr
-        };
-
-        graphicsPipeline = vk::raii::Pipeline(device, nullptr, pipelineInfo);
-    }
-
-    void createCommandPool() {
-        vk::CommandPoolCreateInfo poolInfo{
-            .flags = vk::CommandPoolCreateFlagBits::eResetCommandBuffer,
-            .queueFamilyIndex = queueIndex
-        };
-        commandPool = vk::raii::CommandPool(device, poolInfo);
-    }
-
-    void createColorResources() {
-        vk::Format colorFormat = swapChainSurfaceFormat.format;
-
-        createImage(swapChainExtent.width, swapChainExtent.height, 1, msaaSamples, colorFormat, vk::ImageTiling::eOptimal, vk::ImageUsageFlagBits::eTransientAttachment | vk::ImageUsageFlagBits::eColorAttachment,  vk::MemoryPropertyFlagBits::eDeviceLocal, colorImage, colorImageMemory);
-        colorImageView = createImageView(colorImage, colorFormat, vk::ImageAspectFlagBits::eColor, 1);
-    }
-
-    void createDepthResources() {
-        vk::Format depthFormat = findDepthFormat();
-
-        createImage(swapChainExtent.width, swapChainExtent.height, 1, msaaSamples, depthFormat, vk::ImageTiling::eOptimal, vk::ImageUsageFlagBits::eDepthStencilAttachment, vk::MemoryPropertyFlagBits::eDeviceLocal, depthImage, depthImageMemory);
-        depthImageView = createImageView(depthImage, depthFormat, vk::ImageAspectFlagBits::eDepth, 1);
-    }
-
-    vk::Format findSupportedFormat(const std::vector<vk::Format>& candidates, vk::ImageTiling tiling, vk::FormatFeatureFlags features) const {
-        for (const auto format : candidates) {
-            vk::FormatProperties props = physicalDevice.getFormatProperties(format);
-
-            if (tiling == vk::ImageTiling::eLinear && (props.linearTilingFeatures & features) == features) {
-                return format;
-            }
-            if (tiling == vk::ImageTiling::eOptimal && (props.optimalTilingFeatures & features) == features) {
-                return format;
-            }
-        }
-
-        throw std::runtime_error("failed to find supported format!");
-    }
-
-    [[nodiscard]] vk::Format findDepthFormat() const {
-        return findSupportedFormat(
-        {vk::Format::eD32Sfloat, vk::Format::eD32SfloatS8Uint, vk::Format::eD24UnormS8Uint},
-            vk::ImageTiling::eOptimal,
-            vk::FormatFeatureFlagBits::eDepthStencilAttachment
-        );
-    }
-
-    static bool hasStencilComponent(vk::Format format) {
-        return format == vk::Format::eD32SfloatS8Uint || format == vk::Format::eD24UnormS8Uint;
-    }
-
-    void createTextureImage() {
-        int texWidth, texHeight, texChannels;
-        stbi_uc* pixels = stbi_load(TEXTURE_PATH.c_str(), &texWidth, &texHeight, &texChannels, STBI_rgb_alpha);
-        vk::DeviceSize imageSize = texWidth * texHeight * 4;
-        mipLevels = static_cast<uint32_t>(std::floor(std::log2(std::max(texWidth, texHeight)))) + 1;
-
-        if (!pixels) {
-            throw std::runtime_error("failed to load texture image!");
-        }
-
-        vk::raii::Buffer stagingBuffer({});
-        vk::raii::DeviceMemory stagingBufferMemory({});
-        createBuffer(imageSize, vk::BufferUsageFlagBits::eTransferSrc, vk::MemoryPropertyFlagBits::eHostVisible | vk::MemoryPropertyFlagBits::eHostCoherent, stagingBuffer, stagingBufferMemory);
-
-        void* data = stagingBufferMemory.mapMemory(0, imageSize);
-        memcpy(data, pixels, imageSize);
-        stagingBufferMemory.unmapMemory();
-
-        stbi_image_free(pixels);
-
-        createImage(texWidth, texHeight, mipLevels, vk::SampleCountFlagBits::e1, vk::Format::eR8G8B8A8Srgb, vk::ImageTiling::eOptimal, vk::ImageUsageFlagBits::eTransferSrc | vk::ImageUsageFlagBits::eTransferDst | vk::ImageUsageFlagBits::eSampled, vk::MemoryPropertyFlagBits::eDeviceLocal, textureImage, textureImageMemory);
-
-        transitionImageLayout(textureImage, vk::ImageLayout::eUndefined, vk::ImageLayout::eTransferDstOptimal, mipLevels);
-        copyBufferToImage(stagingBuffer, textureImage, static_cast<uint32_t>(texWidth), static_cast<uint32_t>(texHeight));
-
-        generateMipmaps(textureImage, vk::Format::eR8G8B8A8Srgb, texWidth, texHeight, mipLevels);
-    }
-
-    void generateMipmaps(vk::raii::Image& image, vk::Format imageFormat, int32_t texWidth, int32_t texHeight, uint32_t mipLevels) {
-        // Check if image format supports linear blit-ing
-        vk::FormatProperties formatProperties = physicalDevice.getFormatProperties(imageFormat);
-
-        if (!(formatProperties.optimalTilingFeatures & vk::FormatFeatureFlagBits::eSampledImageFilterLinear)) {
-            throw std::runtime_error("texture image format does not support linear blitting!");
-        }
-
-        std::unique_ptr<vk::raii::CommandBuffer> commandBuffer = beginSingleTimeCommands();
-
-        vk::ImageMemoryBarrier barrier = { .srcAccessMask = vk::AccessFlagBits::eTransferWrite, .dstAccessMask =vk::AccessFlagBits::eTransferRead
-                               , .oldLayout = vk::ImageLayout::eTransferDstOptimal, .newLayout = vk::ImageLayout::eTransferSrcOptimal
-                               , .srcQueueFamilyIndex = vk::QueueFamilyIgnored, .dstQueueFamilyIndex = vk::QueueFamilyIgnored, .image = image };
-        barrier.subresourceRange.aspectMask = vk::ImageAspectFlagBits::eColor;
-        barrier.subresourceRange.baseArrayLayer = 0;
-        barrier.subresourceRange.layerCount = 1;
-        barrier.subresourceRange.levelCount = 1;
-
-        int32_t mipWidth = texWidth;
-        int32_t mipHeight = texHeight;
-
-        for (uint32_t i = 1; i < mipLevels; i++) {
-            barrier.subresourceRange.baseMipLevel = i - 1;
-            barrier.oldLayout = vk::ImageLayout::eTransferDstOptimal;
-            barrier.newLayout = vk::ImageLayout::eTransferSrcOptimal;
-            barrier.srcAccessMask = vk::AccessFlagBits::eTransferWrite;
-            barrier.dstAccessMask = vk::AccessFlagBits::eTransferRead;
-
-            commandBuffer->pipelineBarrier(vk::PipelineStageFlagBits::eTransfer, vk::PipelineStageFlagBits::eTransfer, {}, {}, {}, barrier);
-
-            vk::ArrayWrapper1D<vk::Offset3D, 2> offsets, dstOffsets;
-            offsets[0] = vk::Offset3D(0, 0, 0);
-            offsets[1] = vk::Offset3D(mipWidth, mipHeight, 1);
-            dstOffsets[0] = vk::Offset3D(0, 0, 0);
-            dstOffsets[1] = vk::Offset3D(mipWidth > 1 ? mipWidth / 2 : 1, mipHeight > 1 ? mipHeight / 2 : 1, 1);
-            vk::ImageBlit blit = { .srcSubresource = {}, .srcOffsets = offsets,
-                                .dstSubresource =  {}, .dstOffsets = dstOffsets };
-            blit.srcSubresource = vk::ImageSubresourceLayers( vk::ImageAspectFlagBits::eColor, i - 1, 0, 1);
-            blit.dstSubresource = vk::ImageSubresourceLayers( vk::ImageAspectFlagBits::eColor, i, 0, 1);
-
-            commandBuffer->blitImage(image, vk::ImageLayout::eTransferSrcOptimal, image, vk::ImageLayout::eTransferDstOptimal, { blit }, vk::Filter::eLinear);
-
-            barrier.oldLayout = vk::ImageLayout::eTransferSrcOptimal;
-            barrier.newLayout = vk::ImageLayout::eShaderReadOnlyOptimal;
-            barrier.srcAccessMask = vk::AccessFlagBits::eTransferRead;
-            barrier.dstAccessMask = vk::AccessFlagBits::eShaderRead;
-
-            commandBuffer->pipelineBarrier(vk::PipelineStageFlagBits::eTransfer, vk::PipelineStageFlagBits::eFragmentShader, {}, {}, {}, barrier);
-
-            if (mipWidth > 1) mipWidth /= 2;
-            if (mipHeight > 1) mipHeight /= 2;
-        }
-
-        barrier.subresourceRange.baseMipLevel = mipLevels - 1;
-        barrier.oldLayout = vk::ImageLayout::eTransferDstOptimal;
-        barrier.newLayout = vk::ImageLayout::eShaderReadOnlyOptimal;
-        barrier.srcAccessMask = vk::AccessFlagBits::eTransferWrite;
-        barrier.dstAccessMask = vk::AccessFlagBits::eShaderRead;
-
-        commandBuffer->pipelineBarrier(vk::PipelineStageFlagBits::eTransfer, vk::PipelineStageFlagBits::eFragmentShader, {}, {}, {}, barrier);
-
-        endSingleTimeCommands(*commandBuffer);
-    }
-
-    vk::SampleCountFlagBits getMaxUsableSampleCount() {
-        vk::PhysicalDeviceProperties physicalDeviceProperties = physicalDevice.getProperties();
-
-        vk::SampleCountFlags counts = physicalDeviceProperties.limits.framebufferColorSampleCounts & physicalDeviceProperties.limits.framebufferDepthSampleCounts;
-        if (counts & vk::SampleCountFlagBits::e64) { return vk::SampleCountFlagBits::e64; }
-        if (counts & vk::SampleCountFlagBits::e32) { return vk::SampleCountFlagBits::e32; }
-        if (counts & vk::SampleCountFlagBits::e16) { return vk::SampleCountFlagBits::e16; }
-        if (counts & vk::SampleCountFlagBits::e8) { return vk::SampleCountFlagBits::e8; }
-        if (counts & vk::SampleCountFlagBits::e4) { return vk::SampleCountFlagBits::e4; }
-        if (counts & vk::SampleCountFlagBits::e2) { return vk::SampleCountFlagBits::e2; }
-
-        return vk::SampleCountFlagBits::e1;
-    }
-
-    void createTextureImageView() {
-        textureImageView = createImageView(textureImage, vk::Format::eR8G8B8A8Srgb, vk::ImageAspectFlagBits::eColor, mipLevels);
-    }
-
-    void createTextureSampler() {
-        vk::PhysicalDeviceProperties properties = physicalDevice.getProperties();
-        vk::SamplerCreateInfo samplerInfo {
-            .magFilter = vk::Filter::eLinear,
-            .minFilter = vk::Filter::eLinear,
-            .mipmapMode = vk::SamplerMipmapMode::eLinear,
-            .addressModeU = vk::SamplerAddressMode::eRepeat,
-            .addressModeV = vk::SamplerAddressMode::eRepeat,
-            .addressModeW = vk::SamplerAddressMode::eRepeat,
-            .mipLodBias = 0.0f,
-            .anisotropyEnable = vk::True,
-            .maxAnisotropy = properties.limits.maxSamplerAnisotropy,
-            .compareEnable = vk::False,
-            .compareOp = vk::CompareOp::eAlways
-        };
-        textureSampler = vk::raii::Sampler(device, samplerInfo);
-    }
-
-    [[nodiscard]] vk::raii::ImageView createImageView(const vk::raii::Image& image, vk::Format format, vk::ImageAspectFlags aspectFlags, uint32_t mipLevels) const {
-        vk::ImageViewCreateInfo viewInfo{
-            .image = image,
-            .viewType = vk::ImageViewType::e2D,
-            .format = format,
-            .subresourceRange = { aspectFlags, 0, mipLevels, 0, 1 }
-        };
-        return vk::raii::ImageView( device, viewInfo );
-        }
-
-    void createImage(uint32_t width, uint32_t height, uint32_t mipLevels, vk::SampleCountFlagBits numSamples, vk::Format format, vk::ImageTiling tiling, vk::ImageUsageFlags usage, vk::MemoryPropertyFlags properties, vk::raii::Image& image, vk::raii::DeviceMemory& imageMemory) {
-        vk::ImageCreateInfo imageInfo{
-            .imageType = vk::ImageType::e2D,
-            .format = format,
-            .extent = {width, height, 1},
-            .mipLevels = mipLevels,
-            .arrayLayers = 1,
-            .samples = numSamples,
-            .tiling = tiling,
-            .usage = usage,
-            .sharingMode = vk::SharingMode::eExclusive,
-            .initialLayout = vk::ImageLayout::eUndefined
-        };
-        image = vk::raii::Image(device, imageInfo);
-
-        vk::MemoryRequirements memRequirements = image.getMemoryRequirements();
-        vk::MemoryAllocateInfo allocInfo{
-            .allocationSize = memRequirements.size,
-            .memoryTypeIndex = findMemoryType(memRequirements.memoryTypeBits, properties)
-        };
-        imageMemory = vk::raii::DeviceMemory(device, allocInfo);
-        image.bindMemory(imageMemory, 0);
-    }
-
-    void transitionImageLayout(const vk::raii::Image& image, const vk::ImageLayout oldLayout, const vk::ImageLayout newLayout, uint32_t mipLevels) {
-        const auto commandBuffer = beginSingleTimeCommands();
-
-        vk::ImageMemoryBarrier barrier{
-            .oldLayout = oldLayout,
-            .newLayout = newLayout,
-            .image = image,
-            .subresourceRange = { vk::ImageAspectFlagBits::eColor, 0, mipLevels, 0, 1 }
-        };
-
-        vk::PipelineStageFlags sourceStage;
-        vk::PipelineStageFlags destinationStage;
-
-        if (oldLayout == vk::ImageLayout::eUndefined && newLayout == vk::ImageLayout::eTransferDstOptimal) {
-            barrier.srcAccessMask = {};
-            barrier.dstAccessMask = vk::AccessFlagBits::eTransferWrite;
-
-            sourceStage = vk::PipelineStageFlagBits::eTopOfPipe;
-            destinationStage = vk::PipelineStageFlagBits::eTransfer;
-        } else if (oldLayout == vk::ImageLayout::eTransferDstOptimal && newLayout == vk::ImageLayout::eShaderReadOnlyOptimal) {
-            barrier.srcAccessMask =  vk::AccessFlagBits::eTransferWrite;
-            barrier.dstAccessMask =  vk::AccessFlagBits::eShaderRead;
-
-            sourceStage = vk::PipelineStageFlagBits::eTransfer;
-            destinationStage = vk::PipelineStageFlagBits::eFragmentShader;
-        } else {
-            throw std::invalid_argument("unsupported layout transition!");
-        }
-        commandBuffer->pipelineBarrier( sourceStage, destinationStage, {}, {}, nullptr, barrier );
-        endSingleTimeCommands(*commandBuffer);
-    }
-
-    void copyBufferToImage(const vk::raii::Buffer& buffer, const vk::raii::Image& image, uint32_t width, uint32_t height) {
-        std::unique_ptr<vk::raii::CommandBuffer> commandBuffer = beginSingleTimeCommands();
-        vk::BufferImageCopy region{
-            .bufferOffset = 0,
-            .bufferRowLength = 0,
-            .bufferImageHeight = 0,
-            .imageSubresource = { vk::ImageAspectFlagBits::eColor, 0, 0, 1 },
-            .imageOffset = {0, 0, 0},
-            .imageExtent = {width, height, 1}
-        };
-        commandBuffer->copyBufferToImage(buffer, image, vk::ImageLayout::eTransferDstOptimal, {region});
-        endSingleTimeCommands(*commandBuffer);
-    }
-
-    void loadModel() {
-        tinyobj::attrib_t attrib;
-        std::vector<tinyobj::shape_t> shapes;
-        std::vector<tinyobj::material_t> materials;
-        std::string warn, err;
-
-        if (!LoadObj(&attrib, &shapes, &materials, &warn, &err, MODEL_PATH.c_str())) {
-            throw std::runtime_error(warn + err);
-        }
-
-        std::unordered_map<Vertex, uint32_t> uniqueVertices{};
-
-        for (const auto& shape : shapes) {
-            for (const auto& index : shape.mesh.indices) {
-                Vertex vertex{};
-
-                vertex.pos = {
-                    attrib.vertices[3 * index.vertex_index + 0],
-                    attrib.vertices[3 * index.vertex_index + 1],
-                    attrib.vertices[3 * index.vertex_index + 2]
-                };
-
-                vertex.texCoord = {
-                    attrib.texcoords[2 * index.texcoord_index + 0],
-                    1.0f - attrib.texcoords[2 * index.texcoord_index + 1]
-                };
-
-                vertex.color = {1.0f, 1.0f, 1.0f};
-
-                if (!uniqueVertices.contains(vertex)) {
-                    uniqueVertices[vertex] = static_cast<uint32_t>(vertices.size());
-                    vertices.push_back(vertex);
-                }
-
-                indices.push_back(uniqueVertices[vertex]);
-            }
-        }
-    }
-
-    void createVertexBuffer() {
-        vk::DeviceSize bufferSize = sizeof(vertices[0]) * vertices.size();
-        vk::raii::Buffer stagingBuffer({});
-        vk::raii::DeviceMemory stagingBufferMemory({});
-        createBuffer(bufferSize, vk::BufferUsageFlagBits::eTransferSrc, vk::MemoryPropertyFlagBits::eHostVisible | vk::MemoryPropertyFlagBits::eHostCoherent, stagingBuffer, stagingBufferMemory);
-
-        void* dataStaging = stagingBufferMemory.mapMemory(0, bufferSize);
-        memcpy(dataStaging, vertices.data(), bufferSize);
-        stagingBufferMemory.unmapMemory();
-
-        createBuffer(bufferSize, vk::BufferUsageFlagBits::eTransferDst | vk::BufferUsageFlagBits::eVertexBuffer, vk::MemoryPropertyFlagBits::eDeviceLocal, vertexBuffer, vertexBufferMemory);
-
-        copyBuffer(stagingBuffer, vertexBuffer, bufferSize);
-    }
-
-    void createIndexBuffer() {
-        vk::DeviceSize bufferSize = sizeof(indices[0]) * indices.size();
-
-        vk::raii::Buffer stagingBuffer({});
-        vk::raii::DeviceMemory stagingBufferMemory({});
-        createBuffer(bufferSize, vk::BufferUsageFlagBits::eTransferSrc, vk::MemoryPropertyFlagBits::eHostVisible | vk::MemoryPropertyFlagBits::eHostCoherent, stagingBuffer, stagingBufferMemory);
-
-        void* data = stagingBufferMemory.mapMemory(0, bufferSize);
-        memcpy(data, indices.data(), bufferSize);
-        stagingBufferMemory.unmapMemory();
-
-        createBuffer(bufferSize, vk::BufferUsageFlagBits::eTransferDst | vk::BufferUsageFlagBits::eIndexBuffer, vk::MemoryPropertyFlagBits::eDeviceLocal, indexBuffer, indexBufferMemory);
-
-        copyBuffer(stagingBuffer, indexBuffer, bufferSize);
-    }
-
-    void createUniformBuffers() {
-        uniformBuffers.clear();
-        uniformBuffersMemory.clear();
-        uniformBuffersMapped.clear();
-
-        for (size_t i = 0; i < MAX_FRAMES_IN_FLIGHT; i++) {
-            vk::DeviceSize bufferSize = sizeof(UniformBufferObject);
-            vk::raii::Buffer buffer({});
-            vk::raii::DeviceMemory bufferMem({});
-            createBuffer(bufferSize, vk::BufferUsageFlagBits::eUniformBuffer, vk::MemoryPropertyFlagBits::eHostVisible | vk::MemoryPropertyFlagBits::eHostCoherent, buffer, bufferMem);
-            uniformBuffers.emplace_back(std::move(buffer));
-            uniformBuffersMemory.emplace_back(std::move(bufferMem));
-            uniformBuffersMapped.emplace_back( uniformBuffersMemory[i].mapMemory(0, bufferSize));
-        }
-    }
-
-    void createDescriptorPool() {
-        std::array poolSize {
-            vk::DescriptorPoolSize( vk::DescriptorType::eUniformBuffer, MAX_FRAMES_IN_FLIGHT),
-            vk::DescriptorPoolSize(  vk::DescriptorType::eCombinedImageSampler, MAX_FRAMES_IN_FLIGHT)
-        };
-        vk::DescriptorPoolCreateInfo poolInfo{
-            .flags = vk::DescriptorPoolCreateFlagBits::eFreeDescriptorSet,
-            .maxSets = MAX_FRAMES_IN_FLIGHT,
-            .poolSizeCount = static_cast<uint32_t>(poolSize.size()),
-            .pPoolSizes = poolSize.data()
-        };
-        descriptorPool = vk::raii::DescriptorPool(device, poolInfo);
-    }
-
-    void createDescriptorSets() {
-        std::vector<vk::DescriptorSetLayout> layouts(MAX_FRAMES_IN_FLIGHT, descriptorSetLayout);
-        vk::DescriptorSetAllocateInfo allocInfo{
-            .descriptorPool = descriptorPool,
-            .descriptorSetCount = static_cast<uint32_t>(layouts.size()),
-            .pSetLayouts = layouts.data()
-        };
-
-        descriptorSets.clear();
-        descriptorSets = device.allocateDescriptorSets(allocInfo);
-
-        for (size_t i = 0; i < MAX_FRAMES_IN_FLIGHT; i++) {
-            vk::DescriptorBufferInfo bufferInfo{
-                .buffer = uniformBuffers[i],
-                .offset = 0,
-                .range = sizeof(UniformBufferObject)
-            };
-            vk::DescriptorImageInfo imageInfo{
-                .sampler = textureSampler,
-                .imageView = textureImageView,
-                .imageLayout = vk::ImageLayout::eShaderReadOnlyOptimal
-            };
-            std::array descriptorWrites{
-                vk::WriteDescriptorSet{
-                    .dstSet = descriptorSets[i],
-                    .dstBinding = 0,
-                    .dstArrayElement = 0,
-                    .descriptorCount = 1,
-                    .descriptorType = vk::DescriptorType::eUniformBuffer,
-                    .pBufferInfo = &bufferInfo
-                },
-                vk::WriteDescriptorSet{
-                    .dstSet = descriptorSets[i],
-                    .dstBinding = 1,
-                    .dstArrayElement = 0,
-                    .descriptorCount = 1,
-                    .descriptorType = vk::DescriptorType::eCombinedImageSampler,
-                    .pImageInfo = &imageInfo
-                }
-            };
-            device.updateDescriptorSets(descriptorWrites, {});
-        }
-    }
-
-    void createBuffer(vk::DeviceSize size, vk::BufferUsageFlags usage, vk::MemoryPropertyFlags properties, vk::raii::Buffer& buffer, vk::raii::DeviceMemory& bufferMemory) {
-        vk::BufferCreateInfo bufferInfo{
-            .size = size,
-            .usage = usage,
-            .sharingMode = vk::SharingMode::eExclusive
-        };
-        buffer = vk::raii::Buffer(device, bufferInfo);
-        vk::MemoryRequirements memRequirements = buffer.getMemoryRequirements();
-        vk::MemoryAllocateInfo allocInfo{
-            .allocationSize = memRequirements.size,
-            .memoryTypeIndex = findMemoryType(memRequirements.memoryTypeBits, properties)
-        };
-        bufferMemory = vk::raii::DeviceMemory(device, allocInfo);
-        buffer.bindMemory(bufferMemory, 0);
-    }
-
-    std::unique_ptr<vk::raii::CommandBuffer> beginSingleTimeCommands() {
-        vk::CommandBufferAllocateInfo allocInfo{
-            .commandPool = commandPool,
-            .level = vk::CommandBufferLevel::ePrimary,
-            .commandBufferCount = 1
-        };
-        std::unique_ptr<vk::raii::CommandBuffer> commandBuffer = std::make_unique<vk::raii::CommandBuffer>(std::move(vk::raii::CommandBuffers(device, allocInfo).front()));
-
-        vk::CommandBufferBeginInfo beginInfo{
-            .flags = vk::CommandBufferUsageFlagBits::eOneTimeSubmit
-        };
-        commandBuffer->begin(beginInfo);
-
-        return commandBuffer;
-    }
-
-    void endSingleTimeCommands(const vk::raii::CommandBuffer& commandBuffer) const {
-        commandBuffer.end();
-
-        vk::SubmitInfo submitInfo{ .commandBufferCount = 1, .pCommandBuffers = &*commandBuffer };
-        queue.submit(submitInfo, nullptr);
-        queue.waitIdle();
-    }
-
-    void copyBuffer(vk::raii::Buffer & srcBuffer, vk::raii::Buffer & dstBuffer, vk::DeviceSize size) {
-        vk::CommandBufferAllocateInfo allocInfo{ .commandPool = commandPool, .level = vk::CommandBufferLevel::ePrimary, .commandBufferCount = 1 };
-        vk::raii::CommandBuffer commandCopyBuffer = std::move(device.allocateCommandBuffers(allocInfo).front());
-        commandCopyBuffer.begin(vk::CommandBufferBeginInfo{ .flags = vk::CommandBufferUsageFlagBits::eOneTimeSubmit });
-        commandCopyBuffer.copyBuffer(*srcBuffer, *dstBuffer, vk::BufferCopy{ .size = size });
-        commandCopyBuffer.end();
-        queue.submit(vk::SubmitInfo{ .commandBufferCount = 1, .pCommandBuffers = &*commandCopyBuffer }, nullptr);
-        queue.waitIdle();
-    }
-
-    uint32_t findMemoryType(uint32_t typeFilter, vk::MemoryPropertyFlags properties) {
-        vk::PhysicalDeviceMemoryProperties memProperties = physicalDevice.getMemoryProperties();
-
-        for (uint32_t i = 0; i < memProperties.memoryTypeCount; i++) {
-            if ((typeFilter & (1 << i)) && (memProperties.memoryTypes[i].propertyFlags & properties) == properties) {
-                return i;
-            }
-        }
-
-        throw std::runtime_error("failed to find suitable memory type!");
-    }
-
-    void createCommandBuffers() {
-        commandBuffers.clear();
-        vk::CommandBufferAllocateInfo allocInfo{ .commandPool = commandPool, .level = vk::CommandBufferLevel::ePrimary,
-                                                 .commandBufferCount = MAX_FRAMES_IN_FLIGHT };
-        commandBuffers = vk::raii::CommandBuffers(device, allocInfo);
-    }
-
-    void recordCommandBuffer(uint32_t imageIndex) {
-        commandBuffers[currentFrame].begin({});
-        // Before starting rendering, transition the images to the appropriate layouts
-        // Transition the swapchain image to COLOR_ATTACHMENT_OPTIMAL
-        transition_image_layout(
-            imageIndex,
-            vk::ImageLayout::eUndefined,
-            vk::ImageLayout::eColorAttachmentOptimal,
-            {},                                                     // srcAccessMask (no need to wait for previous operations)
-            vk::AccessFlagBits2::eColorAttachmentWrite,                // dstAccessMask
-            vk::PipelineStageFlagBits2::eTopOfPipe,                   // srcStage
-            vk::PipelineStageFlagBits2::eColorAttachmentOutput        // dstStage
-        );
-
-        // Transition the multisampled color image to COLOR_ATTACHMENT_OPTIMAL
-        transition_image_layout_custom(
-            colorImage,
-            vk::ImageLayout::eUndefined,
-            vk::ImageLayout::eColorAttachmentOptimal,
-            {},
-            vk::AccessFlagBits2::eColorAttachmentWrite,
-            vk::PipelineStageFlagBits2::eTopOfPipe,
-            vk::PipelineStageFlagBits2::eColorAttachmentOutput,
-            vk::ImageAspectFlagBits::eColor
-        );
-
-        // Transition the depth image to DEPTH_ATTACHMENT_OPTIMAL
-        transition_image_layout_custom(
-            depthImage,
-            vk::ImageLayout::eUndefined,
-            vk::ImageLayout::eDepthAttachmentOptimal,
-            {},
-            vk::AccessFlagBits2::eDepthStencilAttachmentWrite,
-            vk::PipelineStageFlagBits2::eTopOfPipe,
-            vk::PipelineStageFlagBits2::eEarlyFragmentTests,
-            vk::ImageAspectFlagBits::eDepth
-        );
-        vk::ClearValue clearColor = vk::ClearColorValue(0.0f, 0.0f, 0.0f, 1.0f);
-        vk::ClearValue clearDepth = vk::ClearDepthStencilValue(1.0f, 0);
-
-        // Color attachment (multisampled) with resolve attachment
-        vk::RenderingAttachmentInfo colorAttachment = {
-            .imageView = colorImageView,
-            .imageLayout = vk::ImageLayout::eColorAttachmentOptimal,
-            .resolveMode = vk::ResolveModeFlagBits::eAverage,
-            .resolveImageView = swapChainImageViews[imageIndex],
-            .resolveImageLayout = vk::ImageLayout::eColorAttachmentOptimal,
-            .loadOp = vk::AttachmentLoadOp::eClear,
-            .storeOp = vk::AttachmentStoreOp::eStore,
-            .clearValue = clearColor
-        };
-
-        // Depth attachment
-        vk::RenderingAttachmentInfo depthAttachment = {
-            .imageView = depthImageView,
-            .imageLayout = vk::ImageLayout::eDepthAttachmentOptimal,
-            .loadOp = vk::AttachmentLoadOp::eClear,
-            .storeOp = vk::AttachmentStoreOp::eDontCare,
-            .clearValue = clearDepth
-        };
-
-        vk::RenderingInfo renderingInfo = {
-            .renderArea = { .offset = { 0, 0 }, .extent = swapChainExtent },
-            .layerCount = 1,
-            .colorAttachmentCount = 1,
-            .pColorAttachments = &colorAttachment,
-            .pDepthAttachment = &depthAttachment
-        };
-        commandBuffers[currentFrame].beginRendering(renderingInfo);
-        commandBuffers[currentFrame].bindPipeline(vk::PipelineBindPoint::eGraphics, *graphicsPipeline);
-        commandBuffers[currentFrame].setViewport(0, vk::Viewport(0.0f, 0.0f, static_cast<float>(swapChainExtent.width), static_cast<float>(swapChainExtent.height), 0.0f, 1.0f));
-        commandBuffers[currentFrame].setScissor(0, vk::Rect2D(vk::Offset2D(0, 0), swapChainExtent));
-        commandBuffers[currentFrame].bindVertexBuffers(0, *vertexBuffer, {0});
-        commandBuffers[currentFrame].bindIndexBuffer( *indexBuffer, 0, vk::IndexType::eUint32 );
-        commandBuffers[currentFrame].bindDescriptorSets(vk::PipelineBindPoint::eGraphics, pipelineLayout, 0, *descriptorSets[currentFrame], nullptr);
-        commandBuffers[currentFrame].drawIndexed(indices.size(), 1, 0, 0, 0);
-        commandBuffers[currentFrame].endRendering();
-        // After rendering, transition the images to appropriate layouts
-
-        // Transition the swapchain image to PRESENT_SRC
-        transition_image_layout(
-            imageIndex,
-            vk::ImageLayout::eColorAttachmentOptimal,
-            vk::ImageLayout::ePresentSrcKHR,
-            vk::AccessFlagBits2::eColorAttachmentWrite,                 // srcAccessMask
-            {},                                                      // dstAccessMask
-            vk::PipelineStageFlagBits2::eColorAttachmentOutput,        // srcStage
-            vk::PipelineStageFlagBits2::eBottomOfPipe                  // dstStage
-        );
-        commandBuffers[currentFrame].end();
-    }
-
-    void transition_image_layout(
-        uint32_t imageIndex,
-        vk::ImageLayout old_layout,
-        vk::ImageLayout new_layout,
-        vk::AccessFlags2 src_access_mask,
-        vk::AccessFlags2 dst_access_mask,
-        vk::PipelineStageFlags2 src_stage_mask,
-        vk::PipelineStageFlags2 dst_stage_mask
-        ) {
-        vk::ImageMemoryBarrier2 barrier = {
-            .srcStageMask = src_stage_mask,
-            .srcAccessMask = src_access_mask,
-            .dstStageMask = dst_stage_mask,
-            .dstAccessMask = dst_access_mask,
-            .oldLayout = old_layout,
-            .newLayout = new_layout,
-            .srcQueueFamilyIndex = VK_QUEUE_FAMILY_IGNORED,
-            .dstQueueFamilyIndex = VK_QUEUE_FAMILY_IGNORED,
-            .image = swapChainImages[imageIndex],
-            .subresourceRange = {
-                .aspectMask = vk::ImageAspectFlagBits::eColor,
-                .baseMipLevel = 0,
-                .levelCount = 1,
-                .baseArrayLayer = 0,
-                .layerCount = 1
-            }
-        };
-        vk::DependencyInfo dependency_info = {
-            .dependencyFlags = {},
-            .imageMemoryBarrierCount = 1,
-            .pImageMemoryBarriers = &barrier
-        };
-        commandBuffers[currentFrame].pipelineBarrier2(dependency_info);
-    }
-
-    void transition_image_layout_custom(
-        vk::raii::Image& image,
-        vk::ImageLayout old_layout,
-        vk::ImageLayout new_layout,
-        vk::AccessFlags2 src_access_mask,
-        vk::AccessFlags2 dst_access_mask,
-        vk::PipelineStageFlags2 src_stage_mask,
-        vk::PipelineStageFlags2 dst_stage_mask,
-        vk::ImageAspectFlags aspect_mask
-        ) {
-        vk::ImageMemoryBarrier2 barrier = {
-            .srcStageMask = src_stage_mask,
-            .srcAccessMask = src_access_mask,
-            .dstStageMask = dst_stage_mask,
-            .dstAccessMask = dst_access_mask,
-            .oldLayout = old_layout,
-            .newLayout = new_layout,
-            .srcQueueFamilyIndex = VK_QUEUE_FAMILY_IGNORED,
-            .dstQueueFamilyIndex = VK_QUEUE_FAMILY_IGNORED,
-            .image = image,
-            .subresourceRange = {
-                .aspectMask = aspect_mask,
-                .baseMipLevel = 0,
-                .levelCount = 1,
-                .baseArrayLayer = 0,
-                .layerCount = 1
-            }
-        };
-        vk::DependencyInfo dependency_info = {
-            .dependencyFlags = {},
-            .imageMemoryBarrierCount = 1,
-            .pImageMemoryBarriers = &barrier
-        };
-        commandBuffers[currentFrame].pipelineBarrier2(dependency_info);
-    }
-
-    void createSyncObjects() {
-        presentCompleteSemaphore.clear();
-        renderFinishedSemaphore.clear();
-        inFlightFences.clear();
-
-        for (size_t i = 0; i < swapChainImages.size(); i++) {
-            presentCompleteSemaphore.emplace_back(device, vk::SemaphoreCreateInfo());
-            renderFinishedSemaphore.emplace_back(device, vk::SemaphoreCreateInfo());
-        }
-
-
-        for (size_t i = 0; i < MAX_FRAMES_IN_FLIGHT; i++) {
-            inFlightFences.emplace_back(device, vk::FenceCreateInfo{ .flags = vk::FenceCreateFlagBits::eSignaled });
-        }
-    }
-
-    void updateUniformBuffer(uint32_t currentImage) const {
-        static auto startTime = std::chrono::high_resolution_clock::now();
-
-        auto currentTime = std::chrono::high_resolution_clock::now();
-        float time = std::chrono::duration<float>(currentTime - startTime).count();
-
-        UniformBufferObject ubo{};
-        ubo.model = rotate(glm::mat4(1.0f), time * glm::radians(90.0f), glm::vec3(0.0f, 0.0f, 1.0f));
-        ubo.view = lookAt(glm::vec3(2.0f, 2.0f, 2.0f), glm::vec3(0.0f, 0.0f, 0.0f), glm::vec3(0.0f, 0.0f, 1.0f));
-        ubo.proj = glm::perspective(glm::radians(45.0f), static_cast<float>(swapChainExtent.width) / static_cast<float>(swapChainExtent.height), 0.1f, 10.0f);
-        ubo.proj[1][1] *= -1;
-
-        memcpy(uniformBuffersMapped[currentImage], &ubo, sizeof(ubo));
-    }
-
-    void drawFrame() {
-        while ( vk::Result::eTimeout == device.waitForFences( *inFlightFences[currentFrame], vk::True, UINT64_MAX ) )
-            ;
-        auto [result, imageIndex] = swapChain.acquireNextImage( UINT64_MAX, *presentCompleteSemaphore[semaphoreIndex], nullptr );
-
-        if (result == vk::Result::eErrorOutOfDateKHR) {
-            recreateSwapChain();
-            return;
-        }
-        if (result != vk::Result::eSuccess && result != vk::Result::eSuboptimalKHR) {
-            throw std::runtime_error("failed to acquire swap chain image!");
-        }
-        updateUniformBuffer(currentFrame);
-
-        device.resetFences(  *inFlightFences[currentFrame] );
-        commandBuffers[currentFrame].reset();
-        recordCommandBuffer(imageIndex);
-
-        vk::PipelineStageFlags waitDestinationStageMask( vk::PipelineStageFlagBits::eColorAttachmentOutput );
-        const vk::SubmitInfo submitInfo{ .waitSemaphoreCount = 1, .pWaitSemaphores = &*presentCompleteSemaphore[semaphoreIndex],
-                            .pWaitDstStageMask = &waitDestinationStageMask, .commandBufferCount = 1, .pCommandBuffers = &*commandBuffers[currentFrame],
-                            .signalSemaphoreCount = 1, .pSignalSemaphores = &*renderFinishedSemaphore[imageIndex] };
-        queue.submit(submitInfo, *inFlightFences[currentFrame]);
-
-
-        const vk::PresentInfoKHR presentInfoKHR{ .waitSemaphoreCount = 1, .pWaitSemaphores = &*renderFinishedSemaphore[imageIndex],
-                                                .swapchainCount = 1, .pSwapchains = &*swapChain, .pImageIndices = &imageIndex };
-        result = queue.presentKHR(presentInfoKHR);
-        if (result == vk::Result::eErrorOutOfDateKHR || result == vk::Result::eSuboptimalKHR || framebufferResized) {
-            framebufferResized = false;
-            recreateSwapChain();
-        } else if (result != vk::Result::eSuccess) {
-            throw std::runtime_error("failed to present swap chain image!");
-        }
-        semaphoreIndex = (semaphoreIndex + 1) % presentCompleteSemaphore.size();
-        currentFrame = (currentFrame + 1) % MAX_FRAMES_IN_FLIGHT;
-    }
-
-    [[nodiscard]] vk::raii::ShaderModule createShaderModule(const std::vector<char>& code) const {
-        vk::ShaderModuleCreateInfo createInfo{ .codeSize = code.size(), .pCode = reinterpret_cast<const uint32_t*>(code.data()) };
-        vk::raii::ShaderModule shaderModule{ device, createInfo };
-
-        return shaderModule;
-    }
-
-    static uint32_t chooseSwapMinImageCount(vk::SurfaceCapabilitiesKHR const & surfaceCapabilities) {
-        auto minImageCount = std::max( 3u, surfaceCapabilities.minImageCount );
-        if ((0 < surfaceCapabilities.maxImageCount) && (surfaceCapabilities.maxImageCount < minImageCount)) {
-            minImageCount = surfaceCapabilities.maxImageCount;
-        }
-        return minImageCount;
-    }
-
-    static vk::SurfaceFormatKHR chooseSwapSurfaceFormat(const std::vector<vk::SurfaceFormatKHR>& availableFormats) {
-        assert(!availableFormats.empty());
-        const auto formatIt = std::ranges::find_if(
-            availableFormats,
-            []( const auto & format ) { return format.format == vk::Format::eB8G8R8A8Srgb && format.colorSpace == vk::ColorSpaceKHR::eSrgbNonlinear; } );
-        return formatIt != availableFormats.end() ? *formatIt : availableFormats[0];
-    }
-
-    static vk::PresentModeKHR chooseSwapPresentMode(const std::vector<vk::PresentModeKHR>& availablePresentModes) {
-        assert(std::ranges::any_of(availablePresentModes, [](auto presentMode){ return presentMode == vk::PresentModeKHR::eFifo; }));
-        return std::ranges::any_of(availablePresentModes,
-            [](const vk::PresentModeKHR value) { return vk::PresentModeKHR::eMailbox == value; } ) ? vk::PresentModeKHR::eMailbox : vk::PresentModeKHR::eFifo;
-    }
-
-    [[nodiscard]] vk::Extent2D chooseSwapExtent(const vk::SurfaceCapabilitiesKHR& capabilities) const {
-        if (capabilities.currentExtent.width != 0xFFFFFFFF) {
-            return capabilities.currentExtent;
-        }
-            int width, height;
-            glfwGetFramebufferSize(window, &width, &height);
-
-            return {
-                std::clamp<uint32_t>(width, capabilities.minImageExtent.width, capabilities.maxImageExtent.width),
-                std::clamp<uint32_t>(height, capabilities.minImageExtent.height, capabilities.maxImageExtent.height)
-            };
-    }
-
-    [[nodiscard]] std::vector<const char*> getRequiredExtensions() const {
-        uint32_t glfwExtensionCount = 0;
-        auto glfwExtensions = glfwGetRequiredInstanceExtensions(&glfwExtensionCount);
-
-        std::vector extensions(glfwExtensions, glfwExtensions + glfwExtensionCount);
-        if (enableValidationLayers) {
-            extensions.push_back(vk::EXTDebugUtilsExtensionName );
-        }
-
-        return extensions;
-    }
-
-    static VKAPI_ATTR vk::Bool32 VKAPI_CALL debugCallback(vk::DebugUtilsMessageSeverityFlagBitsEXT severity, vk::DebugUtilsMessageTypeFlagsEXT type, const vk::DebugUtilsMessengerCallbackDataEXT* pCallbackData, void*) {
-        if (severity == vk::DebugUtilsMessageSeverityFlagBitsEXT::eError || severity == vk::DebugUtilsMessageSeverityFlagBitsEXT::eWarning) {
-            std::cerr << "validation layer: type " << to_string(type) << " msg: " << pCallbackData->pMessage << std::endl;
-        }
-
-        return vk::False;
-    }
-
-    static std::vector<char> readFile(const std::string& filename) {
-        std::ifstream file(filename, std::ios::ate | std::ios::binary);
-
-        if (!file.is_open()) {
-            throw std::runtime_error("failed to open file!");
-        }
-        std::vector<char> buffer(file.tellg());
-        file.seekg(0, std::ios::beg);
-        file.read(buffer.data(), static_cast<std::streamsize>(buffer.size()));
-        file.close();
-
-        return buffer;
-    }
->>>>>>> 769e70c2
 };
 
 int main()
